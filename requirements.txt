--- conflicted
+++ resolved
@@ -1,47 +1,3 @@
-<<<<<<< HEAD
-# Working configuration for release-0.5
-git+https://github.com/Spine-project/Spine-Database-API.git@0.7.15
-git+https://github.com/Spine-project/spine-engine.git@0.5.0
-pyside2 == 5.14.2.3
-datapackage == 1.15.0
-jupyter-client == 5.3.1
-qtconsole == 4.7.7
-sqlalchemy == 1.3.19
-openpyxl == 3.0.5
-numpy == 1.19.2
-matplotlib == 3.3.0
-scipy == 1.5.2
-networkx == 2.5
-pymysql == 0.10.1
-pyodbc == 4.0.30
-psycopg2 == 2.8.6
-cx_Oracle == 8.0.1
-pandas == 1.1.2
-gdx2py == 2.1.1
-ijson == 3.1.1
-# sub-dependencies
-alembic == 1.4.3  # requirement of spinedb_api
-chardet == 3.0.4  # requirement of datapackage (maybe others too)
-dagster == 0.7.16  # requirement of spine-engine
-tableschema == 1.19.4
-jsonschema == 2.6  # requirement of datapackage
-pyrsistent == 0.16.1  # required by tableschema
-tabulator  == 1.52.3  # required by datapackage
-gdxcc == 7.28.20  # required by GDX2py
-graphviz == 0.14.1
-ipykernel == 5.3.4  # required by jupyter
-ipython == 7.18.1  # required by jupyter
-ipython-genutils == 0.2.0  # required by jupyter
-jupyter-core == 4.6.3  # required by jupyter
-python-dateutil == 2.8.1  # required by e.g. spinedb_api
-pygments == 2.7.1
-pytz == 2020.1
-pywin32 == 228; sys_platform == "win32"
-requests == 2.24.0
-traitlets == 5.0.4
-urllib3 == 1.25.10
--e .
-=======
 git+https://github.com/Spine-project/Spine-Database-API.git#egg=spinedb_api
 git+https://github.com/Spine-project/spine-engine.git#egg=spine_engine
 # cchardet used to be a dependency of datapackage and version 2.1.6 requires users to install Visual C++
@@ -62,5 +18,4 @@
 pyrsistent < 0.17
 -e .
 # Spine Items requires the Toolbox, so install that last
-git+https://github.com/Spine-project/spine-items.git#egg=spine_items
->>>>>>> afe4e370
+git+https://github.com/Spine-project/spine-items.git#egg=spine_items