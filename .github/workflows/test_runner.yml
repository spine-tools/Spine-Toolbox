# GitHub Action to run tests
name: Test suite

# Run workflow on every push that includes Python source files
on:
  push:
    paths:
      - "**.py"
      - ".github/workflows/test_runner.yml"
      - "requirements.txt"
      - "pyproject.toml"
      - "execution_tests/**"

jobs:
  unit-tests:
    name: Unit tests
    runs-on: ${{ matrix.os }}
    strategy:
      fail-fast: true
      matrix:
        python-version: [3.8, 3.9, "3.10", 3.11]
        os: [windows-latest, ubuntu-22.04]
    steps:
    - uses: actions/checkout@v4
      with:
        fetch-depth: 0
    - name: Version from Git tags
      run: git describe --tags
    - name: Set up Python ${{ matrix.python-version }}
      uses: actions/setup-python@v5
      with:
        python-version: ${{ matrix.python-version }}
        cache: pip
        cache-dependency-path: |
          requirements.txt
          pyproject.toml
    - name: Display Python version
      run:
         python -c "import sys; print(sys.version)"
    - name: Install additional packages for Linux
      if: runner.os == 'Linux'
      run: |
        sudo apt-get update -y
        sudo apt-get install -y libegl1
    - name: Install dependencies
      env:
        PYTHONUTF8: 1
      run: |
        python -m pip install --upgrade pip
        python -m pip install -r requirements.txt
    - name: List packages
<<<<<<< HEAD
      run: 
=======
      run:
>>>>>>> 082272a9
        python -m pip list
    - name: Install python3 kernelspecs
      run: |
        python -m pip install ipykernel
        python -m ipykernel install --user
    - name: Install coverage
      run:
        python -m pip install coverage[toml]
    - name: Run tests
      run: |
        if [ "$RUNNER_OS" != "Windows" ]; then
          export QT_QPA_PLATFORM=offscreen
        fi
        coverage run -m unittest discover --verbose
      shell: bash
    - name: Upload coverage report to Codecov
      uses: codecov/codecov-action@v4
      env:
        CODECOV_TOKEN: ${{ secrets.CODECOV_TOKEN }}
  execution-tests:
    name: Execution tests
    runs-on: ${{ matrix.os }}
    strategy:
      fail-fast: false
      matrix:
        python-version: [3.8, 3.9, "3.10", 3.11]
        os: [windows-latest, ubuntu-22.04]
#    needs: unit-tests
    steps:
<<<<<<< HEAD
    - uses: actions/checkout@v3
      with:
        fetch-depth: 0
=======
    - uses: actions/checkout@v4
>>>>>>> 082272a9
    - name: Set up Python ${{ matrix.python-version }}
      uses: actions/setup-python@v5
      with:
        python-version: ${{ matrix.python-version }}
        cache: pip
        cache-dependency-path: |
          requirements.txt
          pyproject.toml
    - name: Install additional packages for Linux
      if: runner.os == 'Linux'
      run: |
        sudo apt-get update -y
        sudo apt-get install -y libegl1
    - name: Install dependencies
      env:
        PYTHONUTF8: 1
      run: |
        python -m pip install --upgrade pip
        python -m pip install -r requirements.txt
    - name: List packages
      run: 
        python -m pip list
    - name: Run tests
      run:
        python -m unittest discover --pattern execution_test.py --verbose<|MERGE_RESOLUTION|>--- conflicted
+++ resolved
@@ -49,11 +49,7 @@
         python -m pip install --upgrade pip
         python -m pip install -r requirements.txt
     - name: List packages
-<<<<<<< HEAD
-      run: 
-=======
       run:
->>>>>>> 082272a9
         python -m pip list
     - name: Install python3 kernelspecs
       run: |
@@ -83,13 +79,7 @@
         os: [windows-latest, ubuntu-22.04]
 #    needs: unit-tests
     steps:
-<<<<<<< HEAD
-    - uses: actions/checkout@v3
-      with:
-        fetch-depth: 0
-=======
     - uses: actions/checkout@v4
->>>>>>> 082272a9
     - name: Set up Python ${{ matrix.python-version }}
       uses: actions/setup-python@v5
       with:
