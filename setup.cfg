--- conflicted
+++ resolved
@@ -44,11 +44,7 @@
     pygments >=2.8
     jill >=0.9.2
     pyzmq >=21.0
-<<<<<<< HEAD
-    spine-items >=0.19.0
-=======
     spine-items >= 0.20.0
->>>>>>> ea8080ea
 include_package_data = True
 python_requires = >=3.8.1, <3.12
 
