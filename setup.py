######################################################################################################################
# Copyright (C) 2017 - 2019 Spine project consortium
# This file is part of Spine Toolbox.
# Spine Toolbox is free software: you can redistribute it and/or modify it under the terms of the GNU Lesser General
# Public License as published by the Free Software Foundation, either version 3 of the License, or (at your option)
# any later version. This program is distributed in the hope that it will be useful, but WITHOUT ANY WARRANTY;
# without even the implied warranty of MERCHANTABILITY or FITNESS FOR A PARTICULAR PURPOSE. See the GNU Lesser General
# Public License for more details. You should have received a copy of the GNU Lesser General Public License along with
# this program. If not, see <http://www.gnu.org/licenses/>.
######################################################################################################################

"""
Setup script for Python's setuptools.

:author: A. Soininen (VTT)
:date:   3.10.2019
"""

from setuptools import setup, find_packages
from spinetoolbox.config import REQUIRED_SPINEDB_API_VERSION, REQUIRED_SPINE_ENGINE_VERSION

with open("README.md", encoding="utf8") as readme_file:
    readme = readme_file.read()

version = {}
with open("spinetoolbox/version.py") as fp:
    exec(fp.read(), version)

requirements = [
<<<<<<< HEAD
    "pyside2 < 5.12",
    "datapackage >= 1.2.3",
    "jupyter-client < 5.3.2",
    "qtconsole >= 4.3.1",
    "sqlalchemy >= 1.2.6",
    "spinedb_api >= {}".format(REQUIRED_SPINEDB_API_VERSION),
    "openpyxl >= 2.5.0",
    "numpy >= 1.15.1",
    "matplotlib >= 3.0",
    "scipy >= 1.1.0",
    "networkx > 2.2",
    "pymysql >= 0.9.2",
    "pyodbc >= 4.0.23",
    "psycopg2 >= 2.7.4",
    "cx_Oracle >= 6.3.1",
    "python-dateutil >= 2.8.0",
    "pandas >= 0.24.0",
    "jsonschema == 2.6",
    "gdx2py == 2.*",
=======
    'pyside2 < 5.12',
    'datapackage >= 1.2.3',
    'jupyter-client < 5.3.2',
    'qtconsole >= 4.3.1',
    'sqlalchemy >= 1.2.6',
    'spinedb_api >= {}'.format(REQUIRED_SPINEDB_API_VERSION),
    'spine_engine >= {}'.format(REQUIRED_SPINE_ENGINE_VERSION),
    'openpyxl >= 2.5.0',
    'numpy >= 1.15.1',
    'matplotlib >= 3.0',
    'scipy >= 1.1.0',
    'networkx > 2.2',
    'pymysql >= 0.9.2',
    'pyodbc >= 4.0.23',
    'psycopg2 >= 2.7.4',
    'cx_Oracle >= 6.3.1',
    'python-dateutil >= 2.8.0',
    'pandas >= 0.24.0',
    'jsonschema == 2.6',
    'gdx2py == 2.*',
>>>>>>> 3abea15b
]

setup(
    name="spinetoolbox",
    version=version["__version__"],
    description="An application to define, manage, and execute various energy system simulation models",
    long_description=readme,
    author="Spine Project consortium",
    author_email="spine_info@vtt.fi",
    url="https://github.com/Spine-project/Spine-Toolbox",
    packages=find_packages(),
<<<<<<< HEAD
    entry_points={
        "console_scripts": [
            "spinetoolbox=spinetoolbox.main:main"
        ]
    },
    include_package_data=True,
    license="LGPL-3.0-or-later",
    zip_safe=False,
    keywords="",
    classifiers=[
    ],
=======
    entry_points={'console_scripts': ['spinetoolbox=spinetoolbox.main:main']},
    include_package_data=True,
    license="LGPL-3.0-or-later",
    zip_safe=False,
    keywords='',
    classifiers=[],
>>>>>>> 3abea15b
    install_requires=requirements,
    test_suite="tests",
)<|MERGE_RESOLUTION|>--- conflicted
+++ resolved
@@ -27,13 +27,13 @@
     exec(fp.read(), version)
 
 requirements = [
-<<<<<<< HEAD
     "pyside2 < 5.12",
     "datapackage >= 1.2.3",
     "jupyter-client < 5.3.2",
     "qtconsole >= 4.3.1",
     "sqlalchemy >= 1.2.6",
     "spinedb_api >= {}".format(REQUIRED_SPINEDB_API_VERSION),
+    "spine_engine >= {}".format(REQUIRED_SPINE_ENGINE_VERSION),
     "openpyxl >= 2.5.0",
     "numpy >= 1.15.1",
     "matplotlib >= 3.0",
@@ -47,28 +47,6 @@
     "pandas >= 0.24.0",
     "jsonschema == 2.6",
     "gdx2py == 2.*",
-=======
-    'pyside2 < 5.12',
-    'datapackage >= 1.2.3',
-    'jupyter-client < 5.3.2',
-    'qtconsole >= 4.3.1',
-    'sqlalchemy >= 1.2.6',
-    'spinedb_api >= {}'.format(REQUIRED_SPINEDB_API_VERSION),
-    'spine_engine >= {}'.format(REQUIRED_SPINE_ENGINE_VERSION),
-    'openpyxl >= 2.5.0',
-    'numpy >= 1.15.1',
-    'matplotlib >= 3.0',
-    'scipy >= 1.1.0',
-    'networkx > 2.2',
-    'pymysql >= 0.9.2',
-    'pyodbc >= 4.0.23',
-    'psycopg2 >= 2.7.4',
-    'cx_Oracle >= 6.3.1',
-    'python-dateutil >= 2.8.0',
-    'pandas >= 0.24.0',
-    'jsonschema == 2.6',
-    'gdx2py == 2.*',
->>>>>>> 3abea15b
 ]
 
 setup(
@@ -80,7 +58,6 @@
     author_email="spine_info@vtt.fi",
     url="https://github.com/Spine-project/Spine-Toolbox",
     packages=find_packages(),
-<<<<<<< HEAD
     entry_points={
         "console_scripts": [
             "spinetoolbox=spinetoolbox.main:main"
@@ -92,14 +69,6 @@
     keywords="",
     classifiers=[
     ],
-=======
-    entry_points={'console_scripts': ['spinetoolbox=spinetoolbox.main:main']},
-    include_package_data=True,
-    license="LGPL-3.0-or-later",
-    zip_safe=False,
-    keywords='',
-    classifiers=[],
->>>>>>> 3abea15b
     install_requires=requirements,
     test_suite="tests",
 )