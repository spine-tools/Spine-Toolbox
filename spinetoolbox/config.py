######################################################################################################################
# Copyright (C) 2017-2021 Spine project consortium
# This file is part of Spine Toolbox.
# Spine Toolbox is free software: you can redistribute it and/or modify it under the terms of the GNU Lesser General
# Public License as published by the Free Software Foundation, either version 3 of the License, or (at your option)
# any later version. This program is distributed in the hope that it will be useful, but WITHOUT ANY WARRANTY;
# without even the implied warranty of MERCHANTABILITY or FITNESS FOR A PARTICULAR PURPOSE. See the GNU Lesser General
# Public License for more details. You should have received a copy of the GNU Lesser General Public License along with
# this program. If not, see <http://www.gnu.org/licenses/>.
######################################################################################################################

"""
Application constants and style sheets

:author: P. Savolainen (VTT)
:date:   2.1.2018
"""

import sys
import os
from pathlib import Path

<<<<<<< HEAD
REQUIRED_SPINE_ENGINE_VERSION = "0.9.34"
REQUIRED_SPINEDB_API_VERSION = "0.11.50"
PREFERRED_SPINE_ITEMS_VERSION = "0.6.50"
=======
REQUIRED_SPINE_ENGINE_VERSION = "0.10.0"
REQUIRED_SPINEDB_API_VERSION = "0.12.1"
PREFERRED_SPINE_ITEMS_VERSION = "0.7.3"
>>>>>>> c25f3cf4
LATEST_PROJECT_VERSION = 6

# For the Add/Update SpineOpt wizard
REQUIRED_SPINE_OPT_VERSION = "0.5.3"

# Invalid characters for directory names
# NOTE: "." is actually valid in a directory name but this is
# to prevent the user from creating directories like /..../
INVALID_CHARS = ["<", ">", ":", "\"", "/", "\\", "|", "?", "*", "."]
# Invalid characters for file names
INVALID_FILENAME_CHARS = ["<", ">", ":", "\"", "/", "\\", "|", "?", "*"]

# Paths to application, configuration file, default project and work dirs, and documentation index page
_frozen = getattr(sys, "frozen", False)
_path_to_executable = os.path.dirname(sys.executable if _frozen else __file__)
APPLICATION_PATH = os.path.realpath(_path_to_executable)
_program_root = APPLICATION_PATH if _frozen else os.path.join(APPLICATION_PATH, os.path.pardir)
DEFAULT_WORK_DIR = os.path.abspath(os.path.join(_program_root, "work"))
if _frozen:
    DOCUMENTATION_PATH = os.path.abspath(os.path.join(_program_root, "docs", "html"))
else:
    DOCUMENTATION_PATH = os.path.abspath(os.path.join(_program_root, "docs", "build", "html"))
ONLINE_DOCUMENTATION_URL = "https://spine-toolbox.readthedocs.io/en/release-0.6"

PLUGINS_PATH = os.path.abspath(os.path.join(str(Path.home()), ".spinetoolbox", "plugins"))

PLUGIN_REGISTRY_URL = "https://spine-project.github.io/PluginRegistry/registry.json"
# Jupyter kernel constants
JUPYTER_KERNEL_TIME_TO_DEAD = 8.0

# Project constants
PROJECT_FILENAME = "project.json"

# Stylesheets
STATUSBAR_SS = "QStatusBar{background-color: #EBEBE0; border-width: 1px; border-color: gray; border-style: groove;}"

SETTINGS_SS = (
    "#SettingsForm{background-color: ghostwhite;}"
    "QLabel{color: black;}"
    "QLineEdit{font-size: 12px;}"
    "QGroupBox{border: 2px solid gray; "
    "background-color: qlineargradient(x1: 0, y1: 0, x2: 1, y2: 0, stop: 0 #80B0FF, stop: 1 #e6efff);"
    "border-radius: 5px;"
    "margin-top: 0.5em;}"
    "QGroupBox:title{border-radius: 2px; "
    "background-color: ghostwhite;"
    "subcontrol-origin: margin;"
    "subcontrol-position: top center;"
    "padding-top: 0px;"
    "padding-bottom: 0px;"
    "padding-right: 3px;"
    "padding-left: 3px;}"
    "QCheckBox{outline-style: dashed; outline-width: 1px; outline-color: white;}"
    "QPushButton{background-color: #505F69; border: 1px solid #29353d; color: #F0F0F0; border-radius: 4px; padding: 3px; outline: none; min-width:80px}"
    "QPushButton:disabled {background-color: #32414B; border: 1px solid #29353d; color: #787878; border-radius: 4px; padding: 3px;}"
    "QPushButton::menu-indicator {subcontrol-origin: padding; subcontrol-position: bottom right; bottom: 4px;}"
    "QPushButton:focus{background-color: #637683; border: 1px solid #148CD2;}"
    "QPushButton:hover{border: 1px solid #148CD2; color: #F0F0F0;}"
    "QPushButton:pressed{background-color: #19232D; border: 1px solid #19232D;}"
    "QSlider::groove:horizontal{background: #e1e1e1; border: 1px solid #a4a4a4; height: 5px; margin: 2px 0; border-radius: 2px;}"
    "QSlider::handle:horizontal{background: #fafafa; border: 1px solid #a4a4a4; width: 12px; margin: -5px 0; border-radius: 2px;}"
    "QSlider::add-page:horizontal{background: transparent;}"
    "QSlider::sub-page:horizontal{background: transparent;}"
)


ICON_BACKGROUND = "qlineargradient(x1: 1, y1: 1, x2: 0, y2: 0, stop: 0 #cce0ff, stop: 1 #66a1ff);"

ICON_TOOLBAR_SS = f"QToolBar{{spacing: 6px; background: {ICON_BACKGROUND}; padding: 3px; border-style: solid;}}"


def _make_text_browser_ss(color):
    return (
        f"QTextBrowser {{background-color: {color}; border: 1px solid #32414B; color: #F0F0F0; border-radius: 2px;}}"
        "QTextBrowser:hover,"
        "QTextBrowser:selected,"
        "QTextBrowser:pressed {border: 1px solid #668599;}"
    )


TEXTBROWSER_SS = _make_text_browser_ss("#19232D")
TEXTBROWSER_OVERRIDE_SS = _make_text_browser_ss("#2d2119")

# ToolboxUI stylesheet. A lot of widgets inherit this sheet.
MAINWINDOW_SS = (
    "QMainWindow::separator{width: 3px; background-color: lightgray; border: 1px solid white;}"
    "QPushButton{background-color: #505F69; border: 1px solid #29353d; color: #F0F0F0; "
    "border-radius: 4px; padding: 3px; outline: none; min-width: 75px;}"
    "QPushButton:disabled {background-color: #32414B; border: 1px solid #29353d; color: #787878; border-radius: 4px; padding: 3px;}"
    "QPushButton::menu-indicator {subcontrol-origin: padding; subcontrol-position: bottom right; bottom: 4px;}"
    "QPushButton:focus{background-color: #637683; border: 1px solid #148CD2;}"
    "QPushButton:hover{border: 1px solid #148CD2; color: #F0F0F0;}"
    "QPushButton:pressed{background-color: #19232D; border: 1px solid #19232D;}"
    "QToolButton:focus{border-color: black; border-width: 1px; border-style: ridge;}"
    "QToolButton:pressed{background-color: #f2f2f2;}"
    "QToolButton::menu-indicator{width: 0px;}"
    "QCheckBox{padding: 2px; spacing: 10px; outline-style: dashed; outline-width: 1px; outline-color: black;}"
    "QComboBox:focus{border-color: black; border-width: 1px; border-style: ridge;}"
    "QLineEdit:focus{border-color: black; border-width: 1px; border-style: ridge;}"
    "QTextEdit:focus{border-color: black; border-width: 1px; border-style: ridge;}"
    "QTreeView:focus{border-color: darkslategray; border-width: 2px; border-style: ridge;}"
)

TREEVIEW_HEADER_SS = "QHeaderView::section{background-color: #ecd8c6; font-size: 12px;}"

PIVOT_TABLE_HEADER_COLOR = "#efefef"<|MERGE_RESOLUTION|>--- conflicted
+++ resolved
@@ -20,15 +20,9 @@
 import os
 from pathlib import Path
 
-<<<<<<< HEAD
-REQUIRED_SPINE_ENGINE_VERSION = "0.9.34"
-REQUIRED_SPINEDB_API_VERSION = "0.11.50"
-PREFERRED_SPINE_ITEMS_VERSION = "0.6.50"
-=======
 REQUIRED_SPINE_ENGINE_VERSION = "0.10.0"
 REQUIRED_SPINEDB_API_VERSION = "0.12.1"
 PREFERRED_SPINE_ITEMS_VERSION = "0.7.3"
->>>>>>> c25f3cf4
 LATEST_PROJECT_VERSION = 6
 
 # For the Add/Update SpineOpt wizard
