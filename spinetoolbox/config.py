######################################################################################################################
# Copyright (C) 2017-2020 Spine project consortium
# This file is part of Spine Toolbox.
# Spine Toolbox is free software: you can redistribute it and/or modify it under the terms of the GNU Lesser General
# Public License as published by the Free Software Foundation, either version 3 of the License, or (at your option)
# any later version. This program is distributed in the hope that it will be useful, but WITHOUT ANY WARRANTY;
# without even the implied warranty of MERCHANTABILITY or FITNESS FOR A PARTICULAR PURPOSE. See the GNU Lesser General
# Public License for more details. You should have received a copy of the GNU Lesser General Public License along with
# this program. If not, see <http://www.gnu.org/licenses/>.
######################################################################################################################

"""
Application constants and style sheets

:author: P. Savolainen (VTT)
:date:   2.1.2018
"""

import sys
import os

REQUIRED_SPINE_ENGINE_VERSION = "0.5.0"
<<<<<<< HEAD
REQUIRED_SPINEDB_API_VERSION = "0.7.1"
=======
REQUIRED_SPINEDB_API_VERSION = "0.6.2"
>>>>>>> 6a94caf3
LATEST_PROJECT_VERSION = 1
# SPINE GREEN HTML: #99cc33 RGBa: 153, 204, 51, 255
# SPINE BLUE HTML: #004ac2 RGBa: 0, 74, 194, 255
# Invalid characters for directory names
# NOTE: "." is actually valid in a directory name but this is
# to prevent the user from creating directories like /..../
INVALID_CHARS = ["<", ">", ":", "\"", "/", "\\", "|", "?", "*", "."]
# Invalid characters for file names
INVALID_FILENAME_CHARS = ["<", ">", ":", "\"", "/", "\\", "|", "?", "*"]

# Paths to application, configuration file, default project and work dirs, and documentation index page
_frozen = getattr(sys, "frozen", False)
_path_to_executable = os.path.dirname(sys.executable if _frozen else __file__)
APPLICATION_PATH = os.path.realpath(_path_to_executable)
_program_root = APPLICATION_PATH if _frozen else os.path.join(APPLICATION_PATH, os.path.pardir)
DEFAULT_WORK_DIR = os.path.abspath(os.path.join(_program_root, "work"))
if _frozen:
    DOCUMENTATION_PATH = os.path.abspath(os.path.join(_program_root, "docs", "html"))
else:
    DOCUMENTATION_PATH = os.path.abspath(os.path.join(_program_root, "docs", "build", "html"))
PLUGINS_PATH = os.path.abspath(os.path.join(_program_root, "plugins"))
ONLINE_DOCUMENTATION_URL = "https://spine-toolbox.readthedocs.io/en/latest"

# Tool output directory name
TOOL_OUTPUT_DIR = "output"

_on_windows = sys.platform == "win32"


def _executable(name):
    """Appends a .exe extension to `name` on Windows platform."""
    if _on_windows:
        return name + ".exe"
    return name


# GAMS
GAMS_EXECUTABLE = _executable("gams")
GAMSIDE_EXECUTABLE = _executable("gamside")

# Julia
JULIA_EXECUTABLE = _executable("julia")

# Python
PYTHON_EXECUTABLE = _executable("python" if _on_windows else "python3")


# Julia REPL constants
JL_REPL_TIME_TO_DEAD = 5.0
JL_REPL_RESTART_LIMIT = 3

# Project constants
PROJECT_FILENAME = "project.json"

# Stylesheets
STATUSBAR_SS = (
    "QStatusBar{" "background-color: #EBEBE0;" "border-width: 1px;" "border-color: gray;" "border-style: groove;}"
)

SETTINGS_SS = (
    "#SettingsForm{background-color: ghostwhite;}"
    "QLabel{color: black;}"
    "QLineEdit{font-size: 11px;}"
    "QGroupBox{border: 2px solid gray; "
    "background-color: qlineargradient(x1: 0, y1: 0, x2: 1, y2: 0, stop: 0 #80B0FF, stop: 1 #e6efff);"
    "border-radius: 5px;"
    "margin-top: 0.5em;}"
    "QGroupBox:title{border-radius: 2px; "
    "background-color: ghostwhite;"
    "subcontrol-origin: margin;"
    "subcontrol-position: top center;"
    "padding-top: 0px;"
    "padding-bottom: 0px;"
    "padding-right: 3px;"
    "padding-left: 3px;}"
    "QCheckBox{outline-style: dashed; outline-width: 1px; outline-color: white;}"
    "QPushButton{background-color: #505F69; border: 1px solid #29353d; color: #F0F0F0; border-radius: 4px; padding: 3px; outline: none;}"
    "QPushButton:disabled {background-color: #32414B; border: 1px solid #29353d; color: #787878; border-radius: 4px; padding: 3px;}"
    "QPushButton::menu-indicator {subcontrol-origin: padding; subcontrol-position: bottom right; bottom: 4px;}"
    "QPushButton:focus{background-color: #637683; border: 1px solid #148CD2;}"
    "QPushButton:hover{border: 1px solid #148CD2; color: #F0F0F0;}"
    "QPushButton:pressed{background-color: #19232D; border: 1px solid #19232D;}"
    "QSlider::groove:horizontal{background: #e1e1e1; border: 1px solid #a4a4a4; height: 5px; margin: 2px 0; border-radius: 2px;}"
    "QSlider::handle:horizontal{background: #fafafa; border: 1px solid #a4a4a4; width: 12px; margin: -5px 0; border-radius: 2px;}"
    "QSlider::add-page:horizontal{background: transparent;}"
    "QSlider::sub-page:horizontal{background: transparent;}"
)

# NOTE: border-style property needs to be set for QToolBar so the lineargradient works on GNOME desktop environment
# (known Qt issue)
ICON_TOOLBAR_SS = (
    "QToolBar{spacing: 6px; "
    "background: qlineargradient(x1: 1, y1: 1, x2: 0, y2: 0, stop: 0 #cce0ff, stop: 1 #66a1ff);"
    "padding: 3px;"
    "border-style: solid;}"
    "QToolButton{background-color: white;"
    "border-width: 1px;"
    "border-style: inset;"
    "border-color: darkslategray;"
    "border-radius: 2px;}"
    "QToolButton:pressed {background-color: lightGray;}"
    "QLabel{color:black;"
    "padding: 3px;}"
)

PARAMETER_TAG_TOOLBAR_SS = (
    ICON_TOOLBAR_SS + "QToolButton:open{background-color: lightGray;"
    "border-style: inset;}"
    "QToolButton{border-style: outset;}"
)

TEXTBROWSER_SS = (
    "QTextBrowser {background-color: #19232D; border: 1px solid #32414B; color: #F0F0F0; border-radius: 2px;}"
    "QTextBrowser:hover,"
    "QTextBrowser:selected,"
    "QTextBrowser:pressed {border: 1px solid #668599;}"
)

# ToolboxUI stylesheet. A lot of widgets inherit this sheet.
MAINWINDOW_SS = (
    "QMainWindow::separator{width: 3px; background-color: lightgray; border: 1px solid white;}"
    "QPushButton{background-color: #505F69; border: 1px solid #29353d; color: #F0F0F0; "
    "border-radius: 4px; padding: 3px; outline: none; min-width: 75px;}"
    "QPushButton:disabled {background-color: #32414B; border: 1px solid #29353d; color: #787878; border-radius: 4px; padding: 3px;}"
    "QPushButton::menu-indicator {subcontrol-origin: padding; subcontrol-position: bottom right; bottom: 4px;}"
    "QPushButton:focus{background-color: #637683; border: 1px solid #148CD2;}"
    "QPushButton:hover{border: 1px solid #148CD2; color: #F0F0F0;}"
    "QPushButton:pressed{background-color: #19232D; border: 1px solid #19232D;}"
    "QToolButton:focus{border-color: black; border-width: 1px; border-style: ridge;}"
    "QToolButton:pressed{background-color: #f2f2f2;}"
    "QToolButton::menu-indicator{width: 0px;}"
    "QCheckBox{padding: 2px; spacing: 10px; outline-style: dashed; outline-width: 1px; outline-color: black;}"
    "QComboBox:focus{border-color: black; border-width: 1px; border-style: ridge;}"
    "QLineEdit:focus{border-color: black; border-width: 1px; border-style: ridge;}"
    "QTextEdit:focus{border-color: black; border-width: 1px; border-style: ridge;}"
    "QTreeView:focus{border-color: darkslategray; border-width: 2px; border-style: ridge;}"
)

TREEVIEW_HEADER_SS = "QHeaderView::section{background-color: #ecd8c6; font-size: 12px;}"

PIVOT_TABLE_HEADER_COLOR = "#efefef"<|MERGE_RESOLUTION|>--- conflicted
+++ resolved
@@ -20,11 +20,7 @@
 import os
 
 REQUIRED_SPINE_ENGINE_VERSION = "0.5.0"
-<<<<<<< HEAD
-REQUIRED_SPINEDB_API_VERSION = "0.7.1"
-=======
-REQUIRED_SPINEDB_API_VERSION = "0.6.2"
->>>>>>> 6a94caf3
+REQUIRED_SPINEDB_API_VERSION = "0.7.0"
 LATEST_PROJECT_VERSION = 1
 # SPINE GREEN HTML: #99cc33 RGBa: 153, 204, 51, 255
 # SPINE BLUE HTML: #004ac2 RGBa: 0, 74, 194, 255
