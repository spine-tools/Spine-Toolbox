######################################################################################################################
# Copyright (C) 2017 - 2018 Spine project consortium
# This file is part of Spine Toolbox.
# Spine Toolbox is free software: you can redistribute it and/or modify it under the terms of the GNU Lesser General
# Public License as published by the Free Software Foundation, either version 3 of the License, or (at your option)
# any later version. This program is distributed in the hope that it will be useful, but WITHOUT ANY WARRANTY;
# without even the implied warranty of MERCHANTABILITY or FITNESS FOR A PARTICULAR PURPOSE. See the GNU Lesser General
# Public License for more details. You should have received a copy of the GNU Lesser General Public License along with
# this program. If not, see <http://www.gnu.org/licenses/>.
######################################################################################################################

"""
Spine Toolbox default configurations.

:author: P. Savolainen (VTT)
:date:   2.1.2018
"""

import sys
import os
from PySide2.QtGui import QColor

<<<<<<< HEAD
SPINE_TOOLBOX_VERSION = "0.1.71"
=======
SPINE_TOOLBOX_VERSION = "0.1.7"
REQUIRED_SPINE_DBAPI_VERSION = "0.0.10"
>>>>>>> 08631a97
ERROR_COLOR = QColor('red')
SUCCESS_COLOR = QColor('green')
NEUTRAL_COLOR = QColor('blue')
BLACK_COLOR = QColor('black')
# SPINE GREEN HTML: #99cc33 RGBa: 153, 204, 51, 255
# SPINE BLUE HTML: #004ac2 RGBa: 0, 74, 194, 255
# Selected characters that are not allowed in folder names
INVALID_CHARS = ["<", ">", ":", "\"", "/", "\\", "|", "?", "*", "."]
# "." is actually valid in a folder name but this is
# to prevent the user from creating folders like /..../

# Paths to application, configuration file, default project and work dirs, and documentation index page
if getattr(sys, "frozen", False):
    APPLICATION_PATH = os.path.realpath(os.path.dirname(sys.executable))
    CONFIGURATION_FILE = os.path.abspath(os.path.join(APPLICATION_PATH, "settings.conf"))
    DEFAULT_PROJECT_DIR = os.path.abspath(os.path.join(APPLICATION_PATH, "projects"))
    DEFAULT_WORK_DIR = os.path.abspath(os.path.join(APPLICATION_PATH, "work"))
    DOC_INDEX_PATH = os.path.abspath(os.path.join(APPLICATION_PATH, "docs", "html", "index.html"))
else:
    APPLICATION_PATH = os.path.realpath(os.path.dirname(__file__))
    CONFIGURATION_FILE = os.path.abspath(os.path.join(APPLICATION_PATH, os.path.pardir, "conf", "settings.conf"))
    DEFAULT_PROJECT_DIR = os.path.abspath(os.path.join(APPLICATION_PATH, os.path.pardir, "projects"))
    DEFAULT_WORK_DIR = os.path.abspath(os.path.join(APPLICATION_PATH, os.path.pardir, "work"))
    DOC_INDEX_PATH = os.path.abspath(os.path.join(
            APPLICATION_PATH, os.path.pardir, "docs", "build", "html", "index.html"))

# Tool output directory name
TOOL_OUTPUT_DIR = "output"

# GAMS
if not sys.platform == "win32":
    GAMS_EXECUTABLE = "gams"
    GAMSIDE_EXECUTABLE = "gamside"
else:
    GAMS_EXECUTABLE = "gams.exe"
    GAMSIDE_EXECUTABLE = "gamside.exe"

# Julia
if not sys.platform == "win32":
    JULIA_EXECUTABLE = "julia"
else:
    JULIA_EXECUTABLE = "julia.exe"

# Tool types
TOOL_TYPES = ["GAMS", "Julia", "Executable"]

# Required and optional keywords for Tool template definition files
REQUIRED_KEYS = ['name', 'tooltype', 'includes']
OPTIONAL_KEYS = ['description', 'short_name', 'inputfiles', 'inputfiles_opt', 'outputfiles', 'cmdline_args']
LIST_REQUIRED_KEYS = ['includes', 'inputfiles', 'inputfiles_opt', 'outputfiles']  # These should be lists

SQL_DIALECT_API = {
    'mysql': 'pymysql',
    'sqlite': 'sqlite3',
    'mssql': 'pyodbc',
    'postgresql': 'psycopg2',
    'oracle': 'cx_oracle'
}

# Default settings
SETTINGS = {"project_directory": "",
            "open_previous_project": "true",
            "previous_project": "",
            "show_exit_prompt": "true",
            "logging_level": "2",
            "datetime": "true",
            "gams_path": "",
            "use_repl": "true",
            "julia_path": "",
            "save_at_exit": "1",
            "commit_at_exit": "1"}

# Stylesheets
STATUSBAR_SS = "QStatusBar{" \
                    "background-color: #EBEBE0;" \
                    "border-width: 1px;" \
                    "border-color: gray;" \
                    "border-style: groove;}"

SETTINGS_SS = "#SettingsForm{background-color: ghostwhite;}" \
                "QLabel{color: white;}" \
                "QCheckBox{color: white;}" \
                "QGroupBox{border: 2px solid gray; " \
                    "background-color: qlineargradient(x1: 0, y1: 0, x2: 1, y2: 0, stop: 0 #004AC2, stop: 1 #80B0FF);" \
                    "border-radius: 5px;" \
                    "margin-top: 0.5em;}" \
                "QGroupBox:title{border-radius: 2px; " \
                    "background-color: ghostwhite;" \
                    "subcontrol-origin: margin;" \
                    "subcontrol-position: top center;" \
                    "padding-top: 0px;" \
                    "padding-bottom: 0px;" \
                    "padding-right: 3px;" \
                    "padding-left: 3px;}"

# NOTE: border-style property needs to be set for QToolBar so the lineargradient works on GNOME desktop environment
# (known Qt issue)
ICON_TOOLBAR_SS = "QToolBar{spacing: 6px; " \
                    "background: qlineargradient(x1: 1, y1: 1, x2: 0, y2: 0, stop: 0 #cce0ff, stop: 1 #66a1ff);" \
                    "padding: 3px;" \
                    "border-style: solid;}" \
                  "QToolButton{background-color: white;" \
                    "border-width: 1px;" \
                    "border-style: inset;" \
                    "border-color: darkslategray;" \
                    "border-radius: 2px;}" \
                  "QLabel{color:black;" \
                    "padding: 3px;}"

TEXTBROWSER_SS = "QTextBrowser{background-color: black;}"
# ToolboxUI stylesheet. A lot of widgets inherit this sheet.
MAINWINDOW_SS = "QMainWindow:separator{width: 3px; background-color: lightgray; border: 1px solid white;}" \
                "QPushButton{border: 1px outset brown; border-radius: 2px; min-width: 70px; min-height: 20px;" \
                    "background-color: qlineargradient(x1: 1, y1: 1, x2: 0, y2: 0, stop: 0 #d9d9d9, stop: 1 #f2f2f2);}" \
                "QPushButton:focus{background-color: #f2f2f0; border: 1px outset brown; outline: 1px dotted brown}" \
                "QPushButton:hover{background-color: qlineargradient(x1: 1, y1: 1, x2: 0, y2: 0, stop: 0 #f2f2f2, stop: 1 #d9d9d9);}" \
                "QPushButton:pressed{background-color: #f2f2f2;}" \
                "QToolButton:focus{border: 1px ridge black;}" \
                "QToolButton::pressed{background-color: #f2f2f2;}" \
                "QToolButton::menu-indicator{width: 0px;}" \
                "QCheckBox:focus{border-color: black; border-width: 1px; border-style: ridge;}" \
                "QComboBox:focus{border-color: black; border-width: 1px; border-style: ridge;}" \
                "QLineEdit:focus{border-color: black; border-width: 1px; border-style: ridge;}" \
                "QTextEdit:focus{border-color: black; border-width: 2px; border-style: ridge;}" \
                "QTreeView:focus{border-color: darkslategray; border-width: 2px; border-style: ridge;}"
TOOL_TREEVIEW_HEADER_SS = "QHeaderView::section{background-color: #ffe6cc;}"
DC_TREEVIEW_HEADER_SS = "QHeaderView::section{background-color: #ffe6cc;}"
TT_TREEVIEW_HEADER_SS = "QHeaderView::section{background-color: #ffe6cc;}"
HEADER_POINTSIZE = 8
# Draw border on all QWidgets when in focus
# TT_FOCUS_SS = ":focus {border: 1px groove;}"

JL_REPL_TIME_TO_DEAD = 5.0
JL_REPL_RESTART_LIMIT = 3<|MERGE_RESOLUTION|>--- conflicted
+++ resolved
@@ -20,12 +20,8 @@
 import os
 from PySide2.QtGui import QColor
 
-<<<<<<< HEAD
 SPINE_TOOLBOX_VERSION = "0.1.71"
-=======
-SPINE_TOOLBOX_VERSION = "0.1.7"
 REQUIRED_SPINE_DBAPI_VERSION = "0.0.10"
->>>>>>> 08631a97
 ERROR_COLOR = QColor('red')
 SUCCESS_COLOR = QColor('green')
 NEUTRAL_COLOR = QColor('blue')
