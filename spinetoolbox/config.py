######################################################################################################################
# Copyright (C) 2017-2020 Spine project consortium
# This file is part of Spine Toolbox.
# Spine Toolbox is free software: you can redistribute it and/or modify it under the terms of the GNU Lesser General
# Public License as published by the Free Software Foundation, either version 3 of the License, or (at your option)
# any later version. This program is distributed in the hope that it will be useful, but WITHOUT ANY WARRANTY;
# without even the implied warranty of MERCHANTABILITY or FITNESS FOR A PARTICULAR PURPOSE. See the GNU Lesser General
# Public License for more details. You should have received a copy of the GNU Lesser General Public License along with
# this program. If not, see <http://www.gnu.org/licenses/>.
######################################################################################################################

"""
Application constants and style sheets

:author: P. Savolainen (VTT)
:date:   2.1.2018
"""

import sys
import os


REQUIRED_SPINE_ENGINE_VERSION = "0.8.9"
REQUIRED_SPINEDB_API_VERSION = "0.9.9"
<<<<<<< HEAD
PREFERRED_SPINE_ITEMS_VERSION = "0.3.2"
LATEST_PROJECT_VERSION = 5
=======
PREFERRED_SPINE_ITEMS_VERSION = "0.3.3"
LATEST_PROJECT_VERSION = 4
>>>>>>> 9d1e4077

# Invalid characters for directory names
# NOTE: "." is actually valid in a directory name but this is
# to prevent the user from creating directories like /..../
INVALID_CHARS = ["<", ">", ":", "\"", "/", "\\", "|", "?", "*", "."]
# Invalid characters for file names
INVALID_FILENAME_CHARS = ["<", ">", ":", "\"", "/", "\\", "|", "?", "*"]

# Paths to application, configuration file, default project and work dirs, and documentation index page
_frozen = getattr(sys, "frozen", False)
_path_to_executable = os.path.dirname(sys.executable if _frozen else __file__)
APPLICATION_PATH = os.path.realpath(_path_to_executable)
_program_root = APPLICATION_PATH if _frozen else os.path.join(APPLICATION_PATH, os.path.pardir)
DEFAULT_WORK_DIR = os.path.abspath(os.path.join(_program_root, "work"))
if _frozen:
    DOCUMENTATION_PATH = os.path.abspath(os.path.join(_program_root, "docs", "html"))
else:
    DOCUMENTATION_PATH = os.path.abspath(os.path.join(_program_root, "docs", "build", "html"))
PLUGINS_PATH = os.path.abspath(os.path.join(_program_root, "plugins"))
ONLINE_DOCUMENTATION_URL = "https://spine-toolbox.readthedocs.io/en/latest"

# Jupyter kernel constants
JUPYTER_KERNEL_TIME_TO_DEAD = 8.0

# Project constants
PROJECT_FILENAME = "project.json"

# Stylesheets
STATUSBAR_SS = "QStatusBar{background-color: #EBEBE0; border-width: 1px; border-color: gray; border-style: groove;}"

SETTINGS_SS = (
    "#SettingsForm{background-color: ghostwhite;}"
    "QLabel{color: black;}"
    "QLineEdit{font-size: 12px;}"
    "QGroupBox{border: 2px solid gray; "
    "background-color: qlineargradient(x1: 0, y1: 0, x2: 1, y2: 0, stop: 0 #80B0FF, stop: 1 #e6efff);"
    "border-radius: 5px;"
    "margin-top: 0.5em;}"
    "QGroupBox:title{border-radius: 2px; "
    "background-color: ghostwhite;"
    "subcontrol-origin: margin;"
    "subcontrol-position: top center;"
    "padding-top: 0px;"
    "padding-bottom: 0px;"
    "padding-right: 3px;"
    "padding-left: 3px;}"
    "QCheckBox{outline-style: dashed; outline-width: 1px; outline-color: white;}"
    "QPushButton{background-color: #505F69; border: 1px solid #29353d; color: #F0F0F0; border-radius: 4px; padding: 3px; outline: none;}"
    "QPushButton:disabled {background-color: #32414B; border: 1px solid #29353d; color: #787878; border-radius: 4px; padding: 3px;}"
    "QPushButton::menu-indicator {subcontrol-origin: padding; subcontrol-position: bottom right; bottom: 4px;}"
    "QPushButton:focus{background-color: #637683; border: 1px solid #148CD2;}"
    "QPushButton:hover{border: 1px solid #148CD2; color: #F0F0F0;}"
    "QPushButton:pressed{background-color: #19232D; border: 1px solid #19232D;}"
    "QSlider::groove:horizontal{background: #e1e1e1; border: 1px solid #a4a4a4; height: 5px; margin: 2px 0; border-radius: 2px;}"
    "QSlider::handle:horizontal{background: #fafafa; border: 1px solid #a4a4a4; width: 12px; margin: -5px 0; border-radius: 2px;}"
    "QSlider::add-page:horizontal{background: transparent;}"
    "QSlider::sub-page:horizontal{background: transparent;}"
)

ICON_BACKGROUND = "qlineargradient(x1: 1, y1: 1, x2: 0, y2: 0, stop: 0 #cce0ff, stop: 1 #66a1ff);"
# NOTE: border-style property needs to be set for QToolBar so the lineargradient works on GNOME desktop environment
# (known Qt issue)
ICON_TOOLBAR_SS = f"QToolBar{{spacing: 6px; background: {ICON_BACKGROUND}; padding: 3px; border-style: solid;}}"

TEXTBROWSER_SS = (
    "QTextBrowser {background-color: #19232D; border: 1px solid #32414B; color: #F0F0F0; border-radius: 2px;}"
    "QTextBrowser:hover,"
    "QTextBrowser:selected,"
    "QTextBrowser:pressed {border: 1px solid #668599;}"
)

# ToolboxUI stylesheet. A lot of widgets inherit this sheet.
MAINWINDOW_SS = (
    "QMainWindow::separator{width: 3px; background-color: lightgray; border: 1px solid white;}"
    "QPushButton{background-color: #505F69; border: 1px solid #29353d; color: #F0F0F0; "
    "border-radius: 4px; padding: 3px; outline: none; min-width: 75px;}"
    "QPushButton:disabled {background-color: #32414B; border: 1px solid #29353d; color: #787878; border-radius: 4px; padding: 3px;}"
    "QPushButton::menu-indicator {subcontrol-origin: padding; subcontrol-position: bottom right; bottom: 4px;}"
    "QPushButton:focus{background-color: #637683; border: 1px solid #148CD2;}"
    "QPushButton:hover{border: 1px solid #148CD2; color: #F0F0F0;}"
    "QPushButton:pressed{background-color: #19232D; border: 1px solid #19232D;}"
    "QToolButton:focus{border-color: black; border-width: 1px; border-style: ridge;}"
    "QToolButton:pressed{background-color: #f2f2f2;}"
    "QToolButton::menu-indicator{width: 0px;}"
    "QCheckBox{padding: 2px; spacing: 10px; outline-style: dashed; outline-width: 1px; outline-color: black;}"
    "QComboBox:focus{border-color: black; border-width: 1px; border-style: ridge;}"
    "QLineEdit:focus{border-color: black; border-width: 1px; border-style: ridge;}"
    "QTextEdit:focus{border-color: black; border-width: 1px; border-style: ridge;}"
    "QTreeView:focus{border-color: darkslategray; border-width: 2px; border-style: ridge;}"
)

TREEVIEW_HEADER_SS = "QHeaderView::section{background-color: #ecd8c6; font-size: 12px;}"

PIVOT_TABLE_HEADER_COLOR = "#efefef"<|MERGE_RESOLUTION|>--- conflicted
+++ resolved
@@ -22,13 +22,8 @@
 
 REQUIRED_SPINE_ENGINE_VERSION = "0.8.9"
 REQUIRED_SPINEDB_API_VERSION = "0.9.9"
-<<<<<<< HEAD
-PREFERRED_SPINE_ITEMS_VERSION = "0.3.2"
+PREFERRED_SPINE_ITEMS_VERSION = "0.3.3"
 LATEST_PROJECT_VERSION = 5
-=======
-PREFERRED_SPINE_ITEMS_VERSION = "0.3.3"
-LATEST_PROJECT_VERSION = 4
->>>>>>> 9d1e4077
 
 # Invalid characters for directory names
 # NOTE: "." is actually valid in a directory name but this is
