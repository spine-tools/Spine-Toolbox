--- conflicted
+++ resolved
@@ -19,13 +19,8 @@
 import sys
 import os
 
-<<<<<<< HEAD
-SPINE_TOOLBOX_VERSION = "0.3b"
-REQUIRED_SPINEDB_API_VERSION = "0.0.34"
-=======
 SPINE_TOOLBOX_VERSION = "0.3"
 REQUIRED_SPINEDB_API_VERSION = "0.0.36"
->>>>>>> 25cce3b1
 # SPINE GREEN HTML: #99cc33 RGBa: 153, 204, 51, 255
 # SPINE BLUE HTML: #004ac2 RGBa: 0, 74, 194, 255
 # Invalid characters for directory names
