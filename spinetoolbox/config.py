#############################################################################
# Copyright (C) 2017- 2018 VTT Technical Research Centre of Finland
#
# This file is part of Spine Toolbox.
#
# Spine Toolbox is free software: you can redistribute it and/or modify
# it under the terms of the GNU Lesser General Public License as published by
# the Free Software Foundation, either version 3 of the License, or
# (at your option) any later version.
#
# This program is distributed in the hope that it will be useful,
# but WITHOUT ANY WARRANTY; without even the implied warranty of
# MERCHANTABILITY or FITNESS FOR A PARTICULAR PURPOSE. See the
# GNU Lesser General Public License for more details.
#
# You should have received a copy of the GNU Lesser General Public License
# along with this program.  If not, see <http://www.gnu.org/licenses/>.
#############################################################################

"""
Spine Toolbox default configurations.

:author: P. Savolainen (VTT)
:date:   2.1.2018
"""

import sys
import os
from PySide2.QtGui import QColor

SPINE_TOOLBOX_VERSION = "0.1.6"
ERROR_COLOR = QColor('red')
SUCCESS_COLOR = QColor('green')
NEUTRAL_COLOR = QColor('blue')
BLACK_COLOR = QColor('black')
# SPINE GREEN HTML: #99cc33 RGBa: 153, 204, 51, 255
# SPINE BLUE HTML: #004ac2 RGBa: 0, 74, 194, 255
# Selected characters that are not allowed in folder names
INVALID_CHARS = ["<", ">", ":", "\"", "/", "\\", "|", "?", "*", "."]
# "." is actually valid in a folder name but this is
# to prevent the user from creating folders like /..../

# Paths to application, configuration file, default project and work dirs, and documentation index page
if getattr(sys, "frozen", False):
    APPLICATION_PATH = os.path.realpath(os.path.dirname(sys.executable))
    CONFIGURATION_FILE = os.path.abspath(os.path.join(APPLICATION_PATH, "settings.conf"))
    DEFAULT_PROJECT_DIR = os.path.abspath(os.path.join(APPLICATION_PATH, "projects"))
    DEFAULT_WORK_DIR = os.path.abspath(os.path.join(APPLICATION_PATH, "work"))
    DOC_INDEX_PATH = os.path.abspath(os.path.join(APPLICATION_PATH, "docs", "html", "index.html"))
else:
    APPLICATION_PATH = os.path.realpath(os.path.dirname(__file__))
    CONFIGURATION_FILE = os.path.abspath(os.path.join(APPLICATION_PATH, os.path.pardir, "conf", "settings.conf"))
    DEFAULT_PROJECT_DIR = os.path.abspath(os.path.join(APPLICATION_PATH, os.path.pardir, "projects"))
    DEFAULT_WORK_DIR = os.path.abspath(os.path.join(APPLICATION_PATH, os.path.pardir, "work"))
    DOC_INDEX_PATH = os.path.abspath(os.path.join(
            APPLICATION_PATH, os.path.pardir, "docs", "build", "html", "index.html"))

# Tool output directory name
TOOL_OUTPUT_DIR = "output"

# GAMS
if not sys.platform == "win32":
    GAMS_EXECUTABLE = "gams"
    GAMSIDE_EXECUTABLE = "gamside"
else:
    GAMS_EXECUTABLE = "gams.exe"
    GAMSIDE_EXECUTABLE = "gamside.exe"

# Julia
if not sys.platform == "win32":
    JULIA_EXECUTABLE = "julia"
else:
    JULIA_EXECUTABLE = "julia.exe"

# Tool types
TOOL_TYPES = ['GAMS', 'Julia']
# Required and optional keywords for Tool template definition files
REQUIRED_KEYS = ['name', 'tooltype', 'includes']
OPTIONAL_KEYS = ['description', 'short_name', 'inputfiles', 'inputfiles_opt', 'outputfiles', 'cmdline_args']
LIST_REQUIRED_KEYS = ['includes', 'inputfiles', 'inputfiles_opt', 'outputfiles']  # These should be lists

SQL_DIALECT_API = {
    'mysql': 'pymysql',
    'sqlite': 'sqlite3',
    'mssql': 'pyodbc',
    'postgresql': 'psycopg2',
    'oracle': 'cx_oracle'
}

# Default settings
SETTINGS = {"project_directory": "",
            "open_previous_project": "true",
            "previous_project": "",
            "show_exit_prompt": "true",
            "logging_level": "2",
            "datetime": "true",
            "gams_path": "",
            "use_repl": "true",
            "julia_path": "",
            "save_at_exit": "1",
            "commit_at_exit": "1"}

# Stylesheets
STATUSBAR_SS = "QStatusBar{" \
                    "background-color: #EBEBE0;" \
                    "border-width: 1px;" \
                    "border-color: gray;" \
                    "border-style: groove;}"

SETTINGS_SS = "#SettingsForm{background-color: ghostwhite;}" \
                "QLabel{color: white;}" \
                "QCheckBox{color: white;}" \
                "QGroupBox{border: 2px solid gray; " \
                    "background-color: qlineargradient(x1: 0, y1: 0, x2: 1, y2: 0, stop: 0 #004AC2, stop: 1 #80B0FF);" \
                    "border-radius: 5px;" \
                    "margin-top: 0.5em;}" \
                "QGroupBox:title{border-radius: 2px; " \
                    "background-color: ghostwhite;" \
                    "subcontrol-origin: margin;" \
                    "subcontrol-position: top center;" \
                    "padding-top: 0px;" \
                    "padding-bottom: 0px;" \
                    "padding-right: 3px;" \
                    "padding-left: 3px;}"

# NOTE: border-style property needs to be set for QToolBar so the lineargradient works on GNOME desktop environment
# (known Qt issue)
ICON_TOOLBAR_SS = "QToolBar{spacing: 6px; " \
                    "background: qlineargradient(x1: 1, y1: 1, x2: 0, y2: 0, stop: 0 #cce0ff, stop: 1 #66a1ff);" \
                    "padding: 3px;" \
                    "border-style: solid;}" \
                  "QToolButton{background-color: white;" \
                    "border-width: 1px;" \
                    "border-style: inset;" \
                    "border-color: darkslategray;" \
                    "border-radius: 2px;}" \
                  "QLabel{color:black;" \
                    "padding: 3px;}"

TEXTBROWSER_SS = "QTextBrowser{background-color: black;}"
<<<<<<< HEAD
SPLITTER_SS = "QSplitter::handle:horizontal{background-color: lightgray; border: 1px solid white;}"
# QDockWidget handle
SEPARATOR_SS = "QMainWindow::separator{width: 3px; background-color: lightgray; border: 1px solid white;}"
=======
# ToolboxUI stylesheet. A lot of widgets inherit this sheet.
MAINWINDOW_SS = "QMainWindow:separator{width: 3px; background-color: lightgray; border: 1px solid white;}" \
                "QPushButton{border: 1px outset brown; border-radius: 2px; min-width: 70px; min-height: 20px;" \
                    "background-color: qlineargradient(x1: 1, y1: 1, x2: 0, y2: 0, stop: 0 #d9d9d9, stop: 1 #f2f2f2);}" \
                "QPushButton:focus{background-color: #f2f2f0; border: 1px outset brown; outline: 1px dotted brown}" \
                "QPushButton:hover{background-color: qlineargradient(x1: 1, y1: 1, x2: 0, y2: 0, stop: 0 #f2f2f2, stop: 1 #d9d9d9);}" \
                "QPushButton:pressed{background-color: #f2f2f2;}" \
                "QToolButton:focus{border: 1px ridge black;}" \
                "QToolButton::pressed{background-color: #f2f2f2;}" \
                "QToolButton::menu-indicator{width: 0px;}" \
                "QCheckBox:focus{border-color: black; border-width: 1px; border-style: ridge;}" \
                "QComboBox:focus{border-color: black; border-width: 1px; border-style: ridge;}" \
                "QLineEdit:focus{border-color: black; border-width: 1px; border-style: ridge;}" \
                "QTextEdit:focus{border-color: black; border-width: 2px; border-style: ridge;}" \
                "QTreeView:focus{border-color: darkslategray; border-width: 2px; border-style: ridge;}"
>>>>>>> c22c0eca
TOOL_TREEVIEW_HEADER_SS = "QHeaderView::section{background-color: #ffe6cc;}"
DC_TREEVIEW_HEADER_SS = "QHeaderView::section{background-color: #ffe6cc;}"
TT_TREEVIEW_HEADER_SS = "QHeaderView::section{background-color: #ffe6cc;}"
HEADER_POINTSIZE = 8
<<<<<<< HEAD

# QGraphicsView frame rate
FPS = 50

# Spine object tree item's user roles
REFERENCE = Qt.UserRole
TABLE = Qt.UserRole+1
NAME = Qt.UserRole+2
PARAMETER_HEADER = Qt.UserRole+3
OBJECT_PARAMETER = Qt.UserRole+4
PARAMETER_AS_PARENT = Qt.UserRole+5
PARAMETER_AS_CHILD = Qt.UserRole+6
=======
# Draw border on all QWidgets when in focus
# TT_FOCUS_SS = ":focus {border: 1px groove;}"
>>>>>>> c22c0eca
<|MERGE_RESOLUTION|>--- conflicted
+++ resolved
@@ -74,6 +74,7 @@
 
 # Tool types
 TOOL_TYPES = ['GAMS', 'Julia']
+
 # Required and optional keywords for Tool template definition files
 REQUIRED_KEYS = ['name', 'tooltype', 'includes']
 OPTIONAL_KEYS = ['description', 'short_name', 'inputfiles', 'inputfiles_opt', 'outputfiles', 'cmdline_args']
@@ -138,11 +139,6 @@
                     "padding: 3px;}"
 
 TEXTBROWSER_SS = "QTextBrowser{background-color: black;}"
-<<<<<<< HEAD
-SPLITTER_SS = "QSplitter::handle:horizontal{background-color: lightgray; border: 1px solid white;}"
-# QDockWidget handle
-SEPARATOR_SS = "QMainWindow::separator{width: 3px; background-color: lightgray; border: 1px solid white;}"
-=======
 # ToolboxUI stylesheet. A lot of widgets inherit this sheet.
 MAINWINDOW_SS = "QMainWindow:separator{width: 3px; background-color: lightgray; border: 1px solid white;}" \
                 "QPushButton{border: 1px outset brown; border-radius: 2px; min-width: 70px; min-height: 20px;" \
@@ -158,25 +154,9 @@
                 "QLineEdit:focus{border-color: black; border-width: 1px; border-style: ridge;}" \
                 "QTextEdit:focus{border-color: black; border-width: 2px; border-style: ridge;}" \
                 "QTreeView:focus{border-color: darkslategray; border-width: 2px; border-style: ridge;}"
->>>>>>> c22c0eca
 TOOL_TREEVIEW_HEADER_SS = "QHeaderView::section{background-color: #ffe6cc;}"
 DC_TREEVIEW_HEADER_SS = "QHeaderView::section{background-color: #ffe6cc;}"
 TT_TREEVIEW_HEADER_SS = "QHeaderView::section{background-color: #ffe6cc;}"
 HEADER_POINTSIZE = 8
-<<<<<<< HEAD
-
-# QGraphicsView frame rate
-FPS = 50
-
-# Spine object tree item's user roles
-REFERENCE = Qt.UserRole
-TABLE = Qt.UserRole+1
-NAME = Qt.UserRole+2
-PARAMETER_HEADER = Qt.UserRole+3
-OBJECT_PARAMETER = Qt.UserRole+4
-PARAMETER_AS_PARENT = Qt.UserRole+5
-PARAMETER_AS_CHILD = Qt.UserRole+6
-=======
 # Draw border on all QWidgets when in focus
-# TT_FOCUS_SS = ":focus {border: 1px groove;}"
->>>>>>> c22c0eca
+# TT_FOCUS_SS = ":focus {border: 1px groove;}"