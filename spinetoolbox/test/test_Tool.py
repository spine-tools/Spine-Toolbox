--- conflicted
+++ resolved
@@ -21,7 +21,6 @@
 from tempfile import TemporaryDirectory, mkdtemp
 import unittest
 from unittest import mock
-<<<<<<< HEAD
 from pathlib import Path
 import logging
 import os
@@ -32,9 +31,6 @@
 from PySide2.QtCore import Qt, QSettings
 from PySide2.QtGui import QStandardItem, QStandardItemModel
 from PySide2.QtWidgets import QApplication, QWidget
-=======
-from PySide2.QtWidgets import QApplication
->>>>>>> 67610eb7
 from networkx import DiGraph
 
 from .mock_helpers import MockQWidget, qsettings_value_side_effect
@@ -57,22 +53,12 @@
         def emit(self, text):
             self.text = text
 
-<<<<<<< HEAD
-    def __init__(self, project_dir, base_dir=None):
-        if base_dir is None:
-            base_dir = ""
-        self._qsettings = QSettings()
-        self._qsettings.setValue("appSettings/projectsDir", project_dir)
-        self.tool_specification_model = _MockToolSpecModel(self, base_dir)
-        self._project = SpineToolboxProject(self, "name", "description", project_dir)
-=======
     def __init__(self, temp_directory):
         self._qsettings = mock.MagicMock()
         self.tool_specification_model = ToolSpecificationModel(self)
         with mock.patch("spinetoolbox.project.project_dir") as mock_project_dir:
             mock_project_dir.return_value = temp_directory
             self._project = SpineToolboxProject(self, "name", "description", temp_directory)
->>>>>>> 67610eb7
         self.msg = _MockToolbox.Message()
         self.msg_warning = _MockToolbox.Message()
 
