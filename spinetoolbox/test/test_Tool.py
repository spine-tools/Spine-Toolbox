######################################################################################################################
# Copyright (C) 2017 - 2019 Spine project consortium
# This file is part of Spine Toolbox.
# Spine Toolbox is free software: you can redistribute it and/or modify it under the terms of the GNU Lesser General
# Public License as published by the Free Software Foundation, either version 3 of the License, or (at your option)
# any later version. This program is distributed in the hope that it will be useful, but WITHOUT ANY WARRANTY;
# without even the implied warranty of MERCHANTABILITY or FITNESS FOR A PARTICULAR PURPOSE. See the GNU Lesser General
# Public License for more details. You should have received a copy of the GNU Lesser General Public License along with
# this program. If not, see <http://www.gnu.org/licenses/>.
######################################################################################################################

"""
Unit tests for Tool project item.

:author: A. Soininen (VTT)
:date:   4.10.2019
"""

<<<<<<< HEAD
from tempfile import TemporaryDirectory, mkdtemp
import unittest
from unittest import mock
from pathlib import Path
import logging
import os
import sys
import shutil
import tempfile

from PySide2.QtCore import Qt, QSettings
from PySide2.QtGui import QStandardItem, QStandardItemModel
from PySide2.QtWidgets import QApplication, QWidget

from .mock_helpers import MockQWidget, qsettings_value_side_effect
from ..ui_main import ToolboxUI
from ..tool_specifications import ExecutableTool
from ..project_items.tool.tool import Tool
from ..project import SpineToolboxProject
from ..mvcmodels.tool_specification_model import ToolSpecificationModel
from ..project_item import ProjectItemResource
from .. import tool_specifications
=======
import os
import shutil
from tempfile import TemporaryDirectory
import unittest
from unittest import mock
from PySide2.QtCore import QSettings
from PySide2.QtWidgets import QApplication, QWidget
from networkx import DiGraph
from ..ui_main import ToolboxUI
from ..project_items.tool.tool import Tool
from ..project import SpineToolboxProject
from ..mvcmodels.tool_specification_model import ToolSpecificationModel
from .mock_helpers import MockQWidget, qsettings_value_side_effect
from spinetoolbox.config import TOOL_OUTPUT_DIR
>>>>>>> d4138e97


class _MockToolbox:
    class Message:
        def __init__(self):
            self.text = None

        def emit(self, text):
            self.text = text

    def __init__(self, project_dir, base_dir=None):
        if base_dir is None:
            base_dir = ""
        self._qsettings = QSettings()
        self._qsettings.setValue("appSettings/projectsDir", project_dir)
        self.tool_specification_model = _MockToolSpecModel(self, base_dir)
        self._project = SpineToolboxProject(self, "name", "description", project_dir)
        self.msg = _MockToolbox.Message()
        self.msg_warning = _MockToolbox.Message()

    def project(self):
        return self._project

    def qsettings(self):
        return self._qsettings

    def reset_messages(self):
        self.msg = _MockToolbox.Message()
        self.msg_warning = _MockToolbox.Message()


class _MockItem:
    def __init__(self, item_type, name):
        self.item_type = item_type
        self.name = name


class TestTool(unittest.TestCase):

    def _set_up(self):
        """Set up before test_rename()."""
        with mock.patch("spinetoolbox.ui_main.JuliaREPLWidget") as mock_julia_repl, mock.patch(
                "spinetoolbox.ui_main.PythonReplWidget"
        ) as mock_python_repl, mock.patch("spinetoolbox.ui_main.QSettings.value") as mock_qsettings_value:
            # Replace Julia REPL Widget with a QWidget so that the DeprecationWarning from qtconsole is not printed
            mock_julia_repl.return_value = QWidget()
            mock_python_repl.return_value = MockQWidget()
            mock_qsettings_value.side_effect = qsettings_value_side_effect
            self.toolbox = ToolboxUI()
            self.toolbox.create_project("UnitTest Project", "")

    def tearDown(self):
        """Clean up."""
        if not hasattr(self, "toolbox"):
            return
        try:
            shutil.rmtree(self.toolbox.project().project_dir)  # Remove project directory
        except OSError as e:
            print("Failed to remove project directory. {0}".format(e))
            pass
        try:
            os.remove(self.toolbox.project().path)  # Remove project file
        except OSError:
            print("Failed to remove project file")
            pass
        self.toolbox.deleteLater()
        self.toolbox = None

    @classmethod
    def setUpClass(cls):
        if not QApplication.instance():
            QApplication()

    def test_item_type(self):
        with TemporaryDirectory() as project_dir:
            toolbox = _MockToolbox(project_dir)
            item = Tool(toolbox, "name", "description", 0.0, 0.0)
            self.assertEqual(item.item_type, "Tool")

    def test_notify_destination(self):
        with TemporaryDirectory() as project_dir:
            toolbox = _MockToolbox(project_dir)
            item = Tool(toolbox, "name", "description", 0.0, 0.0)
            source_item = _MockItem("Data Connection", "source name")
            item.notify_destination(source_item)
            self.assertEqual(
                toolbox.msg.text,
                "Link established. Tool <b>name</b> will look for input "
                "files from <b>source name</b>'s references and data directory.",
            )
            toolbox.reset_messages()
            source_item = _MockItem("Data Interface", "source name")
            item.notify_destination(source_item)
            self.assertEqual(
                toolbox.msg_warning.text,
                "Link established. Interaction between a "
                "<b>Data Interface</b> and a <b>Tool</b> has not been implemented yet.",
            )
            toolbox.reset_messages()
            source_item.item_type = "Data Store"
            item.notify_destination(source_item)
            self.assertEqual(
                toolbox.msg.text,
                "Link established. Data Store <b>source name</b> url will "
                "be passed to Tool <b>name</b> when executing.",
            )
            toolbox.reset_messages()
            source_item.item_type = "Gdx Export"
            item.notify_destination(source_item)
            self.assertEqual(
                toolbox.msg.text,
                "Link established. Gdx Export <b>source name</b> exported file will "
                "be passed to Tool <b>name</b> when executing.",
            )
            toolbox.reset_messages()
            source_item.item_type = "Tool"
            item.notify_destination(source_item)
            self.assertEqual(toolbox.msg.text, "Link established.")
            toolbox.reset_messages()
            source_item.item_type = "View"
            item.notify_destination(source_item)
            self.assertEqual(
                toolbox.msg_warning.text,
                "Link established. Interaction between a "
                "<b>View</b> and a <b>Tool</b> has not been implemented yet.",
            )

    def test_default_name_prefix(self):
        self.assertEqual(Tool.default_name_prefix(), "Tool")

    def test_rename(self):
        """Tests renaming a Tool."""
        self._set_up()
        item_dict = dict(name="T", description="", x=0, y=0)
        self.toolbox.project().add_project_items("Tools", item_dict)
        index = self.toolbox.project_item_model.find_item("T")
        tool = self.toolbox.project_item_model.project_item(index)
        tool.activate()
        expected_name = "ABC"
        expected_short_name = "abc"
        ret_val = tool.rename(expected_name)  # Do rename
        self.assertTrue(ret_val)
        # Check name
        self.assertEqual(expected_name, tool.name)  # item name
        self.assertEqual(expected_name, tool._properties_ui.label_tool_name.text())  # name label in props
        self.assertEqual(expected_name, tool.get_icon().name_item.text())  # name item on Design View
        # Check data_dir
        expected_data_dir = os.path.join(self.toolbox.project().project_dir, expected_short_name)
        self.assertEqual(expected_data_dir, tool.data_dir)  # Check data dir
        # Check there's a dag containing a node with the new name and that no dag contains a node with the old name
        dag_with_new_node_name = self.toolbox.project().dag_handler.dag_with_node(expected_name)
        self.assertIsInstance(dag_with_new_node_name, DiGraph)
        dag_with_old_node_name = self.toolbox.project().dag_handler.dag_with_node("T")
        self.assertIsNone(dag_with_old_node_name)
        # Check that output_dir has been updated
        expected_output_dir = os.path.join(tool.data_dir, TOOL_OUTPUT_DIR)
        self.assertEqual(expected_output_dir, tool.output_dir)
        self.toolbox.remove_item(index, delete_item=True)


class _MockToolSpecModel(QStandardItemModel):
    # Create a dictionary of tool specifications to 'populate' the mock model
    def __init__(self, toolbox, path):
        super().__init__()
        specifications = [
            ExecutableTool(
                toolbox=toolbox,
                name="simple_exec",
                tooltype="executable",
                path=path,
                includes=['main.sh'],
                description="A simple executable tool.",
                inputfiles=['input1.csv', 'input2.csv'],
                inputfiles_opt=['opt_input.csv'],
                outputfiles=['output1.csv', 'output2.csv'],
                cmdline_args='<args>',
                execute_in_work=False,
            ),
            ExecutableTool(
                toolbox=toolbox,
                name="complex_exec",
                tooltype="executable",
                path=path,
                includes=['MakeFile', 'src/a.c', 'src/a.h', 'src/subunit/x.c', 'src/subunit/x.h'],
                description="A more complex executable tool.",
                inputfiles=['input1.csv', 'input/input2.csv'],
                inputfiles_opt=['opt/*.ini', '?abc.txt'],
                outputfiles=['output1.csv', 'output/output2.csv'],
                cmdline_args='subunit',
                execute_in_work=True,
            ),
        ]
        specification_names = [x.name for x in specifications]
        specification_dict = dict(zip(specification_names, specifications))
        self.find_tool_specification = specification_dict.get
        self.tool_specification = specifications.__getitem__
        self.tool_specification_row = specification_names.index
        self.invisibleRootItem().appendRows([QStandardItem(x) for x in specification_dict])


class TestToolExecution(unittest.TestCase):
    @classmethod
    def setUpClass(cls):
        """Overridden method. Runs once before all tests in this class."""
        try:
            cls.app = QApplication().processEvents()
        except RuntimeError:
            pass
        logging.basicConfig(
            stream=sys.stderr,
            level=logging.DEBUG,
            format='%(asctime)s %(levelname)s: %(message)s',
            datefmt='%Y-%m-%d %H:%M:%S',
        )
        cls.basedir = mkdtemp()

    @classmethod
    def tearDownClass(cls):
        """Overridden method. Runs once after all tests in this class."""
        shutil.rmtree(cls.basedir)

    def setUp(self):
        """Overridden method. Runs before each test. Makes instance of ToolboxUI class.
        """
        with mock.patch("spinetoolbox.ui_main.JuliaREPLWidget") as mock_julia_repl, mock.patch(
            "spinetoolbox.ui_main.PythonReplWidget"
        ) as mock_python_repl, mock.patch("spinetoolbox.ui_main.QSettings.value") as mock_qsettings_value:
            # Replace Julia REPL Widget with a QWidget so that the DeprecationWarning from qtconsole is not printed
            mock_julia_repl.return_value = QWidget()
            mock_python_repl.return_value = MockQWidget()
            mock_qsettings_value.side_effect = qsettings_value_side_effect
            self.toolbox = ToolboxUI()
            self.toolbox.create_project("UnitTest Project", "")
            self.toolbox.tool_specification_model = _MockToolSpecModel(self.toolbox, self.basedir)
            self.toolbox.tool_specification_model_changed.emit(self.toolbox.tool_specification_model)

    def tearDown(self):
        """Overridden method. Runs after each test.
        Use this to free resources after a test if needed.
        """
        try:
            shutil.rmtree(self.toolbox.project().project_dir)  # Remove project directory
        except OSError:
            pass
        try:
            os.remove(self.toolbox.project().path)  # Remove project file
        except OSError:
            pass
        self.toolbox.deleteLater()
        self.toolbox = None

    def assert_is_simple_exec_tool(self, tool):
        """Assert that the given tool has the simple_exec specification."""
        # Check internal models
        source_files = [x.text() for x in tool.source_file_model.findItems("*", Qt.MatchWildcard)]
        input_files = [x.text() for x in tool.input_file_model.findItems("*", Qt.MatchWildcard)]
        opt_input_files = [x.text() for x in tool.opt_input_file_model.findItems("*", Qt.MatchWildcard)]
        output_files = [x.text() for x in tool.output_file_model.findItems("*", Qt.MatchWildcard)]
        self.assertEqual(source_files, ['main.sh'])
        self.assertTrue('input1.csv' in input_files)
        self.assertTrue('input2.csv' in input_files)
        self.assertEqual(opt_input_files, ['opt_input.csv'])
        self.assertTrue('output1.csv' in output_files)
        self.assertTrue('output2.csv' in output_files)
        # Check specification model
        model = tool.specification_model
        root = model.invisibleRootItem()
        categories = [root.child(i).text() for i in range(model.rowCount())]
        self.assertTrue('Source files' in categories)
        self.assertTrue('Input files' in categories)
        self.assertTrue('Optional input files' in categories)
        self.assertTrue('Output files' in categories)
        source_files_cat = model.findItems('Source files', Qt.MatchExactly)[0]
        input_files_cat = model.findItems('Input files', Qt.MatchExactly)[0]
        opt_input_files_cat = model.findItems('Optional input files', Qt.MatchExactly)[0]
        output_files_cat = model.findItems('Output files', Qt.MatchExactly)[0]
        source_files = [source_files_cat.child(i).text() for i in range(source_files_cat.rowCount())]
        input_files = [input_files_cat.child(i).text() for i in range(input_files_cat.rowCount())]
        opt_input_files = [opt_input_files_cat.child(i).text() for i in range(opt_input_files_cat.rowCount())]
        output_files = [output_files_cat.child(i).text() for i in range(output_files_cat.rowCount())]
        self.assertEqual(source_files, ['main.sh'])
        self.assertTrue('input1.csv' in input_files)
        self.assertTrue('input2.csv' in input_files)
        self.assertEqual(opt_input_files, ['opt_input.csv'])
        self.assertTrue('output1.csv' in output_files)
        self.assertTrue('output2.csv' in output_files)
        # Check ui
        combox_text = tool._properties_ui.comboBox_tool.currentText()
        cmdline_args = tool._properties_ui.lineEdit_tool_args.text()
        in_work = tool._properties_ui.radioButton_execute_in_work.isChecked()
        in_source = tool._properties_ui.radioButton_execute_in_source.isChecked()
        self.assertEqual(combox_text, "simple_exec")
        self.assertEqual(cmdline_args, '<args>')
        self.assertFalse(in_work)
        self.assertTrue(in_source)

    def assert_is_no_tool(self, tool):
        """Assert that the given tool has no tool specification."""
        # Check internal models
        source_files = [x.text() for x in tool.source_file_model.findItems("*", Qt.MatchWildcard)]
        input_files = [x.text() for x in tool.input_file_model.findItems("*", Qt.MatchWildcard)]
        opt_input_files = [x.text() for x in tool.opt_input_file_model.findItems("*", Qt.MatchWildcard)]
        output_files = [x.text() for x in tool.output_file_model.findItems("*", Qt.MatchWildcard)]
        self.assertEqual(source_files, [])
        self.assertEqual(input_files, [])
        self.assertEqual(opt_input_files, [])
        self.assertEqual(output_files, [])
        # Check specification model
        model = tool.specification_model
        root = model.invisibleRootItem()
        categories = [root.child(i).text() for i in range(model.rowCount())]
        self.assertTrue('Source files' in categories)
        self.assertTrue('Input files' in categories)
        self.assertTrue('Optional input files' in categories)
        self.assertTrue('Output files' in categories)
        source_files_cat = model.findItems('Source files', Qt.MatchExactly)[0]
        input_files_cat = model.findItems('Input files', Qt.MatchExactly)[0]
        opt_input_files_cat = model.findItems('Optional input files', Qt.MatchExactly)[0]
        output_files_cat = model.findItems('Output files', Qt.MatchExactly)[0]
        source_files = [source_files_cat.child(i).text() for i in range(source_files_cat.rowCount())]
        input_files = [input_files_cat.child(i).text() for i in range(input_files_cat.rowCount())]
        opt_input_files = [opt_input_files_cat.child(i).text() for i in range(opt_input_files_cat.rowCount())]
        output_files = [output_files_cat.child(i).text() for i in range(output_files_cat.rowCount())]
        self.assertEqual(source_files, [])
        self.assertEqual(input_files, [])
        self.assertEqual(opt_input_files, [])
        self.assertEqual(output_files, [])
        # Check ui
        combox_text = tool._properties_ui.comboBox_tool.currentText()
        cmdline_args = tool._properties_ui.lineEdit_tool_args.text()
        in_work = tool._properties_ui.radioButton_execute_in_work.isChecked()
        in_source = tool._properties_ui.radioButton_execute_in_source.isChecked()
        self.assertEqual(combox_text, "")
        self.assertEqual(cmdline_args, '')
        self.assertTrue(in_work)
        self.assertFalse(in_source)

    def test_load_tool_specification(self):
        """Test that specification is loaded into selections on Tool creation,
        and then shown in the ui when Tool is activated.
        """
        item = dict(name="Tool", description="", x=0, y=0, tool="simple_exec")
        self.toolbox.project().add_project_items("Tools", item)  # Add Tool to project
        ind = self.toolbox.project_item_model.find_item("Tool")
        tool = self.toolbox.project_item_model.project_item(ind)  # Find item from project item model
        tool.activate()
        self.assert_is_simple_exec_tool(tool)

    def test_save_and_restore_selections(self):
        """Test that selections are saved and restored when deactivating a Tool and activating it again.
        """
        item = dict(name="Tool", description="", x=0, y=0, tool="")
        self.toolbox.project().add_project_items("Tools", item)  # Add Tool to project
        ind = self.toolbox.project_item_model.find_item("Tool")
        tool = self.toolbox.project_item_model.project_item(ind)  # Find item from project item model
        tool.activate()
        self.assert_is_no_tool(tool)
        tool._properties_ui.comboBox_tool.setCurrentIndex(0)  # Set the simple_exec tool specification
        self.assert_is_simple_exec_tool(tool)
        tool.deactivate()
        tool.activate()
        self.assert_is_simple_exec_tool(tool)

    def test_execute_tool_with_no_specification(self):
        """Tests Tools with no specification are not executed."""
        item = dict(name="Tool", description="", x=0, y=0, tool="")
        self.toolbox.project().add_project_items("Tools", item)  # Add Tool to project
        ind = self.toolbox.project_item_model.find_item("Tool")
        tool = self.toolbox.project_item_model.project_item(ind)  # Find item from project item model
        mock_exec_inst = tool._project.execution_instance = mock.Mock()
        tool.execute()
        mock_exec_inst.project_item_execution_finished_signal.emit.assert_called_with(0)
        self.assertIsNone(tool.instance)

    def test_input_file_not_found_at_execution(self):
        """Tests that execution fails if one input file is not found."""
        item = dict(name="Tool", description="", x=0, y=0, tool="simple_exec")
        self.toolbox.project().add_project_items("Tools", item)  # Add Tool to project
        ind = self.toolbox.project_item_model.find_item("Tool")
        tool = self.toolbox.project_item_model.project_item(ind)  # Find item from project item model
        # Collect some information
        input_files = [x.text() for x in tool.input_file_model.findItems("*", Qt.MatchWildcard)]
        project_dir = tool._project.project_dir
        # Make sure we have two input files
        self.assertEqual(len(input_files), 2)
        # Create a mock data connection directory in the project
        dc_dir = os.path.join(project_dir, "input_dc")
        os.makedirs(dc_dir)
        # Create first input file but not the second in the above dir
        input_file = input_files[0]
        input_path = os.path.join(dc_dir, input_file)
        Path(input_path).touch()
        # Create a mock execution instance and make the above one path available for the tool
        mock_exec_inst = tool._project.execution_instance = mock.Mock()
        mock_exec_inst.available_resources.side_effect = lambda n: [
            ProjectItemResource(None, "file", url=Path(input_path).as_uri())
        ]
        tool.execute()
        mock_exec_inst.project_item_execution_finished_signal.emit.assert_called_with(-1)
        self.assertIsNone(tool.instance)
        # Check that no resources are advertised
        mock_exec_inst.advertise_resources.assert_not_called()

    def test_execute_simple_tool_in_source_dir(self):
        """Tests execution of a Tool with the 'simple_exec' specification."""
        item = dict(name="Tool", description="", x=0, y=0, tool="simple_exec")
        self.toolbox.project().add_project_items("Tools", item)  # Add Tool to project
        ind = self.toolbox.project_item_model.find_item("Tool")
        tool = self.toolbox.project_item_model.project_item(ind)  # Find item from project item model
        # Collect some information
        basedir = tool.tool_specification().path
        project_dir = tool._project.project_dir
        input_files = [x.text() for x in tool.input_file_model.findItems("*", Qt.MatchWildcard)]
        output_files = [x.text() for x in tool.output_file_model.findItems("*", Qt.MatchWildcard)]
        # Create a mock data connection directory in the project
        dc_dir = os.path.join(project_dir, "input_dc")
        os.makedirs(dc_dir)
        # Create all mandatory input files in that directory
        input_paths = [os.path.join(dc_dir, fn) for fn in input_files]
        for filepath in input_paths:
            Path(filepath).touch()
        # Create a mock execution instance and make the above paths available for the tool
        mock_exec_inst = tool._project.execution_instance = mock.Mock()
        mock_exec_inst.available_resources.side_effect = lambda n: [
            ProjectItemResource(None, "file", url=Path(fp).as_uri()) for fp in input_paths
        ]
        # Mock some more stuff needed and execute the tool
        with mock.patch("spinetoolbox.project_items.tool.tool.shutil") as mock_shutil, mock.patch(
            "spinetoolbox.project_items.tool.tool.create_output_dir_timestamp"
        ) as mock_create_output_dir_timestamp, mock.patch.object(
            tool_specifications.ExecutableToolInstance, "execute"
        ) as mock_execute_tool_instance:
            mock_create_output_dir_timestamp.return_value = "mock_timestamp"

            def mock_execute_tool_instance_side_effect():
                """Provides a side effect for ToolInstance execute method."""
                # Check that input files were copied to the base directory
                expected_calls = [mock.call(os.path.join(dc_dir, fn), os.path.join(basedir, fn)) for fn in input_files]
                mock_shutil.copyfile.assert_has_calls(expected_calls)
                # Create all output files in base dir
                output_paths = [os.path.join(basedir, fn) for fn in output_files]
                for filepath in output_paths:
                    Path(filepath).touch()
                # Emit signal as if the tool had failed
                tool.instance.instance_finished_signal.emit(-1)

            mock_execute_tool_instance.side_effect = mock_execute_tool_instance_side_effect
            tool.execute()
        self.assertEqual(tool.basedir, basedir)
        # Check that output files were copied to the output dir
        result_dir = os.path.abspath(os.path.join(tool.output_dir, "failed", "mock_timestamp"))
        expected_calls = [mock.call(os.path.join(basedir, fn), os.path.join(result_dir, fn)) for fn in output_files]
        mock_shutil.copyfile.assert_has_calls(expected_calls)
        # Check that no resources are advertised
        mock_exec_inst.advertise_resources.assert_not_called()

    def test_execute_complex_tool_in_work_dir(self):
        """Tests execution of a Tool with the 'complex_exec' specification."""
        item = dict(name="Tool", description="", x=0, y=0, tool="complex_exec")
        self.toolbox.project().add_project_items("Tools", item)  # Add Tool to project
        ind = self.toolbox.project_item_model.find_item("Tool")
        tool = self.toolbox.project_item_model.project_item(ind)  # Find item from project item model
        # Collect some information
        work_dir = tool._project.work_dir
        basedir = tempfile.mkdtemp(suffix='__toolbox', prefix=tool.tool_specification().short_name + '__', dir=work_dir)
        project_dir = tool._project.project_dir
        source_files = [x.text() for x in tool.source_file_model.findItems("*", Qt.MatchWildcard)]
        input_files = [x.text() for x in tool.input_file_model.findItems("*", Qt.MatchWildcard)]
        output_files = [x.text() for x in tool.output_file_model.findItems("*", Qt.MatchWildcard)]
        # Create a mock data connection directory in the project
        dc_dir = os.path.join(project_dir, "input_dc")
        # Create input files in the above dir
        # Start with mandatory input files
        input_paths = [os.path.join(dc_dir, fn) for fn in input_files]
        # Add some optional input files that match "opt/*.ini"
        dc_opt_dir = os.path.join(dc_dir, "opt")
        input_paths += [os.path.join(dc_opt_dir, fn + ".ini") for fn in ('a', 'b', 'c')]
        # Add some optional input files that match "?abc.txt"
        input_paths += [os.path.join(dc_dir, prefix + "abc.txt") for prefix in ('1', '2', '3')]
        # Make all input files
        for filepath in input_paths:
            dirname, _ = os.path.split(filepath)
            os.makedirs(dirname, exist_ok=True)
            Path(filepath).touch()
        # Create a mock execution instance and make the above paths available for the tool
        mock_exec_inst = tool._project.execution_instance = mock.Mock()
        mock_exec_inst.available_resources.side_effect = lambda n: [
            ProjectItemResource(None, "file", url=Path(fp).as_uri()) for fp in input_paths
        ]
        # Create source files in tool specification source directory
        src_dir = tool.tool_specification().path
        source_paths = [os.path.join(src_dir, path) for path in source_files]
        for filepath in source_paths:
            dirname, _ = os.path.split(filepath)
            os.makedirs(dirname, exist_ok=True)
            Path(filepath).touch()
        # Mock some more stuff needed and execute the tool
        with mock.patch("spinetoolbox.project_items.tool.tool.shutil") as mock_shutil, mock.patch(
            "spinetoolbox.project_items.tool.tool.tempfile"
        ) as mock_tempfile, mock.patch(
            "spinetoolbox.project_items.tool.tool.create_output_dir_timestamp"
        ) as mock_create_output_dir_timestamp, mock.patch.object(
            tool_specifications.ExecutableToolInstance, "execute"
        ) as mock_execute_tool_instance:
            mock_create_output_dir_timestamp.return_value = "mock_timestamp"
            mock_tempfile.mkdtemp.return_value = basedir

            def mock_execute_tool_instance_side_effect():
                """Provides a side effect for ToolInstance execute method."""
                # Check that source and input files were copied to the base directory
                expected_calls = [
                    mock.call(os.path.join(src_dir, fn), os.path.join(basedir, fn)) for fn in source_files
                ]
                expected_calls += [mock.call(os.path.join(dc_dir, fn), os.path.join(basedir, fn)) for fn in input_files]
                mock_shutil.copyfile.assert_has_calls(expected_calls)
                # Create all output files in base dir
                output_paths = [os.path.join(basedir, fn) for fn in output_files]
                for filepath in output_paths:
                    Path(filepath).touch()
                # Emit signal as if the tool had succeeded
                tool.instance.instance_finished_signal.emit(0)

            mock_execute_tool_instance.side_effect = mock_execute_tool_instance_side_effect
            tool.execute()
        self.assertEqual(tool.basedir, basedir)
        # Check that output files were copied to the output dir
        result_dir = os.path.abspath(os.path.join(tool.output_dir, "mock_timestamp"))
        expected_calls = [mock.call(os.path.join(basedir, fn), os.path.join(result_dir, fn)) for fn in output_files]
        mock_shutil.copyfile.assert_has_calls(expected_calls)
        # Check that output files were advertised
        expected_calls = [
            mock.call(
                "Tool",
                ProjectItemResource(
                    tool, "file", url=Path(os.path.join(result_dir, fn)).as_uri(), metadata=dict(is_output=True)
                ),
            )
            for fn in output_files
        ]
        mock_exec_inst.advertise_resources.assert_has_calls(expected_calls)


if __name__ == '__main__':
    unittest.main()<|MERGE_RESOLUTION|>--- conflicted
+++ resolved
@@ -16,7 +16,8 @@
 :date:   4.10.2019
 """
 
-<<<<<<< HEAD
+import os
+import shutil
 from tempfile import TemporaryDirectory, mkdtemp
 import unittest
 from unittest import mock
@@ -30,6 +31,7 @@
 from PySide2.QtCore import Qt, QSettings
 from PySide2.QtGui import QStandardItem, QStandardItemModel
 from PySide2.QtWidgets import QApplication, QWidget
+from networkx import DiGraph
 
 from .mock_helpers import MockQWidget, qsettings_value_side_effect
 from ..ui_main import ToolboxUI
@@ -39,22 +41,7 @@
 from ..mvcmodels.tool_specification_model import ToolSpecificationModel
 from ..project_item import ProjectItemResource
 from .. import tool_specifications
-=======
-import os
-import shutil
-from tempfile import TemporaryDirectory
-import unittest
-from unittest import mock
-from PySide2.QtCore import QSettings
-from PySide2.QtWidgets import QApplication, QWidget
-from networkx import DiGraph
-from ..ui_main import ToolboxUI
-from ..project_items.tool.tool import Tool
-from ..project import SpineToolboxProject
-from ..mvcmodels.tool_specification_model import ToolSpecificationModel
-from .mock_helpers import MockQWidget, qsettings_value_side_effect
 from spinetoolbox.config import TOOL_OUTPUT_DIR
->>>>>>> d4138e97
 
 
 class _MockToolbox:
@@ -93,11 +80,10 @@
 
 
 class TestTool(unittest.TestCase):
-
     def _set_up(self):
         """Set up before test_rename()."""
         with mock.patch("spinetoolbox.ui_main.JuliaREPLWidget") as mock_julia_repl, mock.patch(
-                "spinetoolbox.ui_main.PythonReplWidget"
+            "spinetoolbox.ui_main.PythonReplWidget"
         ) as mock_python_repl, mock.patch("spinetoolbox.ui_main.QSettings.value") as mock_qsettings_value:
             # Replace Julia REPL Widget with a QWidget so that the DeprecationWarning from qtconsole is not printed
             mock_julia_repl.return_value = QWidget()
