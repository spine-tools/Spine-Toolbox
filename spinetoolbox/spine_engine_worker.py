######################################################################################################################
# Copyright (C) 2017-2021 Spine project consortium
# This file is part of Spine Items.
# Spine Items is free software: you can redistribute it and/or modify it under the terms of the GNU Lesser General
# Public License as published by the Free Software Foundation, either version 3 of the License, or (at your option)
# any later version. This program is distributed in the hope that it will be useful, but WITHOUT ANY WARRANTY;
# without even the implied warranty of MERCHANTABILITY or FITNESS FOR A PARTICULAR PURPOSE. See the GNU Lesser General
# Public License for more details. You should have received a copy of the GNU Lesser General Public License along with
# this program. If not, see <http://www.gnu.org/licenses/>.
######################################################################################################################

"""
Contains SpineEngineWorker.
:authors: M. Marin (KTH)
:date:   14.10.2020
"""
import time
import copy
from PySide2.QtCore import Signal, Slot, QObject, QThread
from PySide2.QtWidgets import QMessageBox

from spine_engine.exception import EngineInitFailed, RemoteEngineFailed
from spine_engine.spine_engine import ItemExecutionFinishState, SpineEngineState
from .spine_engine_manager import make_engine_manager
from .helpers import get_upgrade_db_promt_text


@Slot(list)
def _handle_dag_execution_started(project_items):
    for item in project_items:
        item.get_icon().execution_icon.mark_execution_waiting()


@Slot(object, object)
def _handle_node_execution_started(item, direction):
    icon = item.get_icon()
    if direction == "FORWARD":
        icon.execution_icon.mark_execution_started()
        if hasattr(icon, "animation_signaller"):
            icon.animation_signaller.animation_started.emit()


@Slot(object, object, object, object)
def _handle_node_execution_finished(item, direction, item_state):
    icon = item.get_icon()
    if direction == "FORWARD":
        icon.execution_icon.mark_execution_finished(item_state)
        if hasattr(icon, "animation_signaller"):
            icon.animation_signaller.animation_stopped.emit()


@Slot(object, str, str)
def _handle_event_message_arrived(item, filter_id, msg_type, msg_text):
    item.add_event_message(filter_id, msg_type, msg_text)


@Slot(object, str, str)
def _handle_process_message_arrived(item, filter_id, msg_type, msg_text):
    item.add_process_message(filter_id, msg_type, msg_text)


@Slot(dict, object)
def _handle_prompt_arrived(prompt, engine_mngr):
    prompt_type = prompt["type"]
    if prompt_type == "upgrade_db":
        url = prompt["url"]
        current = prompt["current"]
        expected = prompt["expected"]
        text, info_text = get_upgrade_db_promt_text(url, current, expected)
    else:
        info_text = ""
        text = prompt["text"]
    item_name = prompt["item_name"]
    # pylint: disable=undefined-variable
    box = QMessageBox(
        QMessageBox.Question, item_name, text, buttons=QMessageBox.Yes | QMessageBox.No, parent=qApp.activeWindow()
    )
    if info_text:
        box.setInformativeText(info_text)
    answer = box.exec_()
    accepted = answer == QMessageBox.Yes
    engine_mngr.answer_prompt(item_name, accepted)


@Slot(object)
def _handle_flash_arrived(connection):
    connection.graphics_item.run_execution_animation()


@Slot(list)
def _mark_all_items_failed(items):
    """Fails all project items.

    Args:
        items (list of ProjectItem): project items
    """
    for item in items:
        icon = item.get_icon()
        icon.execution_icon.mark_execution_finished(ItemExecutionFinishState.FAILURE)
        if hasattr(icon, "animation_signaller"):
            icon.animation_signaller.animation_stopped.emit()


class SpineEngineWorker(QObject):

    finished = Signal()
    _dag_execution_started = Signal(list)
    _node_execution_started = Signal(object, object)
    _node_execution_finished = Signal(object, object, object)
    _event_message_arrived = Signal(object, str, str, str)
    _process_message_arrived = Signal(object, str, str, str)
    _prompt_arrived = Signal(dict, object)
    _flash_arrived = Signal(object)
    _all_items_failed = Signal(list)

<<<<<<< HEAD
    def __init__(self, engine_data, dag, dag_identifier, project_items, logger):
=======
    def __init__(self, engine_server_address, engine_data, dag, dag_identifier, project_items, connections, logger):
>>>>>>> 5a575e69
        """
        Args:
            engine_data (dict): engine data
            dag (DirectedGraphHandler)
            dag_identifier (str)
            project_items (dict): mapping from project item name to :class:`ProjectItem`
            connections (dict): mapping from jump name to :class:`LoggingConnection` or :class:`LoggingJump`
            logger (LoggerInterface): a logger
        """
        super().__init__()
        self._engine_data = engine_data
        exec_remotely = engine_data["settings"].get("engineSettings/remoteExecutionEnabled", "false") == "true"
        self._engine_mngr = make_engine_manager(exec_remotely)
        self.dag = dag
        self.dag_identifier = dag_identifier
        self._engine_final_state = "UNKNOWN"
        self._executing_items = set()
        self._project_items = project_items
        self._connections = connections
        self._logger = logger
        self.event_messages = {}
        self.process_messages = {}
        self.successful_executions = []
        self._thread = QThread()
        self.moveToThread(self._thread)
        self._thread.started.connect(self.do_work)

    @property
    def engine_data(self):
        """Engine data dictionary."""
        return self._engine_data

    def get_engine_data(self):
        """Returns the engine data. Together with ``self.set_engine_data()`` it can be used to modify
        the workflow after it's initially created. We use it at the moment for creating Julia sysimages.

        Returns:
            dict
        """
        return copy.deepcopy(self._engine_data)

    def set_engine_data(self, engine_data):
        """Sets the engine data.

        Args:
            engine_data (dict): New data
        """
        self._engine_data = engine_data

    @Slot(object, str, str)
    def _handle_event_message_arrived_silent(self, item, filter_id, msg_type, msg_text):
        self.event_messages.setdefault(msg_type, []).append(msg_text)

    @Slot(object, str, str)
    def _handle_process_message_arrived_silent(self, item, filter_id, msg_type, msg_text):
        self.process_messages.setdefault(msg_type, []).append(msg_text)

    def stop_engine(self):
        self._engine_mngr.stop_engine()

    def engine_final_state(self):
        return self._engine_final_state

    def thread(self):
        return self._thread

    def _connect_log_signals(self, silent):
        if silent:
            self._event_message_arrived.connect(self._handle_event_message_arrived_silent)
            self._process_message_arrived.connect(self._handle_process_message_arrived_silent)
            return
        self._dag_execution_started.connect(_handle_dag_execution_started)
        self._node_execution_started.connect(_handle_node_execution_started)
        self._node_execution_finished.connect(_handle_node_execution_finished)
        self._event_message_arrived.connect(_handle_event_message_arrived)
        self._process_message_arrived.connect(_handle_process_message_arrived)
        self._prompt_arrived.connect(_handle_prompt_arrived)
        self._flash_arrived.connect(_handle_flash_arrived)

    def start(self, silent=False):
        """Connects log signals.

        Args:
            silent (bool, optional): If True, log messages are not forwarded to the loggers
                but saved in internal dicts.
        """
        self._connect_log_signals(silent)
        self._all_items_failed.connect(_mark_all_items_failed)
        self._dag_execution_started.emit(list(self._project_items.values()))
        self._thread.start()

    @Slot()
    def do_work(self):
        """Does the work and emits finished when done."""
        try:
            self._engine_mngr.run_engine(self._engine_data)
        except EngineInitFailed as error:
            self._logger.msg_error.emit(f"Failed to start engine: {error}")
            self._engine_final_state = str(SpineEngineState.FAILED)
            self._all_items_failed.emit(list(self._project_items.values()))
            self.finished.emit()
            return
        except RemoteEngineFailed as error:
            self._logger.msg_error.emit(f"Connecting to Engine server failed. {error}")
            self._engine_final_state = str(SpineEngineState.FAILED)
            self._all_items_failed.emit(list(self._project_items.values()))
            self.finished.emit()
            return
        while True:
            event_type, data = self._engine_mngr.get_engine_event()
            self._process_event(event_type, data)
            if event_type == "dag_exec_finished":
                self._engine_final_state = data
                break
        self.finished.emit()

    def _process_event(self, event_type, data):
        handler = {
            "exec_started": self._handle_node_execution_started,
            "exec_finished": self._handle_node_execution_finished,
            "event_msg": self._handle_event_msg,
            "process_msg": self._handle_process_msg,
            "standard_execution_msg": self._handle_standard_execution_msg,
            "persistent_execution_msg": self._handle_persistent_execution_msg,
            "kernel_execution_msg": self._handle_kernel_execution_msg,
            "prompt": self._handle_prompt,
            "flash": self._handle_flash,
        }.get(event_type)

        #debugs
        #if event_type=='exec_finished':
        #    print("spine_engine_worker._process_event(): exec_fininshed data %s and type %s"%(data,type(data)))
        #    print("spine_engine_worker._process_event(): item_state type: %s"%type(data['item_state']))

        if handler is None:
            return
        handler(data)

    def _handle_prompt(self, prompt):
        self._prompt_arrived.emit(prompt, self._engine_mngr)

    def _handle_flash(self, flash):
        connection = self._connections[flash["item_name"]]
        self._flash_arrived.emit(connection)

    def _handle_standard_execution_msg(self, msg):
        item = self._project_items[msg["item_name"]]
        if msg["type"] == "execution_failed_to_start":
            msg_text = f"Program <b>{msg['program']}</b> failed to start: {msg['error']}"
            self._event_message_arrived.emit(item, msg["filter_id"], "msg_error", msg_text)
        elif msg["type"] == "execution_started":
            self._event_message_arrived.emit(
                item, msg["filter_id"], "msg", f"\tStarting program <b>{msg['program']}</b>"
            )
            self._event_message_arrived.emit(item, msg["filter_id"], "msg", f"\tArguments: <b>{msg['args']}</b>")
            self._event_message_arrived.emit(
                item, msg["filter_id"], "msg_warning", "\tExecution is in progress. See messages below (stdout&stderr)"
            )

    def _handle_persistent_execution_msg(self, msg):
        item = self._project_items[msg["item_name"]]
        msg_type = msg["type"]
        if msg_type == "persistent_started":
            self._logger.persistent_console_requested.emit(item, msg["filter_id"], msg["key"], msg["language"])
        elif msg_type == "persistent_failed_to_start":
            msg_text = (
                f"Unable to start persistent process <b>{msg['args']}</b>: {msg['error']}."
                "Please go to Settings->Tools and check your setup."
            )
            self._event_message_arrived.emit(item, msg["filter_id"], "msg_error", msg_text)
        elif msg_type == "stdin":
            self._logger.persistent_stdin_available.emit(item, msg["filter_id"], msg["data"])
        elif msg_type == "stdout":
            self._logger.persistent_stdout_available.emit(item, msg["filter_id"], msg["data"])
        elif msg_type == "stderr":
            self._logger.persistent_stderr_available.emit(item, msg["filter_id"], msg["data"])
        elif msg_type == "execution_started":
            self._event_message_arrived.emit(
                item, msg["filter_id"], "msg", f"*** Starting execution on persistent process <b>{msg['args']}</b> ***"
            )
            self._event_message_arrived.emit(item, msg["filter_id"], "msg_warning", "See Console for messages")

    def _handle_kernel_execution_msg(self, msg):
        item = self._project_items[msg["item_name"]]
        if msg["type"] == "kernel_started":
            self._logger.jupyter_console_requested.emit(
                item, msg["filter_id"], msg["kernel_name"], msg["connection_file"]
            )
        elif msg["type"] == "kernel_spec_not_found":
            msg_text = (
                f"Unable to find kernel spec <b>{msg['kernel_name']}</b>"
                "<br/>For Python Tools, select a kernel spec in the Tool specification editor."
                "<br/>For Julia Tools, select a kernel spec from File->Settings->Tools."
            )
            self._event_message_arrived.emit(item, msg["filter_id"], "msg_error", msg_text)
        elif msg["type"] == "conda_not_found":
            msg_text = (
                f"{msg['error']}<br/>Couldn't call Conda. Set up <b>Conda executable</b> "
                f"in <b>File->Settings->Tools</b>."
            )
            self._event_message_arrived.emit(item, msg["filter_id"], "msg_error", msg_text)
        elif msg["type"] == "execution_failed_to_start":
            msg_text = f"Execution on kernel <b>{msg['kernel_name']}</b> failed to start: {msg['error']}"
            self._event_message_arrived.emit(item, msg["filter_id"], "msg_error", msg_text)
        elif msg["type"] == "kernel_spec_exe_not_found":
            msg_text = (
                f"Invalid kernel spec ({msg['kernel_name']}). File <b>{msg['kernel_exe_path']}</b> " f"does not exist."
            )
            self._event_message_arrived.emit(item, msg["filter_id"], "msg_error", msg_text)
        elif msg["type"] == "execution_started":
            self._event_message_arrived.emit(
                item, msg["filter_id"], "msg", f"*** Starting execution on kernel spec <b>{msg['kernel_name']}</b> ***"
            )
            self._event_message_arrived.emit(item, msg["filter_id"], "msg_warning", "See Console for messages")

    def _handle_process_msg(self, data):
        self._do_handle_process_msg(**data)

    def _do_handle_process_msg(self, item_name, filter_id, msg_type, msg_text):
        item = self._project_items.get(item_name) or self._connections.get(item_name)
        self._process_message_arrived.emit(item, filter_id, msg_type, msg_text)

    def _handle_event_msg(self, data):
        self._do_handle_event_msg(**data)

    def _do_handle_event_msg(self, item_name, filter_id, msg_type, msg_text):
        item = self._project_items.get(item_name) or self._connections.get(item_name)
        self._event_message_arrived.emit(item, filter_id, msg_type, msg_text)

    def _handle_node_execution_started(self, data):
        self._do_handle_node_execution_started(**data)

    def _do_handle_node_execution_started(self, item_name, direction):
        """Starts item icon animation when executing forward."""
        item = self._project_items[item_name]
        self._executing_items.add(item)
        self._node_execution_started.emit(item, direction)

    def _handle_node_execution_finished(self, data):
        self._do_handle_node_execution_finished(**data)

    def _do_handle_node_execution_finished(self, item_name, direction, state, item_state):
        item = self._project_items[item_name]
        if item_state == ItemExecutionFinishState.SUCCESS:
            self.successful_executions.append((item, direction, state))
        self._executing_items.discard(item)
        # NOTE: A single item may seemingly finish multiple times
        # when the execution is stopped by user during filtered execution.
        self._node_execution_finished.emit(item, direction, item_state)

    def clean_up(self):
        for item in self._executing_items:
            self._node_execution_finished.emit(item, None, None)
        self._thread.quit()
        self._thread.wait()
        self._thread.deleteLater()
        self.deleteLater()<|MERGE_RESOLUTION|>--- conflicted
+++ resolved
@@ -113,11 +113,7 @@
     _flash_arrived = Signal(object)
     _all_items_failed = Signal(list)
 
-<<<<<<< HEAD
-    def __init__(self, engine_data, dag, dag_identifier, project_items, logger):
-=======
     def __init__(self, engine_server_address, engine_data, dag, dag_identifier, project_items, connections, logger):
->>>>>>> 5a575e69
         """
         Args:
             engine_data (dict): engine data
