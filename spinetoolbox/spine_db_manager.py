######################################################################################################################
# Copyright (C) 2017-2020 Spine project consortium
# This file is part of Spine Toolbox.
# Spine Toolbox is free software: you can redistribute it and/or modify it under the terms of the GNU Lesser General
# Public License as published by the Free Software Foundation, either version 3 of the License, or (at your option)
# any later version. This program is distributed in the hope that it will be useful, but WITHOUT ANY WARRANTY;
# without even the implied warranty of MERCHANTABILITY or FITNESS FOR A PARTICULAR PURPOSE. See the GNU Lesser General
# Public License for more details. You should have received a copy of the GNU Lesser General Public License along with
# this program. If not, see <http://www.gnu.org/licenses/>.
######################################################################################################################

"""
The SpineDBManager class

:authors: P. Vennström (VTT) and M. Marin (KTH)
:date:   2.10.2019
"""

from PySide2.QtCore import Qt, QObject, Signal, Slot, QSettings
from PySide2.QtWidgets import QMessageBox, QDialog, QCheckBox
from PySide2.QtGui import QKeySequence, QIcon, QFontMetrics, QFont
from spinedb_api import (
    SpineDBAPIError,
    SpineDBVersionError,
    DiffDatabaseMapping,
    from_database,
    relativedelta_to_duration,
    ParameterValueFormatError,
    DateTime,
    Duration,
    Map,
    TimePattern,
    TimeSeries,
    TimeSeriesFixedResolution,
    TimeSeriesVariableResolution,
    is_empty,
    create_new_spine_database,
)
from .helpers import IconManager, busy_effect, format_string_list
from .spine_db_signaller import SpineDBSignaller
from .spine_db_commands import (
    AgedUndoStack,
    AddItemsCommand,
    AddCheckedParameterValuesCommand,
    UpdateItemsCommand,
    UpdateCheckedParameterValuesCommand,
    SetParameterDefinitionTagsCommand,
    RemoveItemsCommand,
)
from .widgets.manage_db_items_dialog import CommitDialog


@busy_effect
def do_create_new_spine_database(url, for_spine_model):
    """Creates a new spine database at the given url."""
    create_new_spine_database(url, for_spine_model=for_spine_model)


class SpineDBManager(QObject):
    """Class to manage DBs within a project.

    TODO: Expand description, how it works, the cache, the signals, etc.
    """

    msg_error = Signal(object)
    session_refreshed = Signal(set)
    session_committed = Signal(set)
    session_rolled_back = Signal(set)
    # Added
    alternatives_added = Signal(object)
    object_classes_added = Signal(object)
    objects_added = Signal(object)
    relationship_classes_added = Signal(object)
    relationships_added = Signal(object)
    parameter_definitions_added = Signal(object)
    _parameter_definitions_added = Signal(object)
    parameter_values_added = Signal(object)
    _parameter_values_added = Signal(object)
    parameter_value_lists_added = Signal(object)
    parameter_tags_added = Signal(object)
    # Removed
    alternatives_removed = Signal(object)
    object_classes_removed = Signal(object)
    objects_removed = Signal(object)
    relationship_classes_removed = Signal(object)
    relationships_removed = Signal(object)
    parameter_definitions_removed = Signal(object)
    parameter_values_removed = Signal(object)
    parameter_value_lists_removed = Signal(object)
    parameter_tags_removed = Signal(object)
    # Updated
    alternatives_updated = Signal(object)
    object_classes_updated = Signal(object)
    objects_updated = Signal(object)
    relationship_classes_updated = Signal(object)
    relationships_updated = Signal(object)
    parameter_definitions_updated = Signal(object)
    _parameter_definitions_updated = Signal(object)
    parameter_values_updated = Signal(object)
    _parameter_values_updated = Signal(object)
    parameter_value_lists_updated = Signal(object)
    parameter_tags_updated = Signal(object)
    parameter_definition_tags_set = Signal(object)
    # Uncached
    items_removed_from_cache = Signal(object)

    _GROUP_SEP = " \u01C0 "

    def __init__(self, logger, project):
        """Initializes the instance.

        Args:
            logger (LoggingInterface)
            project (SpineToolboxProject)
        """
        super().__init__(project)
        self._logger = logger
        self._db_maps = {}
        self._cache = {}
        self.qsettings = QSettings("SpineProject", "Spine Toolbox")
        self.signaller = SpineDBSignaller(self)
        self.undo_stack = {}
        self.undo_action = {}
        self.redo_action = {}
        self.icon_mngr = IconManager()
        self.connect_signals()

    @property
    def db_maps(self):
        return set(self._db_maps.values())

    def create_new_spine_database(self, url, for_spine_model=False):
        if url in self._db_maps:
            message = f"The url <b>{url}</b> is being viewed. Please close all windows viewing this url and try again."
            QMessageBox.critical(self.parent()._toolbox, "Error", message)
            return
        try:
            if not is_empty(url):
                msg = QMessageBox(self.parent()._toolbox)
                msg.setIcon(QMessageBox.Question)
                msg.setWindowTitle("Database not empty")
                msg.setText("The database at <b>'{0}'</b> is not empty.".format(url))
                msg.setInformativeText("Do you want to overwrite it?")
                msg.addButton("Overwrite", QMessageBox.AcceptRole)
                msg.addButton("Cancel", QMessageBox.RejectRole)
                ret = msg.exec_()  # Show message box
                if ret != QMessageBox.AcceptRole:
                    return
            do_create_new_spine_database(url, for_spine_model)
            self.parent()._toolbox.msg_success.emit("New Spine db successfully created at '{0}'.".format(url))
        except SpineDBAPIError as e:
            self.parent()._toolbox.msg_error.emit("Unable to create new Spine db at '{0}': {1}.".format(url, e))

    def close_session(self, url):
        """Pops any db map on the given url and closes its connection.

        Args:
            url (str)
        """
        db_map = self._db_maps.pop(url, None)
        if db_map is None:
            return
        db_map.connection.close()

    def close_all_sessions(self):
        """Closes connections to all database mappings."""
        for db_map in self._db_maps.values():
            if not db_map.connection.closed:
                db_map.connection.close()

    def get_db_map(self, url, upgrade=False, codename=None):
        """Returns a DiffDatabaseMapping instance from url if possible, None otherwise.
        If needed, asks the user to upgrade to the latest db version.

        Args:
            url (str, URL)
            upgrade (bool, optional)
            codename (str, NoneType, optional)

        Returns:
            DiffDatabaseMapping, NoneType
        """
        try:
            return self.do_get_db_map(url, upgrade, codename)
        except SpineDBVersionError:
            msg = QMessageBox(self.parent()._toolbox)
            msg.setIcon(QMessageBox.Question)
            msg.setWindowTitle("Incompatible database version")
            msg.setText(
                "The database at <b>{}</b> is from an older version of Spine "
                "and needs to be upgraded in order to be used with the current version.".format(url)
            )
            msg.setInformativeText(
                "Do you want to upgrade it now?"
                "<p><b>WARNING</b>: After the upgrade, "
                "the database may no longer be used "
                "with previous versions of Spine."
            )
            msg.addButton(QMessageBox.Cancel)
            msg.addButton("Upgrade", QMessageBox.YesRole)
            ret = msg.exec_()  # Show message box
            if ret == QMessageBox.Cancel:
                return None
            return self.get_db_map(url, upgrade=True, codename=codename)

    @busy_effect
    def do_get_db_map(self, url, upgrade, codename):
        """Returns a memorized DiffDatabaseMapping instance from url.
        Called by `get_db_map`.

        Args:
            url (str, URL)
            upgrade (bool, optional)
            codename (str, NoneType, optional)

        Returns:
            DiffDatabaseMapping
        """
        if url not in self._db_maps:
            self._db_maps[url] = DiffDatabaseMapping(url, upgrade=upgrade, codename=codename)
        return self._db_maps[url]

    def get_db_map_for_listener(self, listener, url, upgrade=False, codename=None):
        db_map = self.get_db_map(url, upgrade=upgrade, codename=codename)
        self.signaller.add_db_map_listener(db_map, listener)
        stack = self.undo_stack[db_map] = AgedUndoStack(self)
        undo_action = self.undo_action[db_map] = stack.createUndoAction(self)
        redo_action = self.redo_action[db_map] = stack.createRedoAction(self)
        undo_action.setShortcuts(QKeySequence.Undo)
        redo_action.setShortcuts(QKeySequence.Redo)
        undo_action.setIcon(QIcon(":/icons/menu_icons/undo.svg"))
        redo_action.setIcon(QIcon(":/icons/menu_icons/redo.svg"))
        stack.indexChanged.connect(listener.update_undo_redo_actions)
        stack.cleanChanged.connect(listener.update_commit_enabled)
        return db_map

    def remove_db_map_listener(self, db_map, listener):
        listeners = self.signaller.db_map_listeners(db_map) - {listener}
        if not listeners:
            if not self.ok_to_close(db_map):
                return False
            self.close_session(db_map.db_url)
        self.signaller.remove_db_map_listener(db_map, listener)
        self.undo_stack[db_map].indexChanged.disconnect(listener.update_undo_redo_actions)
        self.undo_stack[db_map].cleanChanged.disconnect(listener.update_commit_enabled)
        if not self.signaller.db_map_listeners(db_map):
            del self.undo_stack[db_map]
            del self.undo_action[db_map]
            del self.redo_action[db_map]
        return True

    def refresh_session(self, *db_maps):
        refreshed_db_maps = set()
        for db_map in db_maps:
            if self._cache.pop(db_map, None) is not None:
                refreshed_db_maps.add(db_map)
        if refreshed_db_maps:
            self.session_refreshed.emit(refreshed_db_maps)

    def commit_session(self, *db_maps):
        error_log = {}
        committed_db_maps = set()
        for db_map in db_maps:
            if not db_map.has_pending_changes():
                continue
            commit_msg = self._get_commit_msg(db_map)
            if not commit_msg:
                continue
            try:
                db_map.commit_session(commit_msg)
                committed_db_maps.add(db_map)
                self.undo_stack[db_map].setClean()
            except SpineDBAPIError as e:
                error_log[db_map] = e.msg
        if any(error_log.values()):
            self.msg_error.emit(error_log)
        if committed_db_maps:
            self.session_committed.emit(committed_db_maps)

    @staticmethod
    def _get_commit_msg(db_map):
        dialog = CommitDialog(qApp.activeWindow(), db_map.codename)  # pylint: disable=undefined-variable
        answer = dialog.exec_()
        if answer == QDialog.Accepted:
            return dialog.commit_msg

    def rollback_session(self, *db_maps):
        error_log = {}
        rolled_db_maps = set()
        for db_map in db_maps:
            if not db_map.has_pending_changes():
                continue
            try:
                db_map.rollback_session()
                rolled_db_maps.add(db_map)
                self.undo_stack[db_map].clear()
                del self._cache[db_map]
            except SpineDBAPIError as e:
                error_log[db_map] = e.msg
        if any(error_log.values()):
            self.msg_error.emit(error_log)
        if rolled_db_maps:
            self.session_rolled_back.emit(rolled_db_maps)

    def _commit_db_map_session(self, db_map):
        commit_msg = self._get_commit_msg(db_map)
        if not commit_msg:
            return False
        try:
            db_map.commit_session(commit_msg)
            return True
        except SpineDBAPIError as e:
            self.msg_error.emit({db_map: e.msg})
            return False

    def _rollback_db_map_session(self, db_map):
        try:
            db_map.rollback_session()
            return True
        except SpineDBAPIError as e:
            self.msg_error.emit({db_map: e.msg})
            return False

    def ok_to_close(self, db_map):
        """Prompts the user to commit or rollback changes to given database map.

        Returns:
            bool: True if successfully committed or rolled back, False otherwise
        """
        if not db_map.has_pending_changes():
            return True
        commit_at_exit = int(self.qsettings.value("appSettings/commitAtExit", defaultValue="1"))
        if commit_at_exit == 0:
            # Don't commit session and don't show message box
            return self._rollback_db_map_session(db_map)
        if commit_at_exit == 1:  # Default
            # Show message box
            msg = QMessageBox(qApp.activeWindow())  # pylint: disable=undefined-variable
            msg.setIcon(QMessageBox.Question)
            msg.setWindowTitle("Commit Pending Changes")
            msg.setText("The current session has uncommitted changes. Do you want to commit them now?")
            msg.setStandardButtons(QMessageBox.Save | QMessageBox.Discard | QMessageBox.Cancel)
            msg.button(QMessageBox.Save).setText("Commit And Close ")
            msg.button(QMessageBox.Discard).setText("Discard Changes And Close")
            chkbox = QCheckBox()
            chkbox.setText("Do not ask me again")
            msg.setCheckBox(chkbox)
            answer = msg.exec_()
            if answer == QMessageBox.Cancel:
                return False
            chk = chkbox.checkState()
            if chk == 2:
                # Save preference
                preference = "2" if answer == QMessageBox.Save else "0"
                self.qsettings.setValue("appSettings/commitAtExit", preference)
            if answer == QMessageBox.Save:
                return self._commit_db_map_session(db_map)
            return self._rollback_db_map_session(db_map)
        if commit_at_exit == 2:
            # Commit session and don't show message box
            return self._commit_db_map_session(db_map)
        self.qsettings.setValue("appSettings/commitAtExit", "1")
        return True

    def connect_signals(self):
        """Connects signals."""
        # Error
        self.msg_error.connect(self.receive_error_msg)
        # Add to cache
        self.alternatives_added.connect(lambda db_map_data: self.cache_items("alternative", db_map_data))
        self.object_classes_added.connect(lambda db_map_data: self.cache_items("object class", db_map_data))
        self.objects_added.connect(lambda db_map_data: self.cache_items("object", db_map_data))
        self.relationship_classes_added.connect(lambda db_map_data: self.cache_items("relationship class", db_map_data))
        self.relationships_added.connect(lambda db_map_data: self.cache_items("relationship", db_map_data))
        self.parameter_definitions_added.connect(
            lambda db_map_data: self.cache_items("parameter definition", db_map_data)
        )
        self.parameter_values_added.connect(lambda db_map_data: self.cache_items("parameter value", db_map_data))
        self.parameter_value_lists_added.connect(
            lambda db_map_data: self.cache_items("parameter value list", db_map_data)
        )
        self.parameter_tags_added.connect(lambda db_map_data: self.cache_items("parameter tag", db_map_data))
<<<<<<< HEAD
        # Update in cache
        self.alternatives_updated.connect(lambda db_map_data: self.cache_items("alternative", db_map_data))
        self.object_classes_updated.connect(lambda db_map_data: self.cache_items("object class", db_map_data))
        self.objects_updated.connect(lambda db_map_data: self.cache_items("object", db_map_data))
        self.relationship_classes_updated.connect(
            lambda db_map_data: self.cache_items("relationship class", db_map_data)
        )
        self.relationships_updated.connect(lambda db_map_data: self.cache_items("relationship", db_map_data))
        self.parameter_definitions_updated.connect(
            lambda db_map_data: self.cache_items("parameter definition", db_map_data)
        )
        self.parameter_values_updated.connect(lambda db_map_data: self.cache_items("parameter value", db_map_data))
        self.parameter_value_lists_updated.connect(
            lambda db_map_data: self.cache_items("parameter value list", db_map_data)
        )
        self.parameter_tags_updated.connect(lambda db_map_data: self.cache_items("parameter tag", db_map_data))
        self.parameter_definition_tags_set.connect(self.cache_parameter_definition_tags)
=======
>>>>>>> cea667a2
        # Go from compact to extend format
        self._parameter_definitions_added.connect(self.do_add_parameter_definitions)
        self._parameter_definitions_updated.connect(self.do_update_parameter_definitions)
        self._parameter_values_added.connect(self.do_add_parameter_values)
        self._parameter_values_updated.connect(self.do_update_parameter_values)
        # Icons
        self.object_classes_added.connect(self.update_icons)
        self.object_classes_updated.connect(self.update_icons)
        # On cascade remove
        self.object_classes_removed.connect(self.cascade_remove_objects)
        self.object_classes_removed.connect(self.cascade_remove_relationship_classes)
        self.object_classes_removed.connect(self.cascade_remove_parameter_definitions)
        self.object_classes_removed.connect(self.cascade_remove_parameter_values_by_entity_class)
        self.relationship_classes_removed.connect(self.cascade_remove_relationships_by_class)
        self.relationship_classes_removed.connect(self.cascade_remove_parameter_definitions)
        self.relationship_classes_removed.connect(self.cascade_remove_parameter_values_by_entity_class)
        self.objects_removed.connect(self.cascade_remove_relationships_by_object)
        self.objects_removed.connect(self.cascade_remove_parameter_values_by_entity)
        self.relationships_removed.connect(self.cascade_remove_parameter_values_by_entity)
        self.parameter_definitions_removed.connect(self.cascade_remove_parameter_values_by_definition)
        self.alternatives_removed.connect(self.cascade_remove_parameter_values_by_alternative)
        # On cascade refresh
        self.object_classes_updated.connect(self.cascade_refresh_relationship_classes)
        self.object_classes_updated.connect(self.cascade_refresh_parameter_definitions)
        self.object_classes_updated.connect(self.cascade_refresh_parameter_values_by_entity_class)
        self.relationship_classes_updated.connect(self.cascade_refresh_parameter_definitions)
        self.relationship_classes_updated.connect(self.cascade_refresh_parameter_values_by_entity_class)
        self.objects_updated.connect(self.cascade_refresh_relationships_by_object)
        self.objects_updated.connect(self.cascade_refresh_parameter_values_by_entity)
        self.relationships_updated.connect(self.cascade_refresh_parameter_values_by_entity)
        self.parameter_definitions_updated.connect(self.cascade_refresh_parameter_values_by_definition)
        self.parameter_value_lists_updated.connect(self.cascade_refresh_parameter_definitions_by_value_list)
        self.parameter_value_lists_removed.connect(self.cascade_refresh_parameter_definitions_by_value_list)
        self.parameter_tags_updated.connect(self.cascade_refresh_parameter_definitions_by_tag)
        self.parameter_tags_removed.connect(self.cascade_refresh_parameter_definitions_by_tag)
        # Signaller (after add to cache, so items are there when listeners receive signals)
        self.signaller.connect_signals()
        # Update in cache (last, because we may want to see the un-updated version of the items one last time)
        self.object_classes_updated.connect(lambda db_map_data: self.cache_items("object class", db_map_data))
        self.objects_updated.connect(lambda db_map_data: self.cache_items("object", db_map_data))
        self.relationship_classes_updated.connect(
            lambda db_map_data: self.cache_items("relationship class", db_map_data)
        )
        self.relationships_updated.connect(lambda db_map_data: self.cache_items("relationship", db_map_data))
        self.parameter_definitions_updated.connect(
            lambda db_map_data: self.cache_items("parameter definition", db_map_data)
        )
        self.parameter_values_updated.connect(lambda db_map_data: self.cache_items("parameter value", db_map_data))
        self.parameter_value_lists_updated.connect(
            lambda db_map_data: self.cache_items("parameter value list", db_map_data)
        )
        self.parameter_tags_updated.connect(lambda db_map_data: self.cache_items("parameter tag", db_map_data))
        self.parameter_definition_tags_set.connect(self.cache_parameter_definition_tags)
        # Remove from cache (also last, because we may want to see the removed items one last time)
        self.object_classes_removed.connect(lambda db_map_data: self.uncache_items("object class", db_map_data))
        self.objects_removed.connect(lambda db_map_data: self.uncache_items("object", db_map_data))
        self.relationship_classes_removed.connect(
            lambda db_map_data: self.uncache_items("relationship class", db_map_data)
        )
        self.relationships_removed.connect(lambda db_map_data: self.uncache_items("relationship", db_map_data))
        self.parameter_definitions_removed.connect(
            lambda db_map_data: self.uncache_items("parameter definition", db_map_data)
        )
        self.parameter_values_removed.connect(lambda db_map_data: self.uncache_items("parameter value", db_map_data))
        self.parameter_value_lists_removed.connect(
            lambda db_map_data: self.uncache_items("parameter value list", db_map_data)
        )
        self.parameter_tags_removed.connect(lambda db_map_data: self.uncache_items("parameter tag", db_map_data))
<<<<<<< HEAD
        self.alternatives_removed.connect(lambda db_map_data: self.uncache_items("alternative", db_map_data))
        # Do this last, so cache is ready when listeners receive signals
        self.signaller.connect_signals()
=======
>>>>>>> cea667a2

    @Slot(object)
    def receive_error_msg(self, db_map_error_log):
        msg = ""
        for db_map, error_log in db_map_error_log.items():
            database = "From " + db_map.codename + ":"
            formatted_log = format_string_list(error_log)
            msg += format_string_list([database, formatted_log])
        self._logger.error_box.emit("Error", msg)

    def cache_items(self, item_type, db_map_data):
        """Caches data for a given type.
        It works for both insert and update operations.

        Args:
            item_type (str)
            db_map_data (dict): lists of dictionary items keyed by DiffDatabaseMapping
        """
        for db_map, items in db_map_data.items():
            for item in items:
                self._cache.setdefault(db_map, {}).setdefault(item_type, {})[item["id"]] = item

    @Slot(object)
    def cache_parameter_definition_tags(self, db_map_data):
        """Caches parameter definition tags in the parameter definition dictionary.

        Args:
            db_map_data (dict): lists of parameter definition items keyed by DiffDatabaseMapping
        """
        for db_map, items in db_map_data.items():
            for item in items:
                cache_item = self._cache[db_map]["parameter definition"][item.pop("parameter_definition_id")]
                cache_item.update(item)

    def uncache_items(self, item_type, db_map_data):
        """Removes data from cache.

        Args:
            item_type (str)
            db_map_data (dict): lists of dictionary items keyed by DiffDatabaseMapping
        """
        db_map_typed_data = {}
        for db_map, items in db_map_data.items():
            for item in items:
                if db_map not in self._cache:
                    continue
                cached_map = self._cache[db_map]
                if item_type not in cached_map:
                    continue
                cached_items = cached_map[item_type]
                item_id = item["id"]
                if item_id in cached_items:
                    item = cached_items.pop(item_id)
                    db_map_typed_data.setdefault(db_map, {}).setdefault(item_type, []).append(item)
        self.items_removed_from_cache.emit(db_map_typed_data)

    def update_icons(self, db_map_data):
        """Runs when object classes are added or updated. Setups icons for those classes.
        Args:
            item_type (str)
            db_map_data (dict): lists of dictionary items keyed by DiffDatabaseMapping
        """
        object_classes = [item for db_map, data in db_map_data.items() for item in data]
        self.icon_mngr.setup_object_pixmaps(object_classes)

    def entity_class_icon(self, db_map, entity_type, entity_class_id):
        """Returns an appropriate icon for a given entity class.

        Args:
            db_map (DiffDatabaseMapping)
            entity_type (str): either 'object class' or 'relationship class'
            entity_class_id (int)

        Returns:
            QIcon
        """
        entity_class = self.get_item(db_map, entity_type, entity_class_id)
        if not entity_class:
            return None
        if entity_type == "object class":
            return self.icon_mngr.object_icon(entity_class["name"])
        if entity_type == "relationship class":
            return self.icon_mngr.relationship_icon(entity_class["object_class_name_list"])

    def get_item(self, db_map, item_type, id_):
        """Returns the item of the given type in the given db map that has the given id,
        or an empty dict if not found.

        Args:
            db_map (DiffDatabaseMapping)
            item_type (str)
            id_ (int)

        Returns:
            dict
        """
        item = self._cache.get(db_map, {}).get(item_type, {}).get(id_)
        if item:
            return item
        _ = self._get_items_from_db(db_map, item_type)
        return self._cache.get(db_map, {}).get(item_type, {}).get(id_, {})

    def get_item_by_field(self, db_map, item_type, field, value):
        """Returns the first item of the given type in the given db map
        that has the given value for the given field
        Returns an empty dictionary if none found.

        Args:
            db_map (DiffDatabaseMapping)
            item_type (str)
            field (str)
            value

        Returns:
            dict
        """
        return next(iter(self.get_items_by_field(db_map, item_type, field, value)), {})

    def get_items_by_field(self, db_map, item_type, field, value):
        """Returns all items of the given type in the given db map that have the given value
        for the given field. Returns an empty list if none found.

        Args:
            db_map (DiffDatabaseMapping)
            item_type (str)
            field (str)
            value

        Returns:
            list
        """
        items = [x for x in self.get_items(db_map, item_type) if x.get(field) == value]
        if items:
            return items
        return [x for x in self._get_items_from_db(db_map, item_type) if x.get(field) == value]

    def get_items(self, db_map, item_type):
        """Returns all the items of the given type in the given db map,
        or an empty list if none found.

        Args:
            db_map (DiffDatabaseMapping)
            item_type (str)

        Returns:
            list
        """
        items = self._cache.get(db_map, {}).get(item_type, {})
        if items:
            return items.values()
        return self._get_items_from_db(db_map, item_type)

    def _get_items_from_db(self, db_map, item_type):
        """Returns all items of the given type in the given db map.
        Called by the above methods whenever they don't find what they're looking for in cache.
        """
        method_name_dict = {
            "object class": "get_object_classes",
            "object": "get_objects",
            "relationship class": "get_relationship_classes",
            "relationship": "get_relationships",
            "parameter definition": "get_parameter_definitions",
            "parameter value": "get_parameter_values",
            "parameter value list": "get_parameter_value_lists",
            "parameter tag": "get_parameter_tags",
            "alternative": "get_alternatives",
        }
        method_name = method_name_dict.get(item_type)
        if not method_name:
            return []
        return getattr(self, method_name)(db_map)

    def get_field(self, db_map, item_type, id_, field):
        return self.get_item(db_map, item_type, id_).get(field)

    def get_value(self, db_map, item_type, id_, field, role=Qt.DisplayRole):
        """Returns the value or default value of a parameter.

        Args:
            db_map (DiffDatabaseMapping)
            item_type (str): either "parameter definition" or "parameter value"
            id_ (int)
            field (str): either "value" or "default_value"
            role (int, optional)
        """
        item = self.get_item(db_map, item_type, id_)
        if not item:
            return None
        key = "formatted_" + field
        if key not in item:
            try:
                parsed_value = from_database(item[field])
            except ParameterValueFormatError as error:
                display_data = "Error"
                tool_tip_data = str(error)
            else:
                display_data = self._display_data(parsed_value)
                tool_tip_data = self._tool_tip_data(parsed_value)
            fm = QFontMetrics(QFont("", 0))
            if isinstance(display_data, str):
                display_data = fm.elidedText(display_data, Qt.ElideRight, 500)
            if isinstance(tool_tip_data, str):
                tool_tip_data = fm.elidedText(tool_tip_data, Qt.ElideRight, 800)
            item[key] = {Qt.DisplayRole: display_data, Qt.ToolTipRole: tool_tip_data, Qt.EditRole: str(item[field])}
        return item[key].get(role)

    @staticmethod
    def _display_data(parsed_value):
        """Returns the value's database representation formatted for Qt.DisplayRole."""
        if isinstance(parsed_value, TimeSeries):
            return "Time series"
        if isinstance(parsed_value, Map):
            return "Map"
        if isinstance(parsed_value, DateTime):
            return str(parsed_value.value)
        if isinstance(parsed_value, Duration):
            return ", ".join(relativedelta_to_duration(delta) for delta in parsed_value.value)
        if isinstance(parsed_value, TimePattern):
            return "Time pattern"
        if isinstance(parsed_value, list):
            return str(parsed_value)
        return parsed_value

    @staticmethod
    def _tool_tip_data(parsed_value):
        """Returns the value's database representation formatted for Qt.ToolTipRole."""
        if isinstance(parsed_value, TimeSeriesFixedResolution):
            resolution = [relativedelta_to_duration(r) for r in parsed_value.resolution]
            resolution = ', '.join(resolution)
            return "Start: {}, resolution: [{}], length: {}".format(parsed_value.start, resolution, len(parsed_value))
        if isinstance(parsed_value, TimeSeriesVariableResolution):
            return "Start: {}, resolution: variable, length: {}".format(parsed_value.indexes[0], len(parsed_value))
        return None

    def get_alternatives(self, db_map, cache=True):
        """Returns alternatives from database.

        Args:
            db_map (DiffDatabaseMapping)

        Returns:
            list: dictionary items
        """
        qry = db_map.query(db_map.alternative_sq)
        sort_key = lambda x: x["name"]
        items = sorted((x._asdict() for x in qry), key=sort_key)
        _ = cache and self.cache_items("alternative", {db_map: items})
        return items

    def get_object_classes(self, db_map, cache=True):
        """Returns object classes from database.

        Args:
            db_map (DiffDatabaseMapping)

        Returns:
            list: dictionary items
        """
        qry = db_map.query(db_map.object_class_sq)
        sort_key = lambda x: x["name"]
        items = sorted((x._asdict() for x in qry), key=sort_key)
        _ = cache and self.cache_items("object class", {db_map: items})
        self.update_icons({db_map: items})
        return items

    def get_objects(self, db_map, class_id=None, cache=True):
        """Returns objects from database.

        Args:
            db_map (DiffDatabaseMapping)
            class_id (int, optional)

        Returns:
            list: dictionary items
        """
        qry = db_map.query(db_map.object_sq)
        if class_id:
            qry = qry.filter_by(class_id=class_id)
        sort_key = lambda x: (x["class_id"], x["name"])
        items = sorted((x._asdict() for x in qry), key=sort_key)
        _ = cache and self.cache_items("object", {db_map: items})
        return items

    def get_relationship_classes(self, db_map, ids=None, object_class_id=None, cache=True):
        """Returns relationship classes from database.

        Args:
            db_map (DiffDatabaseMapping)
            ids (set, optional)
            object_class_id (int, optional)

        Returns:
            list: dictionary items
        """
        qry = db_map.query(db_map.wide_relationship_class_sq)
        if ids:
            qry = qry.filter(db_map.wide_relationship_class_sq.c.id.in_(ids))
        if object_class_id:
            ids = {x.id for x in db_map.query(db_map.relationship_class_sq).filter_by(object_class_id=object_class_id)}
            qry = qry.filter(db_map.wide_relationship_class_sq.c.id.in_(ids))
        sort_key = lambda x: x["name"]
        items = sorted((x._asdict() for x in qry), key=sort_key)
        _ = cache and self.cache_items("relationship class", {db_map: items})
        return items

    def get_relationships(self, db_map, ids=None, class_id=None, object_id=None, cache=True):
        """Returns relationships from database.

        Args:
            db_map (DiffDatabaseMapping)
            ids (set, optional)
            class_id (int, optional)
            object_id (int, optional)

        Returns:
            list: dictionary items
        """
        qry = db_map.query(db_map.wide_relationship_sq)
        if ids:
            qry = qry.filter(db_map.wide_relationship_sq.c.id.in_(ids))
        if object_id:
            ids = {x.id for x in db_map.query(db_map.relationship_sq).filter_by(object_id=object_id)}
            qry = qry.filter(db_map.wide_relationship_sq.c.id.in_(ids))
        if class_id:
            qry = qry.filter_by(class_id=class_id)
        sort_key = lambda x: (x["class_id"], x["object_name_list"])
        items = sorted((x._asdict() for x in qry), key=sort_key)
        _ = cache and self.cache_items("relationship", {db_map: items})
        return items

    def get_object_parameter_definitions(self, db_map, ids=None, object_class_id=None, cache=True):
        """Returns object parameter definitions from database.

        Args:
            db_map (DiffDatabaseMapping)
            ids (set, optional)
            object_class_id (int, optional)

        Returns:
            list: dictionary items
        """
        sq = db_map.object_parameter_definition_sq
        qry = db_map.query(sq)
        if object_class_id:
            qry = qry.filter_by(object_class_id=object_class_id)
        if ids:
            qry = qry.filter(sq.c.id.in_(ids))
        sort_key = lambda x: (x["object_class_name"], x["parameter_name"])
        items = sorted((x._asdict() for x in qry), key=sort_key)
        _ = cache and self.cache_items("parameter definition", {db_map: items})
        return items

    def get_relationship_parameter_definitions(self, db_map, ids=None, relationship_class_id=None, cache=True):
        """Returns relationship parameter definitions from database.

        Args:
            db_map (DiffDatabaseMapping)
            ids (set, optional)
            relationship_class_id (int, optional)

        Returns:
            list: dictionary items
        """
        sq = db_map.relationship_parameter_definition_sq
        qry = db_map.query(sq)
        if relationship_class_id:
            qry = qry.filter_by(relationship_class_id=relationship_class_id)
        if ids:
            qry = qry.filter(sq.c.id.in_(ids))
        sort_key = lambda x: (x["relationship_class_name"], x["parameter_name"])
        items = sorted((x._asdict() for x in qry), key=sort_key)
        _ = cache and self.cache_items("parameter definition", {db_map: items})
        return items

    def get_object_parameter_values(self, db_map, ids=None, object_class_id=None, cache=True):
        """Returns object parameter values from database.

        Args:
            db_map (DiffDatabaseMapping)
            ids (set)
            object_class_id (int)

        Returns:
            list: dictionary items
        """
        sq = db_map.object_parameter_value_sq
        qry = db_map.query(sq)
        if object_class_id:
            qry = qry.filter_by(object_class_id=object_class_id)
        if ids:
            qry = qry.filter(sq.c.id.in_(ids))
        sort_key = lambda x: (x["object_class_name"], x["object_name"], x["parameter_name"])
        items = sorted((x._asdict() for x in qry), key=sort_key)
        _ = cache and self.cache_items("parameter value", {db_map: items})
        return items

    def get_relationship_parameter_values(self, db_map, ids=None, relationship_class_id=None, cache=True):
        """Returns relationship parameter values from database.

        Args:
            db_map (DiffDatabaseMapping)
            ids (set)
            relationship_class_id (int)

        Returns:
            list: dictionary items
        """
        sq = db_map.relationship_parameter_value_sq
        qry = db_map.query(sq)
        if relationship_class_id:
            qry = qry.filter_by(relationship_class_id=relationship_class_id)
        if ids:
            qry = qry.filter(sq.c.id.in_(ids))
        sort_key = lambda x: (x["relationship_class_name"], x["object_class_name_list"], x["parameter_name"])
        items = sorted((x._asdict() for x in qry), key=sort_key)
        _ = cache and self.cache_items("parameter value", {db_map: items})
        return items

    def get_parameter_definitions(self, db_map, ids=None, entity_class_id=None, cache=True):
        """Returns both object and relationship parameter definitions.

        Args:
            db_map (DiffDatabaseMapping)
            ids (set, optional)
            entity_class_id (int, optional)

        Returns:
            list: dictionary items
        """
        return self.get_object_parameter_definitions(
            db_map, ids=ids, object_class_id=entity_class_id, cache=cache
        ) + self.get_relationship_parameter_definitions(
            db_map, ids=ids, relationship_class_id=entity_class_id, cache=cache
        )

    def get_parameter_values(self, db_map, ids=None, entity_class_id=None, cache=True):
        """Returns both object and relationship parameter values.

        Args:
            db_map (DiffDatabaseMapping)
            ids (set, optional)
            entity_class_id (int, optional)

        Returns:
            list: dictionary items
        """
        return self.get_object_parameter_values(
            db_map, ids=ids, object_class_id=entity_class_id, cache=cache
        ) + self.get_relationship_parameter_values(db_map, ids=ids, relationship_class_id=entity_class_id, cache=cache)

    def get_parameter_value_lists(self, db_map, cache=True):
        """Returns parameter value lists from database.

        Args:
            db_map (DiffDatabaseMapping)

        Returns:
            list: dictionary items
        """
        qry = db_map.query(db_map.wide_parameter_value_list_sq)
        items = [x._asdict() for x in qry]
        _ = cache and self.cache_items("parameter value list", {db_map: items})
        return items

    def get_parameter_tags(self, db_map, cache=True):
        """Get parameter tags from database.

        Args:
            db_map (DiffDatabaseMapping)

        Returns:
            list: dictionary items
        """
        qry = db_map.query(db_map.parameter_tag_sq)
        items = [x._asdict() for x in qry]
        _ = cache and self.cache_items("parameter tag", {db_map: items})
        return items

    @busy_effect
    def add_or_update_items(self, db_map_data, method_name, signal_name):
        """Adds or updates items in db.

        Args:
            db_map_data (dict): lists of items to add or update keyed by DiffDatabaseMapping
            method_name (str): attribute of DiffDatabaseMapping to call for performing the operation
            signal_name (str) : signal attribute of SpineDBManager to emit if successful
        """
        db_map_data_out = dict()
        error_log = dict()
        for db_map, items in db_map_data.items():
            items, error_log[db_map] = getattr(db_map, method_name)(*items)
            if not items.count():
                continue
            db_map_data_out[db_map] = [x._asdict() for x in items]
        if any(error_log.values()):
            self.msg_error.emit(error_log)
        if any(db_map_data_out.values()):
            getattr(self, signal_name).emit(db_map_data_out)

    def add_alternatives(self, db_map_data):
        """Adds alternatives to db.

        Args:
            db_map_data (dict): lists of items to add keyed by DiffDatabaseMapping
        """
        for db_map, data in db_map_data.items():
            self.undo_stack[db_map].push(AddItemsCommand(self, db_map, data, "alternative"))

    def add_object_classes(self, db_map_data):
        """Adds object classes to db.

        Args:
            db_map_data (dict): lists of items to add keyed by DiffDatabaseMapping
        """
        for db_map, data in db_map_data.items():
            self.undo_stack[db_map].push(AddItemsCommand(self, db_map, data, "object class"))

    def add_objects(self, db_map_data):
        """Adds objects to db.

        Args:
            db_map_data (dict): lists of items to add keyed by DiffDatabaseMapping
        """
        for db_map, data in db_map_data.items():
            self.undo_stack[db_map].push(AddItemsCommand(self, db_map, data, "object"))

    def add_relationship_classes(self, db_map_data):
        """Adds relationship classes to db.

        Args:
            db_map_data (dict): lists of items to add keyed by DiffDatabaseMapping
        """
        for db_map, data in db_map_data.items():
            self.undo_stack[db_map].push(AddItemsCommand(self, db_map, data, "relationship class"))

    def add_relationships(self, db_map_data):
        """Adds relationships to db.

        Args:
            db_map_data (dict): lists of items to add keyed by DiffDatabaseMapping
        """
        for db_map, data in db_map_data.items():
            self.undo_stack[db_map].push(AddItemsCommand(self, db_map, data, "relationship"))

    def add_parameter_definitions(self, db_map_data):
        """Adds parameter definitions to db.

        Args:
            db_map_data (dict): lists of items to add keyed by DiffDatabaseMapping
        """
        for db_map, data in db_map_data.items():
            self.undo_stack[db_map].push(AddItemsCommand(self, db_map, data, "parameter definition"))

    def add_parameter_values(self, db_map_data):
        """Adds parameter values to db.

        Args:
            db_map_data (dict): lists of items to add keyed by DiffDatabaseMapping
        """
        for db_map, data in db_map_data.items():
            self.undo_stack[db_map].push(AddItemsCommand(self, db_map, data, "parameter value"))

    def add_checked_parameter_values(self, db_map_data):
        """Adds parameter values in db without checking integrity.

        Args:
            db_map_data (dict): lists of items to add keyed by DiffDatabaseMapping
        """
        for db_map, data in db_map_data.items():
            self.undo_stack[db_map].push(AddCheckedParameterValuesCommand(self, db_map, data))

    def add_parameter_value_lists(self, db_map_data):
        """Adds parameter value lists to db.

        Args:
            db_map_data (dict): lists of items to add keyed by DiffDatabaseMapping
        """
        for db_map, data in db_map_data.items():
            self.undo_stack[db_map].push(AddItemsCommand(self, db_map, data, "parameter value list"))

    def add_parameter_tags(self, db_map_data):
        """Adds parameter tags to db.

        Args:
            db_map_data (dict): lists of items to add keyed by DiffDatabaseMapping
        """
        for db_map, data in db_map_data.items():
            self.undo_stack[db_map].push(AddItemsCommand(self, db_map, data, "parameter tag"))

    def update_alternatives(self, db_map_data):
        """Updates object classes in db.

        Args:
            db_map_data (dict): lists of items to update keyed by DiffDatabaseMapping
        """
        for db_map, data in db_map_data.items():
            self.undo_stack[db_map].push(UpdateItemsCommand(self, db_map, data, "alternative"))

    def update_object_classes(self, db_map_data):
        """Updates object classes in db.

        Args:
            db_map_data (dict): lists of items to update keyed by DiffDatabaseMapping
        """
        for db_map, data in db_map_data.items():
            self.undo_stack[db_map].push(UpdateItemsCommand(self, db_map, data, "object class"))

    def update_objects(self, db_map_data):
        """Updates objects in db.

        Args:
            db_map_data (dict): lists of items to update keyed by DiffDatabaseMapping
        """
        for db_map, data in db_map_data.items():
            self.undo_stack[db_map].push(UpdateItemsCommand(self, db_map, data, "object"))

    def update_relationship_classes(self, db_map_data):
        """Updates relationship classes in db.

        Args:
            db_map_data (dict): lists of items to update keyed by DiffDatabaseMapping
        """
        for db_map, data in db_map_data.items():
            self.undo_stack[db_map].push(UpdateItemsCommand(self, db_map, data, "relationship class"))

    def update_relationships(self, db_map_data):
        """Updates relationships in db.

        Args:
            db_map_data (dict): lists of items to update keyed by DiffDatabaseMapping
        """
        for db_map, data in db_map_data.items():
            self.undo_stack[db_map].push(UpdateItemsCommand(self, db_map, data, "relationship"))

    def update_parameter_definitions(self, db_map_data):
        """Updates parameter definitions in db.

        Args:
            db_map_data (dict): lists of items to update keyed by DiffDatabaseMapping
        """
        for db_map, data in db_map_data.items():
            self.undo_stack[db_map].push(UpdateItemsCommand(self, db_map, data, "parameter definition"))

    def update_parameter_values(self, db_map_data):
        """Updates parameter values in db.

        Args:
            db_map_data (dict): lists of items to update keyed by DiffDatabaseMapping
        """
        for db_map, data in db_map_data.items():
            self.undo_stack[db_map].push(UpdateItemsCommand(self, db_map, data, "parameter value"))

    def update_checked_parameter_values(self, db_map_data):
        """Updates parameter values in db without checking integrity.

        Args:
            db_map_data (dict): lists of items to update keyed by DiffDatabaseMapping
        """
        for db_map, data in db_map_data.items():
            self.undo_stack[db_map].push(UpdateCheckedParameterValuesCommand(self, db_map, data))

    def update_parameter_value_lists(self, db_map_data):
        """Updates parameter value lists in db.

        Args:
            db_map_data (dict): lists of items to update keyed by DiffDatabaseMapping
        """
        for db_map, data in db_map_data.items():
            self.undo_stack[db_map].push(UpdateItemsCommand(self, db_map, data, "parameter value list"))

    def update_parameter_tags(self, db_map_data):
        """Updates parameter tags in db.

        Args:
            db_map_data (dict): lists of items to update keyed by DiffDatabaseMapping
        """
        for db_map, data in db_map_data.items():
            self.undo_stack[db_map].push(UpdateItemsCommand(self, db_map, data, "parameter tag"))

    def set_parameter_definition_tags(self, db_map_data):
        """Sets parameter definition tags in db.

        Args:
            db_map_data (dict): lists of items to set keyed by DiffDatabaseMapping
        """
        for db_map, data in db_map_data.items():
            self.undo_stack[db_map].push(SetParameterDefinitionTagsCommand(self, db_map, data))

    def remove_items(self, db_map_typed_data):
        for db_map, typed_data in db_map_typed_data.items():
            self.undo_stack[db_map].push(RemoveItemsCommand(self, db_map, typed_data))

    @busy_effect
    def do_remove_items(self, db_map_typed_data):
        """Removes items from database.

        Args:
            db_map_typed_data (dict): lists of items to remove, keyed by item type (str), keyed by DiffDatabaseMapping
        """
        # Removing works this way in spinedb_api, all at once, probably because of cascading?
        db_map_object_classes = dict()
        db_map_objects = dict()
        db_map_relationship_classes = dict()
        db_map_relationships = dict()
        db_map_parameter_definitions = dict()
        db_map_parameter_values = dict()
        db_map_parameter_value_lists = dict()
        db_map_parameter_tags = dict()
        db_map_alternatives = dict()
        error_log = dict()
        for db_map, items_per_type in db_map_typed_data.items():
            object_classes = items_per_type.get("object class", ())
            objects = items_per_type.get("object", ())
            relationship_classes = items_per_type.get("relationship class", ())
            relationships = items_per_type.get("relationship", ())
            parameter_definitions = items_per_type.get("parameter definition", ())
            parameter_values = items_per_type.get("parameter value", ())
            parameter_value_lists = items_per_type.get("parameter value list", ())
            parameter_tags = items_per_type.get("parameter tag", ())
            alternatives = items_per_type.get("alternative", ())
            try:
                db_map.remove_items(
                    object_class_ids={x['id'] for x in object_classes},
                    object_ids={x['id'] for x in objects},
                    relationship_class_ids={x['id'] for x in relationship_classes},
                    relationship_ids={x['id'] for x in relationships},
                    parameter_definition_ids={x['id'] for x in parameter_definitions},
                    parameter_value_ids={x['id'] for x in parameter_values},
                    parameter_value_list_ids={x['id'] for x in parameter_value_lists},
                    parameter_tag_ids={x['id'] for x in parameter_tags},
                    alternative_ids={x['id'] for x in alternatives},
                )
            except SpineDBAPIError as err:
                error_log[db_map] = err
                continue
            db_map_object_classes[db_map] = object_classes
            db_map_objects[db_map] = objects
            db_map_relationship_classes[db_map] = relationship_classes
            db_map_relationships[db_map] = relationships
            db_map_parameter_definitions[db_map] = parameter_definitions
            db_map_parameter_values[db_map] = parameter_values
            db_map_parameter_value_lists[db_map] = parameter_value_lists
            db_map_parameter_tags[db_map] = parameter_tags
            db_map_alternatives[db_map] = alternatives
        if any(error_log.values()):
            self.msg_error.emit(error_log)
        if any(db_map_object_classes.values()):
            self.object_classes_removed.emit(db_map_object_classes)
        if any(db_map_objects.values()):
            self.objects_removed.emit(db_map_objects)
        if any(db_map_relationship_classes.values()):
            self.relationship_classes_removed.emit(db_map_relationship_classes)
        if any(db_map_relationships.values()):
            self.relationships_removed.emit(db_map_relationships)
        if any(db_map_parameter_definitions.values()):
            self.parameter_definitions_removed.emit(db_map_parameter_definitions)
        if any(db_map_parameter_values.values()):
            self.parameter_values_removed.emit(db_map_parameter_values)
        if any(db_map_parameter_value_lists.values()):
            self.parameter_value_lists_removed.emit(db_map_parameter_value_lists)
        if any(db_map_parameter_tags.values()):
            self.parameter_tags_removed.emit(db_map_parameter_tags)
        if any(db_map_alternatives.values()):
            self.alternatives_removed.emit(db_map_alternatives)

    @staticmethod
    def _to_ids(db_map_data):
        return {db_map: {x["id"] for x in data} for db_map, data in db_map_data.items()}

    @Slot(object)
    def cascade_remove_objects(self, db_map_data):
        """Removes objects in cascade when removing object classes.

        Args:
            db_map_data (dict): lists of removed items keyed by DiffDatabaseMapping
        """
        db_map_cascading_data = self.find_cascading_entities(self._to_ids(db_map_data), "object")
        if any(db_map_cascading_data.values()):
            self.objects_removed.emit(db_map_cascading_data)

    @Slot(object)
    def cascade_remove_relationship_classes(self, db_map_data):
        """Removes relationship classes in cascade when removing object classes.

        Args:
            db_map_data (dict): lists of removed items keyed by DiffDatabaseMapping
        """
        db_map_cascading_data = self.find_cascading_relationship_classes(self._to_ids(db_map_data))
        if any(db_map_cascading_data.values()):
            self.relationship_classes_removed.emit(db_map_cascading_data)

    @Slot(object)
    def cascade_remove_relationships_by_class(self, db_map_data):
        """Removes relationships in cascade when removing objects.

        Args:
            db_map_data (dict): lists of removed items keyed by DiffDatabaseMapping
        """
        db_map_cascading_data = self.find_cascading_entities(self._to_ids(db_map_data), "relationship")
        if any(db_map_cascading_data.values()):
            self.relationships_removed.emit(db_map_cascading_data)

    @Slot(object)
    def cascade_remove_relationships_by_object(self, db_map_data):
        """Removes relationships in cascade when removing relationship classes.

        Args:
            db_map_data (dict): lists of removed items keyed by DiffDatabaseMapping
        """
        db_map_cascading_data = self.find_cascading_relationships(self._to_ids(db_map_data))
        if any(db_map_cascading_data.values()):
            self.relationships_removed.emit(db_map_cascading_data)

    @Slot(object)
    def cascade_remove_parameter_definitions(self, db_map_data):
        """Removes parameter definitions in cascade when removing entity classes.

        Args:
            db_map_data (dict): lists of removed items keyed by DiffDatabaseMapping
        """
        db_map_cascading_data = self.find_cascading_parameter_data(self._to_ids(db_map_data), "parameter definition")
        if any(db_map_cascading_data.values()):
            self.parameter_definitions_removed.emit(db_map_cascading_data)

    @Slot(object)
    def cascade_remove_parameter_values_by_entity_class(self, db_map_data):
        """Removes parameter values in cascade when removing entity classes.

        Args:
            db_map_data (dict): lists of removed items keyed by DiffDatabaseMapping
        """
        db_map_cascading_data = self.find_cascading_parameter_data(self._to_ids(db_map_data), "parameter value")
        if any(db_map_cascading_data.values()):
            self.parameter_values_removed.emit(db_map_cascading_data)

    @Slot(object)
    def cascade_remove_parameter_values_by_entity(self, db_map_data):
        """Removes parameter values in cascade when removing entity classes when removing entities.

        Args:
            db_map_data (dict): lists of removed items keyed by DiffDatabaseMapping
        """
        db_map_cascading_data = self.find_cascading_parameter_values_by_entity(self._to_ids(db_map_data))
        if any(db_map_cascading_data.values()):
            self.parameter_values_removed.emit(db_map_cascading_data)

    @Slot(object)
    def cascade_remove_parameter_values_by_definition(self, db_map_data):
        """Removes parameter values in cascade when when removing parameter definitions.

        Args:
            db_map_data (dict): lists of removed items keyed by DiffDatabaseMapping
        """
        db_map_cascading_data = self.find_cascading_parameter_values_by_definition(self._to_ids(db_map_data))
        if any(db_map_cascading_data.values()):
            self.parameter_values_removed.emit(db_map_cascading_data)

    @Slot(object)
    def cascade_remove_parameter_values_by_alternative(self, db_map_data):
        """Removes parameter values in cascade when when removing alternatives.

        Args:
            db_map_data (dict): lists of removed items keyed by DiffDatabaseMapping
        """
        db_map_cascading_data = self.find_cascading_parameter_values_by_alternative(self._to_ids(db_map_data))
        if any(db_map_cascading_data.values()):
            self.parameter_values_removed.emit(db_map_cascading_data)

    @Slot(object)
    def cascade_refresh_relationship_classes(self, db_map_data):
        """Refreshes cached relationship classes when updating object classes.

        Args:
            db_map_data (dict): lists of updated items keyed by DiffDatabaseMapping
        """
        db_map_cascading_data = self.find_cascading_relationship_classes(self._to_ids(db_map_data))
        if not any(db_map_cascading_data.values()):
            return
        db_map_cascading_data = {
            db_map: self.get_relationship_classes(db_map, ids={x["id"] for x in data}, cache=False)
            for db_map, data in db_map_cascading_data.items()
        }
        self.relationship_classes_updated.emit(db_map_cascading_data)

    @Slot(object)
    def cascade_refresh_relationships_by_object(self, db_map_data):
        """Refreshed cached relationships in cascade when updating objects.

        Args:
            db_map_data (dict): lists of updated items keyed by DiffDatabaseMapping
        """
        db_map_cascading_data = self.find_cascading_relationships(self._to_ids(db_map_data))
        if not any(db_map_cascading_data.values()):
            return
        db_map_cascading_data = {
            db_map: self.get_relationships(db_map, ids={x["id"] for x in data}, cache=False)
            for db_map, data in db_map_cascading_data.items()
        }
        self.relationships_updated.emit(db_map_cascading_data)

    @Slot(object)
    def cascade_refresh_parameter_definitions(self, db_map_data):
        """Refreshes cached parameter definitions in cascade when updating entity classes.

        Args:
            db_map_data (dict): lists of updated items keyed by DiffDatabaseMapping
        """
        db_map_cascading_data = self.find_cascading_parameter_data(self._to_ids(db_map_data), "parameter definition")
        if not any(db_map_cascading_data.values()):
            return
        db_map_cascading_data = {
            db_map: self.get_parameter_definitions(db_map, ids={x["id"] for x in data}, cache=False)
            for db_map, data in db_map_cascading_data.items()
        }
        self._parameter_definitions_updated.emit(db_map_cascading_data)

    @Slot(object)
    def cascade_refresh_parameter_definitions_by_value_list(self, db_map_data):
        """Refreshes cached parameter definitions when updating parameter value lists.

        Args:
            db_map_data (dict): lists of updated items keyed by DiffDatabaseMapping
        """
        db_map_cascading_data = self.find_cascading_parameter_definitions_by_value_list(self._to_ids(db_map_data))
        if not any(db_map_cascading_data.values()):
            return
        db_map_cascading_data = {
            db_map: self.get_parameter_definitions(db_map, ids={x["id"] for x in data}, cache=False)
            for db_map, data in db_map_cascading_data.items()
        }
        self._parameter_definitions_updated.emit(db_map_cascading_data)

    @Slot(object)
    def cascade_refresh_parameter_definitions_by_tag(self, db_map_data):
        """Refreshes cached parameter definitions when updating parameter tags.

        Args:
            db_map_data (dict): lists of updated items keyed by DiffDatabaseMapping
        """
        db_map_cascading_data = self.find_cascading_parameter_definitions_by_tag(self._to_ids(db_map_data))
        if not any(db_map_cascading_data.values()):
            return
        db_map_cascading_data = {
            db_map: self.get_parameter_definitions(db_map, ids={x["id"] for x in data}, cache=False)
            for db_map, data in db_map_cascading_data.items()
        }
        self._parameter_definitions_updated.emit(db_map_cascading_data)

    @Slot(object)
    def cascade_refresh_parameter_values_by_entity_class(self, db_map_data):
        """Refreshes cached parameter values in cascade when updating entity classes.

        Args:
            db_map_data (dict): lists of updated items keyed by DiffDatabaseMapping
        """
        db_map_cascading_data = self.find_cascading_parameter_data(self._to_ids(db_map_data), "parameter value")
        if not any(db_map_cascading_data.values()):
            return
        db_map_cascading_data = {
            db_map: self.get_parameter_values(db_map, ids={x["id"] for x in data}, cache=False)
            for db_map, data in db_map_cascading_data.items()
        }
        self._parameter_values_updated.emit(db_map_cascading_data)

    @Slot(object)
    def cascade_refresh_parameter_values_by_entity(self, db_map_data):
        """Refreshes cached parameter values in cascade when updating entities.

        Args:
            db_map_data (dict): lists of updated items keyed by DiffDatabaseMapping
        """
        db_map_cascading_data = self.find_cascading_parameter_values_by_entity(self._to_ids(db_map_data))
        if not any(db_map_cascading_data.values()):
            return
        db_map_cascading_data = {
            db_map: self.get_parameter_values(db_map, ids={x["id"] for x in data}, cache=False)
            for db_map, data in db_map_cascading_data.items()
        }
        self._parameter_values_updated.emit(db_map_cascading_data)

    @Slot(object)
    def cascade_refresh_parameter_values_by_definition(self, db_map_data):
        """Refreshes cached parameter values in cascade when updating parameter definitions.

        Args:
            db_map_data (dict): lists of updated items keyed by DiffDatabaseMapping
        """
        db_map_cascading_data = self.find_cascading_parameter_values_by_definition(self._to_ids(db_map_data))
        if not any(db_map_cascading_data.values()):
            return
        db_map_cascading_data = {
            db_map: self.get_parameter_values(db_map, ids={x["id"] for x in data}, cache=False)
            for db_map, data in db_map_cascading_data.items()
        }
        self._parameter_values_updated.emit(db_map_cascading_data)

    def find_cascading_relationship_classes(self, db_map_ids):
        """Finds and returns cascading relationship classes for the given object class ids."""
        db_map_cascading_data = dict()
        for db_map, object_class_ids in db_map_ids.items():
            object_class_ids = {str(id_) for id_ in object_class_ids}
            db_map_cascading_data[db_map] = [
                item
                for item in self.get_items(db_map, "relationship class")
                if object_class_ids.intersection(item["object_class_id_list"].split(","))
            ]
        return db_map_cascading_data

    def find_cascading_entities(self, db_map_ids, item_type):
        """Finds and returns cascading entities for the given entity class ids."""
        db_map_cascading_data = dict()
        for db_map, class_ids in db_map_ids.items():
            db_map_cascading_data[db_map] = [
                item for item in self.get_items(db_map, item_type) if item["class_id"] in class_ids
            ]
        return db_map_cascading_data

    def find_cascading_relationships(self, db_map_ids):
        """Finds and returns cascading relationships for the given object ids."""
        db_map_cascading_data = dict()
        for db_map, object_ids in db_map_ids.items():
            object_ids = {str(id_) for id_ in object_ids}
            db_map_cascading_data[db_map] = [
                item
                for item in self.get_items(db_map, "relationship")
                if object_ids.intersection(item["object_id_list"].split(","))
            ]
        return db_map_cascading_data

    def find_cascading_parameter_data(self, db_map_ids, item_type):
        """Finds and returns cascading parameter definitions or values for the given entity class ids."""
        db_map_cascading_data = dict()
        for db_map, entity_class_ids in db_map_ids.items():
            db_map_cascading_data[db_map] = [
                item
                for item in self.get_items(db_map, item_type)
                if entity_class_ids.intersection([item.get("object_class_id"), item.get("relationship_class_id")])
            ]
        return db_map_cascading_data

    def find_cascading_parameter_definitions_by_value_list(self, db_map_ids):
        """Finds and returns cascading parameter definitions for the given parameter value list ids."""
        db_map_cascading_data = dict()
        for db_map, value_list_ids in db_map_ids.items():
            db_map_cascading_data[db_map] = [
                item
                for item in self.get_items(db_map, "parameter definition")
                if item["value_list_id"] in value_list_ids
            ]
        return db_map_cascading_data

    def find_cascading_parameter_definitions_by_tag(self, db_map_ids):
        """Finds and returns cascading parameter definitions for the given parameter tag ids."""
        db_map_cascading_data = dict()
        for db_map, tag_ids in db_map_ids.items():
            tag_ids = {str(id_) for id_ in tag_ids}
            db_map_cascading_data[db_map] = [
                item
                for item in self.get_items(db_map, "parameter definition")
                if tag_ids.intersection((item["parameter_tag_id_list"] or "0").split(","))
            ]  # NOTE: 0 is 'untagged'
        return db_map_cascading_data

    def find_cascading_parameter_values_by_entity(self, db_map_ids):
        """Finds and returns cascading parameter values for the given entity ids."""
        db_map_cascading_data = dict()
        for db_map, entity_ids in db_map_ids.items():
            db_map_cascading_data[db_map] = [
                item
                for item in self.get_items(db_map, "parameter value")
                if entity_ids.intersection([item.get("object_id"), item.get("relationship_id")])
            ]
        return db_map_cascading_data

    def find_cascading_parameter_values_by_definition(self, db_map_ids):
        """Finds and returns cascading parameter values for the given parameter definition ids."""
        db_map_cascading_data = dict()
        for db_map, definition_ids in db_map_ids.items():
            db_map_cascading_data[db_map] = [
                item for item in self.get_items(db_map, "parameter value") if item["parameter_id"] in definition_ids
            ]
        return db_map_cascading_data

    def find_cascading_parameter_values_by_alternative(self, db_map_ids):
        """Finds and returns cascading parameter values for the given parameter alternative ids."""
        db_map_cascading_data = dict()
        for db_map, alt_ids in db_map_ids.items():
            db_map_cascading_data[db_map] = [
                item for item in self.get_items(db_map, "parameter value") if item["alternative_id"] in alt_ids
            ]
        return db_map_cascading_data

    @Slot(object)
    def do_add_parameter_definitions(self, db_map_data):
        """Adds parameter definitions in extended format given data in compact format.

        Args:
            db_map_data (dict): lists of parameter definition items keyed by DiffDatabaseMapping
        """
        d = {
            db_map: self.get_parameter_definitions(db_map, ids={x["id"] for x in items})
            for db_map, items in db_map_data.items()
        }
        self.parameter_definitions_added.emit(d)

    @Slot(object)
    def do_add_parameter_values(self, db_map_data):
        """Adds parameter values in extended format given data in compact format.

        Args:
            db_map_data (dict): lists of parameter value items keyed by DiffDatabaseMapping
        """
        d = {
            db_map: self.get_parameter_values(db_map, ids={x["id"] for x in items})
            for db_map, items in db_map_data.items()
        }
        self.parameter_values_added.emit(d)

    @Slot(object)
    def do_update_parameter_definitions(self, db_map_data):
        """Updates parameter definitions in extended format given data in compact format.

        Args:
            db_map_data (dict): lists of parameter definition items keyed by DiffDatabaseMapping
        """
        d = {
            db_map: self.get_parameter_definitions(db_map, ids={x["id"] for x in items})
            for db_map, items in db_map_data.items()
        }
        self.parameter_definitions_updated.emit(d)

    @Slot(object)
    def do_update_parameter_values(self, db_map_data):
        """Updates parameter values in extended format given data in compact format.

        Args:
            db_map_data (dict): lists of parameter value items keyed by DiffDatabaseMapping
        """
        d = {
            db_map: self.get_parameter_values(db_map, ids={x["id"] for x in items})
            for db_map, items in db_map_data.items()
        }
        self.parameter_values_updated.emit(d)<|MERGE_RESOLUTION|>--- conflicted
+++ resolved
@@ -380,26 +380,6 @@
             lambda db_map_data: self.cache_items("parameter value list", db_map_data)
         )
         self.parameter_tags_added.connect(lambda db_map_data: self.cache_items("parameter tag", db_map_data))
-<<<<<<< HEAD
-        # Update in cache
-        self.alternatives_updated.connect(lambda db_map_data: self.cache_items("alternative", db_map_data))
-        self.object_classes_updated.connect(lambda db_map_data: self.cache_items("object class", db_map_data))
-        self.objects_updated.connect(lambda db_map_data: self.cache_items("object", db_map_data))
-        self.relationship_classes_updated.connect(
-            lambda db_map_data: self.cache_items("relationship class", db_map_data)
-        )
-        self.relationships_updated.connect(lambda db_map_data: self.cache_items("relationship", db_map_data))
-        self.parameter_definitions_updated.connect(
-            lambda db_map_data: self.cache_items("parameter definition", db_map_data)
-        )
-        self.parameter_values_updated.connect(lambda db_map_data: self.cache_items("parameter value", db_map_data))
-        self.parameter_value_lists_updated.connect(
-            lambda db_map_data: self.cache_items("parameter value list", db_map_data)
-        )
-        self.parameter_tags_updated.connect(lambda db_map_data: self.cache_items("parameter tag", db_map_data))
-        self.parameter_definition_tags_set.connect(self.cache_parameter_definition_tags)
-=======
->>>>>>> cea667a2
         # Go from compact to extend format
         self._parameter_definitions_added.connect(self.do_add_parameter_definitions)
         self._parameter_definitions_updated.connect(self.do_update_parameter_definitions)
@@ -422,6 +402,7 @@
         self.parameter_definitions_removed.connect(self.cascade_remove_parameter_values_by_definition)
         self.alternatives_removed.connect(self.cascade_remove_parameter_values_by_alternative)
         # On cascade refresh
+        self.alternatives_updated.connect(self.cascade_refresh_alternatives)
         self.object_classes_updated.connect(self.cascade_refresh_relationship_classes)
         self.object_classes_updated.connect(self.cascade_refresh_parameter_definitions)
         self.object_classes_updated.connect(self.cascade_refresh_parameter_values_by_entity_class)
@@ -438,6 +419,7 @@
         # Signaller (after add to cache, so items are there when listeners receive signals)
         self.signaller.connect_signals()
         # Update in cache (last, because we may want to see the un-updated version of the items one last time)
+        self.alternatives_updated.connect(lambda db_map_data: self.cache_items("alternative", db_map_data))
         self.object_classes_updated.connect(lambda db_map_data: self.cache_items("object class", db_map_data))
         self.objects_updated.connect(lambda db_map_data: self.cache_items("object", db_map_data))
         self.relationship_classes_updated.connect(
@@ -468,12 +450,7 @@
             lambda db_map_data: self.uncache_items("parameter value list", db_map_data)
         )
         self.parameter_tags_removed.connect(lambda db_map_data: self.uncache_items("parameter tag", db_map_data))
-<<<<<<< HEAD
         self.alternatives_removed.connect(lambda db_map_data: self.uncache_items("alternative", db_map_data))
-        # Do this last, so cache is ready when listeners receive signals
-        self.signaller.connect_signals()
-=======
->>>>>>> cea667a2
 
     @Slot(object)
     def receive_error_msg(self, db_map_error_log):
@@ -1343,6 +1320,10 @@
             self.parameter_values_removed.emit(db_map_cascading_data)
 
     @Slot(object)
+    def cascade_refresh_alternatives(self, db_map_data):
+        pass
+
+    @Slot(object)
     def cascade_refresh_relationship_classes(self, db_map_data):
         """Refreshes cached relationship classes when updating object classes.
 
