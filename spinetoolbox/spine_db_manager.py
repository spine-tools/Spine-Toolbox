######################################################################################################################
# Copyright (C) 2017-2022 Spine project consortium
# Copyright Spine Toolbox contributors
# This file is part of Spine Toolbox.
# Spine Toolbox is free software: you can redistribute it and/or modify it under the terms of the GNU Lesser General
# Public License as published by the Free Software Foundation, either version 3 of the License, or (at your option)
# any later version. This program is distributed in the hope that it will be useful, but WITHOUT ANY WARRANTY;
# without even the implied warranty of MERCHANTABILITY or FITNESS FOR A PARTICULAR PURPOSE. See the GNU Lesser General
# Public License for more details. You should have received a copy of the GNU Lesser General Public License along with
# this program. If not, see <http://www.gnu.org/licenses/>.
######################################################################################################################

"""The SpineDBManager class."""
import os
import json
from PySide6.QtCore import Qt, QObject, Signal, Slot
from PySide6.QtWidgets import QApplication, QMessageBox, QWidget
from PySide6.QtGui import QWindow
from sqlalchemy.engine.url import URL
from spinedb_api import (
    Array,
    Asterisk,
    create_new_spine_database,
    DatabaseMapping,
    export_data,
    from_database,
    get_data_for_import,
    IndexedValue,
    import_data,
    is_empty,
    Map,
    ParameterValueFormatError,
    relativedelta_to_duration,
    SpineDBAPIError,
    TimePattern,
    TimeSeries,
    TimeSeriesFixedResolution,
    TimeSeriesVariableResolution,
    to_database,
)
from spinedb_api.parameter_value import deep_copy_value, load_db_value, dump_db_value
from spinedb_api.parameter_value import join_value_and_type, split_value_and_type
from spinedb_api.helpers import remove_credentials_from_url
from spinedb_api.spine_io.exporters.excel import export_spine_database_to_xlsx
from .spine_db_icon_manager import SpineDBIconManager
from .spine_db_worker import SpineDBWorker
from .spine_db_commands import (
    AgedUndoStack,
    AddItemsCommand,
    UpdateItemsCommand,
    AddUpdateItemsCommand,
    RemoveItemsCommand,
)
from .mvcmodels.shared import PARSED_ROLE
from .widgets.options_dialog import OptionsDialog
from .spine_db_editor.widgets.multi_spine_db_editor import MultiSpineDBEditor
from .helpers import busy_effect, plain_to_tool_tip


@busy_effect
def do_create_new_spine_database(url):
    """Creates a new spine database at the given url."""
    create_new_spine_database(url)


class SpineDBManager(QObject):
    """Class to manage DBs within a project."""

    error_msg = Signal(object)
    # Data changed signals
    items_added = Signal(str, dict)
    """Emitted whenever items are added to a DB.

    Args:
        str: item type, such as "object_class"
        dict: mapping DatabaseMapping to list of added dict-items.
    """
    items_updated = Signal(str, dict)
    """Emitted whenever items are updated in a DB.

    Args:
        str: item type, such as "object_class"
        dict: mapping DatabaseMapping to list of updated dict-items.
    """
    items_removed = Signal(str, dict)
    """Emitted whenever items are removed from a DB.

    Args:
        str: item type, such as "object_class"
        dict: mapping DatabaseMapping to list of updated dict-items.
    """

    def __init__(self, settings, parent, synchronous=False):
        """
        Args:
            settings (QSettings): Toolbox settings
            parent (QObject, optional): parent object
            synchronous (bool): If True, fetch database synchronously
        """
        super().__init__(parent)
        self.qsettings = settings
        self._db_maps = {}
        self._workers = {}
        self.listeners = dict()
        self.undo_stack = {}
        self.undo_action = {}
        self.redo_action = {}
        self._icon_mngr = {}
        self._connect_signals()
        self._cmd_id = 0
        self._synchronous = synchronous
        self.data_stores = dict()

    def _connect_signals(self):
        self.error_msg.connect(self.receive_error_msg)
        qApp.aboutToQuit.connect(self.clean_up)  # pylint: disable=undefined-variable

    @Slot(object)
    def receive_error_msg(self, db_map_error_log):
        for db_map, error_log in db_map_error_log.items():
            for listener in self.listeners.get(db_map, ()):
                listener.receive_error_msg({db_map: error_log})

    @Slot(set)
    def receive_session_refreshed(self, db_maps):
        for db_map in db_maps:
            for listener in self.listeners.get(db_map, ()):
                try:
                    listener.receive_session_refreshed([db_map])
                except AttributeError:
                    pass

    @Slot(set, object)
    def receive_session_committed(self, db_maps, cookie):
        for db_map in db_maps:
            for listener in self.listeners.get(db_map, ()):
                try:
                    listener.receive_session_committed([db_map], cookie)
                except AttributeError:
                    pass

    @Slot(set)
    def receive_session_rolled_back(self, db_maps):
        for db_map in db_maps:
            for listener in self.listeners.get(db_map, ()):
                try:
                    listener.receive_session_rolled_back([db_map])
                except AttributeError:
                    pass

    def _get_worker(self, db_map):
        """Returns a worker.

        Args:
            db_map (DatabaseMapping): database mapping

        Returns:
            SpineDBWorker: worker for the db_map
        """
        return self._workers[db_map]

    def register_fetch_parent(self, db_map, parent):
        """Registers a fetch parent.

        Args:
            db_map (DatabaseMapping): target database mapping
            parent (FetchParent): fetch parent
        """
        if db_map.closed:
            return
        try:
            worker = self._get_worker(db_map)
        except KeyError:
            return
        worker.register_fetch_parent(parent)

    def can_fetch_more(self, db_map, parent):
        """Whether or not we can fetch more items of given type from given db.

        Args:
            db_map (DatabaseMapping)
            parent (FetchParent): The object that requests the fetching and that might want to react to further DB
                modifications.

        Returns:
            bool
        """
        if db_map.closed:
            return False
        try:
            worker = self._get_worker(db_map)
        except KeyError:
            return False
        return worker.can_fetch_more(parent)

    def fetch_more(self, db_map, parent):
        """Fetches more items of given type from given db.

        Args:
            db_map (DatabaseMapping)
            parent (FetchParent): The object that requests the fetching.
        """
        if db_map.closed:
            return
        try:
            worker = self._get_worker(db_map)
        except KeyError:
            return
        worker.fetch_more(parent)

    def get_icon_mngr(self, db_map):
        """Returns an icon manager for given db_map.

        Args:
            db_map (DatabaseMapping)

        Returns:
            SpineDBIconManager
        """
        if db_map not in self._icon_mngr:
            self._icon_mngr[db_map] = SpineDBIconManager()
        return self._icon_mngr[db_map]

    def update_icons(self, db_map, item_type, items):
        """Runs when items are added or updated. Setups icons."""
        if item_type == "entity_class":
            self.get_icon_mngr(db_map).update_icon_caches(items)

    @property
    def db_maps(self):
        return set(self._db_maps.values())

    @staticmethod
    def db_map_key(db_map):
        """Creates an identifier for given db_map.

        Args:
            db_map (DatabaseMapping): database mapping

        Returns:
            int: identification key
        """
        return str(hash(db_map))

    def db_map_from_key(self, key):
        """Returns database mapping that corresponds to given identification key.

        Args:
            key (int): identification key

        Returns:
            DatabaseMapping: database mapping

        Raises:
            KeyError: raised if database map is not found
        """
        return {self.db_map_key(db_map): db_map for db_map in self._db_maps.values()}[key]

    @property
    def db_urls(self):
        return set(self._db_maps)

    def db_map(self, url):
        """
        Returns a database mapping for given URL.

        Args:
            url (str): a database URL

        Returns:
            DatabaseMapping: a database map or None if not found
        """
        url = str(url)
        return self._db_maps.get(url)

    def create_new_spine_database(self, url, logger, overwrite=False):
        if not overwrite and not is_empty(url):
            msg = QMessageBox(qApp.activeWindow())  # pylint: disable=undefined-variable
            msg.setIcon(QMessageBox.Icon.Question)
            msg.setWindowTitle("Database not empty")
            msg.setText(f"The URL <b>{remove_credentials_from_url(url)}</b> points to an existing database.")
            msg.setInformativeText("Do you want to overwrite it?")
            overwrite_button = msg.addButton("Overwrite", QMessageBox.ButtonRole.AcceptRole)
            msg.addButton("Cancel", QMessageBox.ButtonRole.RejectRole)
            msg.exec()
            # We have custom buttons, exec() returns an opaque value.
            # Let's check the clicked button explicitly instead.
            clicked_button = msg.clickedButton()
            if clicked_button is not overwrite_button:
                return
        try:
            do_create_new_spine_database(url)
            logger.msg_success.emit(f"New Spine db successfully created at '{url}'.")
            db_map = self.db_map(url)
            self.refresh_session(db_map)
        except SpineDBAPIError as e:
            logger.msg_error.emit(f"Unable to create new Spine db at '{url}': {e}.")

    def close_session(self, url):
        """Pops any db map on the given url and closes its connection.

        Args:
            url (str)
        """
        db_map = self._db_maps.pop(url, None)
        if db_map is None:
            return
        worker = self._workers.pop(db_map, None)
        if worker is not None:
            worker.close_db_map()  # NOTE: This calls ThreadPoolExecutor.shutdown() which waits for Futures to finish
            worker.clean_up()
        del self.undo_stack[db_map]
        del self.undo_action[db_map]
        del self.redo_action[db_map]

    def close_all_sessions(self):
        """Closes connections to all database mappings."""
        for url in list(self._db_maps):
            self.close_session(url)

    def get_db_map(self, url, logger, ignore_version_error=False, window=False, codename=None, create=False):
        """Returns a DatabaseMapping instance from url if possible, None otherwise.
        If needed, asks the user to upgrade to the latest db version.

        Args:
            url (str, URL)
            logger (LoggerInterface)
            ignore_version_error (bool, optional)
            window (bool, optional)
            codename (str, NoneType, optional)
            create (bool, optional)

        Returns:
            DatabaseMapping, NoneType
        """
        url = str(url)
        db_map = self._db_maps.get(url)
        if db_map is not None:
            if not window and codename is not None and db_map.codename != codename:
                return None
            return db_map
        try:
            prompt_data = DatabaseMapping.get_upgrade_db_prompt_data(url, create=create)
        except SpineDBAPIError as err:
            logger.msg_error.emit(err.msg)
            return None
        if prompt_data is not None:
            if ignore_version_error:
                return None
            title, text, option_to_kwargs, notes, preferred = prompt_data
            kwargs = OptionsDialog.get_answer(
                self.parent(), title, text, option_to_kwargs, notes=notes, preferred=preferred
            )
            if kwargs is None:
                return None
        else:
            kwargs = {}
        kwargs.update(codename=codename, create=create)
        try:
            return self._do_get_db_map(url, **kwargs)
        except SpineDBAPIError as err:
            logger.msg_error.emit(err.msg)
            return None

    @busy_effect
    def _do_get_db_map(self, url, **kwargs):
        """Returns a memorized DatabaseMapping instance from url.
        Called by `get_db_map`.

        Args:
            url (str, URL)
            codename (str, NoneType)
            upgrade (bool)
            create (bool)

        Returns:
            DatabaseMapping
        """
        worker = SpineDBWorker(self, url, synchronous=self._synchronous)
        try:
            db_map = worker.get_db_map(**kwargs)
        except Exception as error:
            worker.clean_up()
            raise error
        self._workers[db_map] = worker
        self._db_maps[url] = db_map
        stack = self.undo_stack[db_map] = AgedUndoStack(self)
        self.undo_action[db_map] = stack.createUndoAction(self)
        self.redo_action[db_map] = stack.createRedoAction(self)
        return db_map

    def query(self, db_map, sq_name):
        """For tests."""
        return self._get_worker(db_map).query(sq_name)

    def add_db_map_listener(self, db_map, listener):
        """Adds listener for given db_map."""
        self.listeners.setdefault(db_map, set()).add(listener)

    def remove_db_map_listener(self, db_map, listener):
        """Removes db_map from the maps listener listens to."""
        listeners = self.listeners.get(db_map, set())
        listeners.discard(listener)
        if not listeners:
            self.listeners.pop(db_map)

    def db_map_listeners(self, db_map):
        return self.listeners.get(db_map, set())

    def register_listener(self, listener, *db_maps):
        """Register given listener for all given db_map's signals.

        Args:
            listener (object)
            *db_maps
        """
        self.update_data_store_db_maps()
        for db_map in db_maps:
            self.add_db_map_listener(db_map, listener)
            stack = self.undo_stack[db_map]
            try:
                stack.canRedoChanged.connect(listener.update_undo_redo_actions)
                stack.canUndoChanged.connect(listener.update_undo_redo_actions)
                stack.cleanChanged.connect(listener.update_commit_enabled)
                stores = self.data_stores.get(db_map)
                if not stores:
                    continue
                for store in stores:
                    self.undo_stack[db_map].cleanChanged.connect(store.notify_about_dirtiness)
            except AttributeError:
                pass

    def unregister_listener(self, listener, *db_maps, dirty_db_maps=None, commit_dirty=False, commit_msg=""):
        """Unregisters given listener from given db_map signals.
        If any of the db_maps becomes an orphan and is dirty, prompts user to commit or rollback.

        Args:
            listener (object)
            *db_maps
            commit_dirty (bool): True to commit dirty database mapping, False to roll back
            commit_msg (str): commit message

        Returns:
            failed_db_maps (list): All the db maps that failed to commit
        """
        failed_db_maps = list()
        for db_map in db_maps:
            self.remove_db_map_listener(db_map, listener)
            try:
                self.undo_stack[db_map].canRedoChanged.disconnect(listener.update_undo_redo_actions)
                self.undo_stack[db_map].canUndoChanged.disconnect(listener.update_undo_redo_actions)
                self.undo_stack[db_map].cleanChanged.disconnect(listener.update_commit_enabled)
                if not self.db_map_listeners(db_map) == 1:
                    # Unregister the dirty listeners for every data store ONLY when the last editor
                    # for that db map is closed. This way the dirtiness state of a data store that is
                    # not open in a db editor can still be affected.
                    continue
                stores = self.data_stores.get(db_map)
                if not stores:
                    continue
                for store in stores:
                    self.undo_stack[db_map].cleanChanged.disconnect(store.notify_about_dirtiness)
                    store.notify_about_dirtiness(True)
            except AttributeError:
                pass
        if dirty_db_maps:
            if commit_dirty:
                failed_db_maps += self.commit_session(commit_msg, *dirty_db_maps)
            else:
                self.rollback_session(*dirty_db_maps)
        # If some db maps failed to commit, reinstate their listeners
        for db_map in failed_db_maps:
            self.add_db_map_listener(db_map, listener)
            try:
                self.undo_stack[db_map].canRedoChanged.connect(listener.update_undo_redo_actions)
                self.undo_stack[db_map].canUndoChanged.connect(listener.update_undo_redo_actions)
                self.undo_stack[db_map].cleanChanged.connect(listener.update_commit_enabled)
                stores = self.data_stores.get(db_map)
                if not stores:
                    continue
                for store in stores:
                    self.undo_stack[db_map].cleanChanged.connect(store.notify_about_dirtiness)
            except AttributeError:
                pass
        for db_map in db_maps:
            if not self.db_map_listeners(db_map):
                self.close_session(db_map.db_url)
        return failed_db_maps

    def add_data_store_db_map(self, db_map, store):
        """Adds a Data Store instance under a db_map into memory"""
        if db_map in self.data_stores:
            self.data_stores[db_map].append(store)
        else:
            self.data_stores[db_map] = [store]

    def remove_data_store_db_map(self, db_map, store):
        """Removes a Data Store instance from memory"""
        if self.data_stores.get(db_map):
            self.data_stores[db_map].remove(store)

    def update_data_store_db_maps(self):
        """Updates the db maps of the dict that maps db_maps to Data Stores"""
        new_data_stores = {}
        old_stores = []
        for store in self.data_stores.values():
            old_stores.extend(store)
        for store in old_stores:
            db_map = store.get_db_map_for_ds()
            if db_map in new_data_stores:
                new_data_stores[db_map].append(store)
            else:
                new_data_stores[db_map] = [store]
        self.data_stores = new_data_stores

    def is_dirty(self, db_map):
        """Returns True if mapping has pending changes.

        Args:
            db_map (DatabaseMapping): database mapping

        Returns:
            bool: True if db_map has pending changes, False otherwise
        """
        return not self.undo_stack[db_map].isClean()

    def dirty(self, *db_maps):
        """Filters clean mappings from given database maps.

        Args:
            *db_maps: mappings to check

        Return:
            list of DatabaseMapping: dirty  mappings
        """
        return [db_map for db_map in db_maps if self.is_dirty(db_map)]

    def dirty_and_without_editors(self, listener, *db_maps):
        """Checks which of the given database mappings are dirty and have no editors.

        Args:
            listener (Any): a listener object
            *db_maps: mappings to check

        Return:
            list of DatabaseMapping: mappings that are dirty and don't have editors
        """

        def has_editors(db_map):
            return any(
                hasattr(x, "is_db_map_editor") and x.is_db_map_editor()
                for x in self.db_map_listeners(db_map) - {listener}
            )

        return [db_map for db_map in self.dirty(*db_maps) if not has_editors(db_map)]

    def clean_up(self):
        while self._workers:
            _, worker = self._workers.popitem()
            worker.clean_up()
        self.deleteLater()

    def refresh_session(self, *db_maps):
        refreshed_db_maps = set()
        for db_map in db_maps:
            try:
                worker = self._get_worker(db_map)
            except KeyError:
                continue
            worker.refresh_session()
            refreshed_db_maps.add(db_map)
        self.receive_session_refreshed(refreshed_db_maps)

    def reset_session(self, *db_maps):
        for db_map in db_maps:
            try:
                worker = self._get_worker(db_map)
            except KeyError:
                continue
            worker.reset_session()
            self.undo_stack[db_map].clear()

    def commit_session(self, commit_msg, *dirty_db_maps, cookie=None):
        """
        Commits the current session.

        Args:
            commit_msg (str): commit message for all database maps
            *dirty_db_maps: dirty database maps to commit
            cookie (object, optional): a free form identifier which will be forwarded to ``SpineDBWorker.commit_session``
        """
        failed_db_maps = []
        for db_map in dirty_db_maps:
            success = self._do_commit_session(db_map, commit_msg, cookie)
            if not success:
                failed_db_maps.append(db_map)
                continue
        return failed_db_maps

    def _do_commit_session(self, db_map, commit_msg, cookie=None):
        """Commits session for given db.

        Args:
            db_map (DatabaseMapping): db map
            commit_msg (str): commit message
            cookie (Any): a cookie to include in receive_session_committed call

        Returns:
            bool
        """
        try:
            transformations, info = db_map.commit_session(commit_msg, apply_compatibility_transforms=False)
            self.undo_stack[db_map].setClean()
            if info:
                info = "".join(f"- {x}\n" for x in info)
                QMessageBox.warning(
                    QApplication.activeWindow(),
                    "Your data needs to be refitted",
                    f"Some of the data committed to the DB at '{db_map.db_url}' "
                    "uses an old format and needs to be refitted. "
                    f"The following transformations will be applied:\n\n{info}\n"
                    "Afterwards, you can review the changes "
                    "and either commit or rollback.",
                    buttons=QMessageBox.StandardButton.Apply,
                )
                identifier = self.get_command_identifier()
                for tablename, (items_to_add, items_to_update, ids_to_remove) in transformations:
                    self.remove_items({db_map: {tablename: ids_to_remove}}, identifier=identifier)
                    self.update_items(tablename, {db_map: items_to_update}, identifier=identifier)
                    self.add_items(tablename, {db_map: items_to_add}, identifier=identifier)
            self.receive_session_committed({db_map}, cookie)
            return True
        except SpineDBAPIError as err:
            self.error_msg.emit({db_map: [err.msg]})
            return False

    def notify_session_committed(self, cookie, *db_maps):
        """Notifies manager and listeners when a commit has taken place by a third party.

        Args:
            cookie (Any): commit cookie
            *db_maps: database maps that were committed
        """
        self.reset_session(*db_maps)
        self.receive_session_committed(set(db_maps), cookie)

    def rollback_session(self, *dirty_db_maps):
        """Rolls back the current session.

        Args:
            *dirty_db_maps: dirty database maps to commit
        """
        for db_map in dirty_db_maps:
            self._do_rollback_session(db_map)

    def _do_rollback_session(self, db_map):
        """Rolls back session for given db.

        Args:
            db_map (DatabaseMapping): db map
        """
        try:
            db_map.rollback_session()
            self.undo_stack[db_map].clear()
            self.receive_session_rolled_back({db_map})
        except SpineDBAPIError as err:
            self.error_msg.emit({db_map: [err.msg]})

    def entity_class_renderer(self, db_map, entity_class_id, for_group=False, color=None):
        """Returns an icon renderer for a given entity class.

        Args:
            db_map (DatabaseMapping): database map
            entity_class_id (int): entity class id
            for_group (bool): if True, return the group object icon instead
            color (QColor, optional): icon color

        Returns:
            QSvgRenderer: requested renderer or None if no entity class was found
        """
        entity_class = self.get_item(db_map, "entity_class", entity_class_id)
        if not entity_class:
            return None
        if for_group:
            return self.get_icon_mngr(db_map).group_renderer(entity_class)
        if color is not None:
            color_code = int(color.rgba())
            return self.get_icon_mngr(db_map).color_class_renderer(entity_class, color_code)
        return self.get_icon_mngr(db_map).class_renderer(entity_class)

    def entity_class_icon(self, db_map, entity_class_id, for_group=False):
        """Returns an appropriate icon for a given entity class.

        Args:
            db_map (DatabaseMapping): database map
            entity_class_id (int): entity class' id
            for_group (bool): if True, return the group object icon instead

        Returns:
            QIcon: requested icon or None if no entity class was found
        """
        renderer = self.entity_class_renderer(db_map, entity_class_id, for_group=for_group)
        return SpineDBIconManager.icon_from_renderer(renderer) if renderer is not None else None

    @staticmethod
    def get_item(db_map, item_type, id_):
        """Returns the item of the given type in the given db map that has the given id,
        or an empty dict if not found.

        Args:
            db_map (DatabaseMapping)
            item_type (str)
            id_ (TempId)

        Returns:
            PublicItem: the item
        """
        mapped_table = db_map.mapped_table(item_type)
        item = mapped_table.find_item_by_id(id_)
        if hasattr(item, 'public_item'):
            return item.public_item
        else:
            return item

    def get_field(self, db_map, item_type, id_, field):
        return self.get_item(db_map, item_type, id_).get(field)

    @staticmethod
    def get_items(db_map, item_type):
        """Returns a list of the items of the given type in the given db map.

        Args:
            db_map (DatabaseMapping)
            item_type (str)

        Returns:
            list
        """
        return db_map.get_items(item_type)

    def get_items_by_field(self, db_map, item_type, field, value):
        """Returns a list of items of the given type in the given db map that have the given value
        for the given field.

        Args:
            db_map (DatabaseMapping)
            item_type (str)
            field (str)
            value

        Returns:
            list
        """
        return [x for x in self.get_items(db_map, item_type) if x.get(field) == value]

    def get_item_by_field(self, db_map, item_type, field, value):
        """Returns the first item of the given type in the given db map
        that has the given value for the given field
        Returns an empty dictionary if none found.

        Args:
            db_map (DatabaseMapping)
            item_type (str)
            field (str)
            value

        Returns:
            dict
        """
        return next(iter(self.get_items_by_field(db_map, item_type, field, value)), {})

    @staticmethod
    def display_data_from_parsed(parsed_data):
        """Returns the value's database representation formatted for Qt.ItemDataRole.DisplayRole."""
        if isinstance(parsed_data, TimeSeries):
            display_data = "Time series"
        elif isinstance(parsed_data, Map):
            display_data = "Map"
        elif isinstance(parsed_data, Array):
            display_data = "Array"
        elif isinstance(parsed_data, TimePattern):
            display_data = "Time pattern"
        elif isinstance(parsed_data, ParameterValueFormatError):
            display_data = "Error"
        else:
            display_data = str(parsed_data)
        return display_data

    @staticmethod
    def tool_tip_data_from_parsed(parsed_data):
        """Returns the value's database representation formatted for Qt.ItemDataRole.ToolTipRole."""
        if isinstance(parsed_data, TimeSeriesFixedResolution):
            resolution = [relativedelta_to_duration(r) for r in parsed_data.resolution]
            resolution = ", ".join(resolution)
            tool_tip_data = "Start: {}<br>resolution: [{}]<br>length: {}".format(
                parsed_data.start, resolution, len(parsed_data)
            )
        elif isinstance(parsed_data, TimeSeriesVariableResolution):
            tool_tip_data = "Start: {}<br>resolution: variable<br>length: {}".format(
                parsed_data.indexes[0], len(parsed_data)
            )
        elif isinstance(parsed_data, ParameterValueFormatError):
            tool_tip_data = str(parsed_data)
        else:
            tool_tip_data = None
<<<<<<< HEAD
        if isinstance(tool_tip_data, str):
            tool_tip_data = "<qt>" + tool_tip_data + "</qt>"
        return tool_tip_data
=======
        return plain_to_tool_tip(tool_tip_data)
>>>>>>> 082272a9

    def _format_list_value(self, db_map, item_type, value, list_value_id):
        list_value = self.get_item(db_map, "list_value", list_value_id)
        if not list_value:
            return value
        index = list_value["index"]
        formatted_value = "[" + str(index) + "] " + value
        if item_type != "list_value":
            value_list_name = self.get_item(db_map, "parameter_value_list", list_value["parameter_value_list_id"])[
                "name"
            ]
            formatted_value = value_list_name + formatted_value
        return formatted_value

    def get_value(self, db_map, item, role=Qt.ItemDataRole.DisplayRole):
        """Returns the value or default value of a parameter.

        Args:
            db_map (DatabaseMapping): database mapping
            item (PublicItem): parameter value item, parameter definition item, or list value item
            role (Qt.ItemDataRole): data role

        Returns:
            any
        """
        if not item:
            return None
        value_field, type_field = {
            "parameter_value": ("value", "type"),
            "list_value": ("value", "type"),
            "parameter_definition": ("default_value", "default_type"),
        }[item.item_type]
        list_value_id = item["id"] if item.item_type == "list_value" else item["list_value_id"]
        complex_types = {"array": "Array", "time_series": "Time series", "time_pattern": "Time pattern", "map": "Map"}
        if role == Qt.ItemDataRole.DisplayRole and item[type_field] in complex_types:
            return self._format_list_value(db_map, item.item_type, complex_types[item[type_field]], list_value_id)
        if role == Qt.ItemDataRole.EditRole:
            return join_value_and_type(item[value_field], item[type_field])
        return self._format_value(item["parsed_value"], role=role)

    def get_value_from_data(self, data, role=Qt.ItemDataRole.DisplayRole):
        """Returns the value or default value of a parameter directly from data.
        Used by ``EmptyParameterModel.data()``.

        Args:
            data (str): joined value and type
            role (int, optional)

        Returns:
            any
        """
        if data is None:
            return None
        parsed_value = self._parse_value(*split_value_and_type(data))
        return self._format_value(parsed_value, role=role)

    @staticmethod
    def _parse_value(db_value, type_=None):
        try:
            return from_database(db_value, type_=type_)
        except ParameterValueFormatError as error:
            return error

    def _format_value(self, parsed_value, role=Qt.ItemDataRole.DisplayRole):
        """Formats the given value for the given role.

        Args:
            parsed_value (object): A python object as returned by spinedb_api.from_database
            role (int, optional)
        """
        if role == Qt.ItemDataRole.DisplayRole:
            return self.display_data_from_parsed(parsed_value)
        if role == Qt.ItemDataRole.ToolTipRole:
            return self.tool_tip_data_from_parsed(parsed_value)
        if role == Qt.TextAlignmentRole:
            if isinstance(parsed_value, str):
                return int(Qt.AlignLeft | Qt.AlignVCenter)
            return int(Qt.AlignRight | Qt.AlignVCenter)
        if role == PARSED_ROLE:
            return parsed_value
        return None

    def get_value_indexes(self, db_map, item_type, id_):
        """Returns the value or default value indexes of a parameter.

        Args:
            db_map (DatabaseMapping)
            item_type (str): either "parameter_definition" or "parameter_value"
            id_ (int): The parameter_value or definition id
        """
        item = self.get_item(db_map, item_type, id_)
        parsed_value = self.get_value(db_map, item, role=PARSED_ROLE)
        if isinstance(parsed_value, IndexedValue):
            return parsed_value.indexes
        return [""]

    def get_value_index(self, db_map, item_type, id_, index, role=Qt.ItemDataRole.DisplayRole):
        """Returns the value or default value of a parameter for a given index.

        Args:
            db_map (DatabaseMapping)
            item_type (str): either "parameter_definition" or "parameter_value"
            id_ (int): The parameter_value or definition id
            index: The index to retrieve
            role (int, optional)
        """
        item = self.get_item(db_map, item_type, id_)
        parsed_value = self.get_value(db_map, item, role=PARSED_ROLE)
        if isinstance(parsed_value, IndexedValue):
            parsed_value = parsed_value.get_value(index)
        if role == Qt.ItemDataRole.EditRole:
            return join_value_and_type(*to_database(parsed_value))
        if role == Qt.ItemDataRole.DisplayRole:
            return self.display_data_from_parsed(parsed_value)
        if role == Qt.ItemDataRole.ToolTipRole:
            return self.tool_tip_data_from_parsed(parsed_value)
        if role == PARSED_ROLE:
            return parsed_value
        return None

    def get_value_list_item(self, db_map, id_, index, role=Qt.ItemDataRole.DisplayRole):
        """Returns one value item of a parameter_value_list.

        Args:
            db_map (DatabaseMapping)
            id_ (int): The parameter_value_list id
            index (int): The value item index
            role (int, optional)
        """
        try:
            return self.get_parameter_value_list(db_map, id_, role=role)[index]
        except IndexError:
            return None

    def get_parameter_value_list(self, db_map, id_, role=Qt.ItemDataRole.DisplayRole):
        """Returns a parameter_value_list formatted for the given role.

        Args:
            db_map (DatabaseMapping)
            id_ (int): The parameter_value_list id
            role (int, optional)
        """
        return [
            self.get_value(db_map, item, role=role)
            for item in self.get_items_by_field(db_map, "list_value", "parameter_value_list_id", id_)
        ]

    def get_scenario_alternative_id_list(self, db_map, scen_id):
        scen = self.get_item(db_map, "scenario", scen_id)
        return scen["alternative_id_list"] if scen else []

    def import_data(self, db_map_data, command_text="Import data"):
        """Imports the given data into given db maps using the dedicated import functions from spinedb_api.
        Condenses all in a single command for undo/redo.

        Args:
            db_map_data (dict(DatabaseMapping, dict())): Maps dbs to data to be passed as keyword arguments
                to `get_data_for_import`
            command_text (str, optional): What to call the command that condenses the operation.
        """
        db_map_error_log = {}
        for db_map, data in db_map_data.items():
            try:
                data_for_import = get_data_for_import(db_map, **data)
            except (TypeError, ValueError) as err:
                msg = f"Failed to import data: {err}. Please check that your data source has the right format."
                db_map_error_log.setdefault(db_map, []).append(msg)
                continue
            identifier = self.get_command_identifier()
            for item_type, items in data_for_import:
                if isinstance(items, tuple):
                    items, errors = items
                    db_map_error_log.setdefault(db_map, []).extend(errors)
                self.add_update_items(item_type, {db_map: list(items)}, identifier=identifier)
        if any(db_map_error_log.values()):
            self.error_msg.emit(db_map_error_log)

    def add_alternatives(self, db_map_data):
        """Adds alternatives to db.

        Args:
            db_map_data (dict): lists of items to add keyed by DatabaseMapping
        """
        self.add_items("alternative", db_map_data)

    def add_scenarios(self, db_map_data):
        """Adds scenarios to db.

        Args:
            db_map_data (dict): lists of items to add keyed by DatabaseMapping
        """
        self.add_items("scenario", db_map_data)

    def add_entity_classes(self, db_map_data):
        """Adds entity classes to db.

        Args:
            db_map_data (dict): lists of items to add keyed by DatabaseMapping
        """
        self.add_items("entity_class", db_map_data)

    def add_entities(self, db_map_data):
        """Adds entities to db.

        Args:
            db_map_data (dict): lists of items to add keyed by DatabaseMapping
        """
        self.add_items("entity", db_map_data)

    def add_entity_groups(self, db_map_data):
        """Adds entity groups to db.

        Args:
            db_map_data (dict): lists of items to add keyed by DatabaseMapping
        """
        self.add_items("entity_group", db_map_data)

    def add_entity_alternatives(self, db_map_data):
        """Adds entity alternatives to db.

        Args:
            db_map_data (dict): lists of items to add keyed by DatabaseMapping
        """
        self.add_items("entity_alternative", db_map_data)

    def add_parameter_definitions(self, db_map_data):
        """Adds parameter definitions to db.

        Args:
            db_map_data (dict): lists of items to add keyed by DatabaseMapping
        """
        self.add_items("parameter_definition", db_map_data)

    def add_parameter_values(self, db_map_data):
        """Adds parameter values to db without checking integrity.

        Args:
            db_map_data (dict): lists of items to add keyed by DatabaseMapping
        """
        self.add_items("parameter_value", db_map_data)

    def add_parameter_value_lists(self, db_map_data):
        """Adds parameter_value lists to db.

        Args:
            db_map_data (dict): lists of items to add keyed by DatabaseMapping
        """
        self.add_items("parameter_value_list", db_map_data)

    def add_list_values(self, db_map_data):
        """Adds parameter_value list values to db.

        Args:
            db_map_data (dict): lists of items to add keyed by DatabaseMapping
        """
        self.add_items("list_value", db_map_data)

    def add_metadata(self, db_map_data):
        """Adds metadata to db.

        Args:
            db_map_data (dict): lists of items to add keyed by DatabaseMapping
        """
        self.add_items("metadata", db_map_data)

    def add_entity_metadata(self, db_map_data):
        """Adds entity metadata to db.

        Args:
            db_map_data (dict): lists of items to add keyed by DatabaseMapping
        """
        self.add_items("entity_metadata", db_map_data)

    def add_parameter_value_metadata(self, db_map_data):
        """Adds parameter value metadata to db.

        Args:
            db_map_data (dict): lists of items to add keyed by DatabaseMapping
        """
        self.add_items("parameter_value_metadata", db_map_data)

    def _add_ext_item_metadata(self, db_map_data, item_type):
        for db_map, items in db_map_data.items():
            identifier = self.get_command_identifier()
            metadata_items = db_map.get_metadata_to_add_with_item_metadata_items(*items)
            if metadata_items:
                self.add_items("metadata", {db_map: metadata_items}, identifier=identifier)
            self.add_items(item_type, {db_map: items}, identifier=identifier)

    def add_ext_entity_metadata(self, db_map_data):
        """Adds entity metadata together with all necessary metadata to db.

        Args:
            db_map_data (dict): lists of items to add keyed by DatabaseMapping
        """
        self._add_ext_item_metadata(db_map_data, "entity_metadata")

    def add_ext_parameter_value_metadata(self, db_map_data):
        """Adds parameter value metadata together with all necessary metadata to db.

        Args:
            db_map_data (dict): lists of items to add keyed by DatabaseMapping
        """
        self._add_ext_item_metadata(db_map_data, "parameter_value_metadata")

    def update_alternatives(self, db_map_data):
        """Updates alternatives in db.

        Args:
            db_map_data (dict): lists of items to update keyed by DatabaseMapping
        """
        self.update_items("alternative", db_map_data)

    def update_scenarios(self, db_map_data):
        """Updates scenarios in db.

        Args:
            db_map_data (dict): lists of items to update keyed by DatabaseMapping
        """
        self.update_items("scenario", db_map_data)

    def update_entity_classes(self, db_map_data):
        """Updates entity classes in db.

        Args:
            db_map_data (dict): lists of items to update keyed by DatabaseMapping
        """
        self.update_items("entity_class", db_map_data)

    def update_entities(self, db_map_data):
        """Updates entities in db.

        Args:
            db_map_data (dict): lists of items to update keyed by DatabaseMapping
        """
        self.update_items("entity", db_map_data)

    def update_entity_alternatives(self, db_map_data):
        """Updates entity alternatives in db.

        Args:
            db_map_data (dict): lists of items to update keyed by DatabaseMapping
        """
        self.update_items("entity_alternative", db_map_data)

    def update_parameter_definitions(self, db_map_data):
        """Updates parameter definitions in db.

        Args:
            db_map_data (dict): lists of items to update keyed by DatabaseMapping
        """
        self.update_items("parameter_definition", db_map_data)

    def update_parameter_values(self, db_map_data):
        """Updates parameter values in db.

        Args:
            db_map_data (dict): lists of items to update keyed by DatabaseMapping
        """
        self.update_items("parameter_value", db_map_data)

    def update_expanded_parameter_values(self, db_map_data):
        """Updates expanded parameter values in db.

        Args:
            db_map_data (dict): lists of expanded items to update keyed by DatabaseMapping
        """
        for db_map, expanded_data in db_map_data.items():
            packed_data = {}
            for item in expanded_data:
                packed_data.setdefault(item["id"], {})[item["index"]] = (item["value"], item["type"])
            items = []
            for id_, indexed_values in packed_data.items():
                item = self.get_item(db_map, "parameter_value", id_)
                parsed_value = self.get_value(db_map, item, role=PARSED_ROLE)
                if isinstance(parsed_value, IndexedValue):
                    parsed_value = deep_copy_value(parsed_value)
                    for index, (val, typ) in indexed_values.items():
                        parsed_val = from_database(val, typ)
                        parsed_value.set_value(index, parsed_val)
                    value, value_type = to_database(parsed_value)
                else:
                    value, value_type = next(iter(indexed_values.values()))
                item = {"id": id_, "value": value, "type": value_type}
                items.append(item)
            self.undo_stack[db_map].push(UpdateItemsCommand(self, db_map, "parameter_value", items))

    def update_parameter_value_lists(self, db_map_data):
        """Updates parameter_value lists in db.

        Args:
            db_map_data (dict): lists of items to update keyed by DatabaseMapping
        """
        self.update_items("parameter_value_list", db_map_data)

    def update_list_values(self, db_map_data):
        """Updates parameter_value list values in db.

        Args:
            db_map_data (dict): lists of items to update keyed by DatabaseMapping
        """
        self.update_items("list_value", db_map_data)

    def update_metadata(self, db_map_data):
        """Updates metadata in db.

        Args:
            db_map_data (dict): lists of items to update keyed by DatabaseMapping
        """
        self.update_items("metadata", db_map_data)

    def update_entity_metadata(self, db_map_data):
        """Updates entity metadata in db.

        Args:
            db_map_data (dict): lists of items to update keyed by DatabaseMapping
        """
        self.update_items("entity_metadata", db_map_data)

    def update_parameter_value_metadata(self, db_map_data):
        """Updates parameter value metadata in db.

        Args:
            db_map_data (dict): lists of items to update keyed by DatabaseMapping
        """
        self.update_items("parameter_value_metadata", db_map_data)

    def _update_ext_item_metadata(self, db_map_data, item_type):
        for db_map, items in db_map_data.items():
            identifier = self.get_command_identifier()
            metadata_items = db_map.get_metadata_to_add_with_item_metadata_items(*items)
            if metadata_items:
                self.add_items("metadata", {db_map: metadata_items}, identifier=identifier)
            self.update_items(item_type, {db_map: items}, identifier=identifier)

    def update_ext_entity_metadata(self, db_map_data):
        """Updates entity metadata in db.

        Args:
            db_map_data (dict): lists of items to update keyed by DatabaseMapping
        """
        self._update_ext_item_metadata(db_map_data, "entity_metadata")

    def update_ext_parameter_value_metadata(self, db_map_data):
        """Updates parameter value metadata in db.

        Args:
            db_map_data (dict): lists of items to update keyed by DatabaseMapping
        """
        self._update_ext_item_metadata(db_map_data, "parameter_value_metadata")

    def set_scenario_alternatives(self, db_map_data):
        """Sets scenario alternatives in db.

        Args:
            db_map_data (dict): lists of items to set keyed by DatabaseMapping
        """
        db_map_error_log = {}
        for db_map, data in db_map_data.items():
            identifier = self.get_command_identifier()
            items_to_add, ids_to_remove, errors = self.get_data_to_set_scenario_alternatives(db_map, data)
            if ids_to_remove:
                self.remove_items({db_map: {"scenario_alternative": ids_to_remove}}, identifier=identifier)
            if items_to_add:
                self.add_items("scenario_alternative", {db_map: items_to_add}, identifier=identifier)
            if errors:
                db_map_error_log.setdefault(db_map, []).extend([str(x) for x in errors])
        if any(db_map_error_log.values()):
            self.error_msg.emit(db_map_error_log)

    @staticmethod
    def get_data_to_set_scenario_alternatives(db_map, scenarios):
        """Returns data to add and remove, in order to set wide scenario alternatives.

        Args:
            db_map (DatabaseMapping): the db_map
            scenarios: One or more wide scenario :class:`dict` objects to set.
                Each item must include the following keys:

                - "id": integer scenario id
                - "alternative_id_list": list of alternative ids for that scenario

        Returns
            list: scenario_alternative :class:`dict` objects to add.
            set: integer scenario_alternative ids to remove
        """

        def _is_equal(to_add, to_rm):
            return all(to_rm[k] == v for k, v in to_add.items())

        scen_alts_to_add = []
        scen_alt_ids_to_remove = {}
        errors = []
        for scen in scenarios:
            current_scen = db_map.get_item("scenario", id=scen["id"])
            if current_scen is None:
                error = f"no scenario matching {scen} to set alternatives for"
                errors.append(error)
                continue
            for k, alternative_id in enumerate(scen.get("alternative_id_list", ())):
                item_to_add = {"scenario_id": current_scen["id"], "alternative_id": alternative_id, "rank": k + 1}
                scen_alts_to_add.append(item_to_add)
            for k, alternative_name in enumerate(scen.get("alternative_name_list", ())):
                item_to_add = {"scenario_id": current_scen["id"], "alternative_name": alternative_name, "rank": k + 1}
                scen_alts_to_add.append(item_to_add)
            for alternative_name in current_scen["alternative_name_list"]:
                current_scen_alt = db_map.get_item(
                    "scenario_alternative", scenario_name=current_scen["name"], alternative_name=alternative_name
                )
                scen_alt_ids_to_remove[current_scen_alt["id"]] = current_scen_alt
        # Remove items that are both to add and to remove
        for id_, to_rm in list(scen_alt_ids_to_remove.items()):
            i = next((i for i, to_add in enumerate(scen_alts_to_add) if _is_equal(to_add, to_rm)), None)
            if i is not None:
                del scen_alts_to_add[i]
                del scen_alt_ids_to_remove[id_]
        return scen_alts_to_add, set(scen_alt_ids_to_remove), errors

    def purge_items(self, db_map_item_types, **kwargs):
        """Purges selected items from given database.

        Args:
            db_map_item_types (dict): mapping from database map to list of purgable item types
            **kwargs: keyword arguments passed to ``remove_items()``
        """
        db_map_typed_data = {
            db_map: {item_type: {Asterisk} for item_type in item_types}
            for db_map, item_types in db_map_item_types.items()
        }
        self.remove_items(db_map_typed_data, **kwargs)

    def add_items(self, item_type, db_map_data, identifier=None, **kwargs):
        """Pushes commands to add items to undo stack."""
        if identifier is None:
            identifier = self.get_command_identifier()
        for db_map, data in db_map_data.items():
            self.undo_stack[db_map].push(
                AddItemsCommand(self, db_map, item_type, data, identifier=identifier, **kwargs)
            )

    def update_items(self, item_type, db_map_data, identifier=None, **kwargs):
        """Pushes commands to update items to undo stack."""
        if identifier is None:
            identifier = self.get_command_identifier()
        for db_map, data in db_map_data.items():
            self.undo_stack[db_map].push(
                UpdateItemsCommand(self, db_map, item_type, data, identifier=identifier, **kwargs)
            )

    def add_update_items(self, item_type, db_map_data, identifier=None, **kwargs):
        """Pushes commands to add_update items to undo stack."""
        if identifier is None:
            identifier = self.get_command_identifier()
        for db_map, data in db_map_data.items():
            self.undo_stack[db_map].push(
                AddUpdateItemsCommand(self, db_map, item_type, data, identifier=identifier, **kwargs)
            )

    def remove_items(self, db_map_typed_ids, identifier=None, **kwargs):
        """Pushes commands to remove items to undo stack."""
        if identifier is None:
            identifier = self.get_command_identifier()
        for db_map, ids_per_type in db_map_typed_ids.items():
            for item_type, ids in ids_per_type.items():
                self.undo_stack[db_map].push(
                    RemoveItemsCommand(self, db_map, item_type, ids, identifier=identifier, **kwargs)
                )

    def get_command_identifier(self):
        try:
            return self._cmd_id
        finally:
            self._cmd_id += 1

    @busy_effect
    def do_add_items(self, db_map, item_type, data, check=True):
        try:
            worker = self._get_worker(db_map)
        except KeyError:
            # We're closing the kiosk.
            return []
        return worker.add_items(item_type, data, check)

    @busy_effect
    def do_update_items(self, db_map, item_type, data, check=True):
        try:
            worker = self._get_worker(db_map)
        except KeyError:
            # We're closing the kiosk.
            return []
        return worker.update_items(item_type, data, check)

    @busy_effect
    def do_add_update_items(self, db_map, item_type, data, check=True):
        try:
            worker = self._get_worker(db_map)
        except KeyError:
            # We're closing the kiosk.
            return []
        return worker.add_update_items(item_type, data, check)

    @busy_effect
    def do_remove_items(self, db_map, item_type, ids, check=True):
        """Removes items from database.

        Args:
            db_map: DatabaseMapping instance
            item_type (str): database item type
            ids (set): ids to remove
        """
        try:
            worker = self._get_worker(db_map)
        except KeyError:
            return []
        return worker.remove_items(item_type, ids, check)

    @busy_effect
    def do_restore_items(self, db_map, item_type, ids):
        """Restores items in database.

        Args:
            db_map: DatabaseMapping instance
            item_type (str): database item type
            ids (set): ids to restore
        """
        try:
            worker = self._get_worker(db_map)
        except KeyError:
            return []
        return worker.restore_items(item_type, ids)

    @staticmethod
    def db_map_ids(db_map_data):
        return {db_map: {x["id"] for x in data if x} for db_map, data in db_map_data.items()}

    @staticmethod
    def db_map_class_ids(db_map_data):
        d = {}
        for db_map, items in db_map_data.items():
            for item in items:
                if item:
                    d.setdefault((db_map, item["class_id"]), set()).add(item["id"])
        return d

    def find_cascading_entity_classes(self, db_map_ids):
        """Finds and returns cascading entity classes for the given dimension ids."""
        db_map_cascading_data = dict()
        for db_map, dimension_ids in db_map_ids.items():
            for item in self.get_items(db_map, "entity_class"):
                if set(item["dimension_id_list"]) & set(dimension_ids):
                    db_map_cascading_data.setdefault(db_map, []).append(item)
        return db_map_cascading_data

    def find_cascading_entities(self, db_map_ids):
        """Finds and returns cascading entities for the given element ids."""
        db_map_cascading_data = dict()
        for db_map, element_ids in db_map_ids.items():
            for item in self.get_items(db_map, "entity"):
                if set(item["element_id_list"]) & set(element_ids):
                    db_map_cascading_data.setdefault(db_map, []).append(item)
        return db_map_cascading_data

    def find_cascading_parameter_data(self, db_map_ids, item_type):
        """Finds and returns cascading parameter definitions or values for the given entity_class ids."""
        db_map_cascading_data = dict()
        for db_map, entity_class_ids in db_map_ids.items():
            for item in self.get_items(db_map, item_type):
                if item["entity_class_id"] in entity_class_ids:
                    db_map_cascading_data.setdefault(db_map, []).append(item)
        return db_map_cascading_data

    def find_cascading_parameter_values_by_entity(self, db_map_ids):
        """Finds and returns cascading parameter values for the given entity ids."""
        db_map_cascading_data = dict()
        for db_map, entity_ids in db_map_ids.items():
            for item in self.get_items(db_map, "parameter_value"):
                if item["entity_id"] in entity_ids:
                    db_map_cascading_data.setdefault(db_map, []).append(item)
        return db_map_cascading_data

    def find_cascading_parameter_values_by_definition(self, db_map_ids):
        """Finds and returns cascading parameter values for the given parameter_definition ids."""
        db_map_cascading_data = dict()
        for db_map, param_def_ids in db_map_ids.items():
            for item in self.get_items(db_map, "parameter_value"):
                if item["parameter_id"] in param_def_ids:
                    db_map_cascading_data.setdefault(db_map, []).append(item)
        return db_map_cascading_data

    def find_cascading_scenario_alternatives_by_scenario(self, db_map_ids):
        """Finds and returns cascading scenario alternatives for the given scenario ids."""
        db_map_cascading_data = dict()
        for db_map, ids in db_map_ids.items():
            for item in self.get_items(db_map, "scenario_alternative"):
                if item["scenario_id"] in ids:
                    db_map_cascading_data.setdefault(db_map, []).append(item)
        return db_map_cascading_data

    def find_groups_by_entity(self, db_map_ids):
        """Finds and returns groups for the given entity ids."""
        db_map_group_data = dict()
        for db_map, entity_ids in db_map_ids.items():
            for item in self.get_items(db_map, "entity_group"):
                if item["entity_id"] in entity_ids:
                    db_map_group_data.setdefault(db_map, []).append(item)
        return db_map_group_data

    def duplicate_scenario(self, scen_data, dup_name, db_map):
        data = self._get_data_for_export(scen_data)
        data = {
            "scenarios": [(dup_name, active, description) for (_, active, description) in data.get("scenarios", [])],
            "alternatives": data.get("alternatives", []),
            "scenario_alternatives": [
                (dup_name, alt_name, before_alt_name)
                for (_, alt_name, before_alt_name) in data.get("scenario_alternatives", [])
            ],
        }
        self.import_data({db_map: data}, command_text="Duplicate scenario")

    def duplicate_entity(self, orig_name, dup_name, class_name, db_maps):
        """Duplicates entity, its parameter values and related multidimensional entities.

        Args:
            orig_name (str): original entity's name
            dup_name (str): duplicate's name
            class_name (str): entity class name
            db_maps (Iterable of DatabaseMapping): database mappings where duplication should take place
        """
        dup_import_data = {}
        for db_map in db_maps:
            entity = db_map.get_entity_item(entity_class_name=class_name, name=orig_name)
            element_name_list = entity["element_name_list"]
            if element_name_list:
                first_import_entry = (class_name, dup_name, element_name_list, entity["description"])
            else:
                first_import_entry = (class_name, dup_name, entity["description"])
            dup_entity_import_data = [first_import_entry]
            for item in db_map.get_entity_items():
                element_name_list = item["element_name_list"]
                item_class_name = item["entity_class_name"]
                if orig_name in element_name_list and item_class_name != class_name:
                    index = item["dimension_name_list"].index(class_name)
                    name_list = element_name_list
                    dup_name_list = name_list[:index] + (dup_name,) + name_list[index + 1 :]
                    dup_entity_import_data.append((item_class_name, dup_name_list, item["description"]))
            dup_import_data[db_map] = {"entities": dup_entity_import_data}
            dup_value_import_data = []
            for item in db_map.get_parameter_value_items(entity_class_name=class_name, entity_name=orig_name):
                dup_value_import_data.append(
                    (
                        class_name,
                        dup_name,
                        item["parameter_definition_name"],
                        item["parsed_value"],
                        item["alternative_name"],
                    )
                )
            dup_import_data[db_map].update(parameter_values=dup_value_import_data)
            dup_entity_alternative_import_data = []
            for item in db_map.get_entity_alternative_items(entity_class_name=class_name, entity_name=orig_name):
                dup_entity_alternative_import_data.append(
                    (class_name, dup_name, item["alternative_name"], item["active"])
                )
            dup_import_data[db_map]["entity_alternatives"] = dup_entity_alternative_import_data
        self.import_data(dup_import_data, command_text="Duplicate entity")

    def _get_data_for_export(self, db_map_item_ids):
        data = {}
        for db_map, item_ids in db_map_item_ids.items():
            for key, items in export_data(db_map, parse_value=load_db_value, **item_ids).items():
                data.setdefault(key, []).extend(items)
        return data

    def export_data(self, caller, db_map_item_ids, file_path, file_filter):
        data = self._get_data_for_export(db_map_item_ids)
        if file_filter.startswith("JSON"):
            self.export_to_json(file_path, data, caller)
        elif file_filter.startswith("SQLite"):
            self.export_to_sqlite(file_path, data, caller)
        elif file_filter.startswith("Excel"):
            self.export_to_excel(file_path, data, caller)
        else:
            raise ValueError()

    def _is_url_available(self, url, logger):
        if str(url) in self.db_urls:
            message = f"The URL <b>{url}</b> is in use. Please close all applications using it and try again."
            logger.msg_error.emit(message)
            return False
        return True

    def export_to_sqlite(self, file_path, data_for_export, caller):
        """Exports given data into SQLite file."""
        url = URL("sqlite", database=file_path)
        if not self._is_url_available(url, caller):
            return
        create_new_spine_database(url)
        db_map = DatabaseMapping(url)
        import_data(db_map, **data_for_export)
        try:
            db_map.commit_session("Export data from Spine Toolbox.")
        except SpineDBAPIError as err:
            error_msg = f"[SpineDBAPIError] Unable to export file <b>{db_map.codename}</b>: {err.msg}"
            caller.msg_error.emit(error_msg)
        else:
            caller.file_exported.emit(file_path, 1.0, True)
        finally:
            db_map.close()

    @staticmethod
    def export_to_json(file_path, data_for_export, caller):
        """Exports given data into JSON file."""
        json_data = json.dumps(data_for_export, indent=4)
        with open(file_path, "w", encoding="utf-8") as f:
            f.write(json_data)
        caller.file_exported.emit(file_path, 1.0, False)

    @staticmethod
    def export_to_excel(file_path, data_for_export, caller):
        """Exports given data into Excel file."""
        # NOTE: We import data into an in-memory Spine db and then export that to excel.
        url = URL("sqlite", database="")
        with DatabaseMapping(url, create=True) as db_map:
            count, errors = import_data(db_map, **data_for_export, unparse_value=dump_db_value)
            file_name = os.path.split(file_path)[1]
            if errors:
                error_msg = (
                    f"Unable to export file <b>{file_name}</b>."
                    f"Failed to copy the data to temporary database: <p>{errors}</p>"
                )
                caller.msg_error.emit(error_msg)
                return
            if count > 0:
                db_map.commit_session("Added data for exporting.")
            if os.path.exists(file_path):
                os.remove(file_path)
            try:
                export_spine_database_to_xlsx(db_map, file_path)
            except PermissionError:
                error_msg = f"Unable to export file <b>{file_name}</b>.<br/>Close the file in Excel and try again."
                caller.msg_error.emit(error_msg)
            except OSError:
                error_msg = f"[OSError] Unable to export file <b>{file_name}</b>."
                caller.msg_error.emit(error_msg)
            else:
                caller.file_exported.emit(file_path, 1.0, False)

    def get_items_for_commit(self, db_map, commit_id):
        try:
            worker = self._get_worker(db_map)
        except KeyError:
            return {}
        return worker.commit_cache.get(commit_id.db_id, {})

    @staticmethod
    def get_all_multi_spine_db_editors():
        """Yields all instances of MultiSpineDBEditor currently open.

        Yields:
            MultiSpineDBEditor
        """
        for window in qApp.topLevelWindows():  # pylint: disable=undefined-variable
            if isinstance(window, QWindow):
                widget = QWidget.find(window.winId())
                if isinstance(widget, MultiSpineDBEditor) and widget.accepting_new_tabs:
                    yield widget

    def get_all_spine_db_editors(self):
        """Yields all instances of SpineDBEditor currently open.

        Yields:
            SpineDBEditor
        """
        for w in self.get_all_multi_spine_db_editors():
            for k in range(w.tab_widget.count()):
                yield w.tab_widget.widget(k)

    def _get_existing_spine_db_editor(self, db_url_codenames):
        db_url_codenames = {str(url): codename for url, codename in db_url_codenames.items()}
        for multi_db_editor in self.get_all_multi_spine_db_editors():
            for k in range(multi_db_editor.tab_widget.count()):
                db_editor = multi_db_editor.tab_widget.widget(k)
                if db_editor.db_url_codenames == db_url_codenames:
                    return multi_db_editor, db_editor
        return None

    def open_db_editor(self, db_url_codenames, reuse_existing_editor):
        """Opens a SpineDBEditor with given urls. Uses an existing MultiSpineDBEditor if any.
        Also, if the same urls are open in an existing SpineDBEditor, just raises that one
        instead of creating another.

        Args:
            db_url_codenames (dict): mapping url to codename
            reuse_existing_editor (bool): if True and the same URL is already open, just raise the existing window
        """
        multi_db_editor = next(self.get_all_multi_spine_db_editors(), None) if reuse_existing_editor else None
        if multi_db_editor is None:
            multi_db_editor = MultiSpineDBEditor(self, db_url_codenames)
            if multi_db_editor.tab_load_success:  # don't open an editor if tabs were not loaded successfully
                multi_db_editor.show()
            return
        existing = self._get_existing_spine_db_editor(db_url_codenames)
        if existing is None:
            multi_db_editor.add_new_tab(db_url_codenames)
        else:
            multi_db_editor, db_editor = existing
            multi_db_editor.set_current_tab(db_editor)
        if multi_db_editor.isMinimized():
            multi_db_editor.showNormal()
        multi_db_editor.activateWindow()<|MERGE_RESOLUTION|>--- conflicted
+++ resolved
@@ -803,13 +803,7 @@
             tool_tip_data = str(parsed_data)
         else:
             tool_tip_data = None
-<<<<<<< HEAD
-        if isinstance(tool_tip_data, str):
-            tool_tip_data = "<qt>" + tool_tip_data + "</qt>"
-        return tool_tip_data
-=======
         return plain_to_tool_tip(tool_tip_data)
->>>>>>> 082272a9
 
     def _format_list_value(self, db_map, item_type, value, list_value_id):
         list_value = self.get_item(db_map, "list_value", list_value_id)
