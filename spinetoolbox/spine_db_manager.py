######################################################################################################################
# Copyright (C) 2017-2020 Spine project consortium
# This file is part of Spine Toolbox.
# Spine Toolbox is free software: you can redistribute it and/or modify it under the terms of the GNU Lesser General
# Public License as published by the Free Software Foundation, either version 3 of the License, or (at your option)
# any later version. This program is distributed in the hope that it will be useful, but WITHOUT ANY WARRANTY;
# without even the implied warranty of MERCHANTABILITY or FITNESS FOR A PARTICULAR PURPOSE. See the GNU Lesser General
# Public License for more details. You should have received a copy of the GNU Lesser General Public License along with
# this program. If not, see <http://www.gnu.org/licenses/>.
######################################################################################################################

"""
The SpineDBManager class

:authors: P. Vennström (VTT) and M. Marin (KTH)
:date:   2.10.2019
"""

from PySide2.QtCore import Qt, QObject, Signal, Slot
from PySide2.QtWidgets import QMessageBox, QDialog, QCheckBox
from PySide2.QtGui import QKeySequence, QIcon, QFontMetrics, QFont
from spinedb_api import (
    Array,
    create_new_spine_database,
    DateTime,
    DiffDatabaseMapping,
    get_data_for_import,
    from_database,
    IndexedValue,
    is_empty,
    Map,
    ParameterValueFormatError,
    relativedelta_to_duration,
    SpineDBAPIError,
    SpineDBVersionError,
    TimeSeries,
    TimeSeriesFixedResolution,
    TimeSeriesVariableResolution,
    TimePattern,
    to_database,
)
from .data_store_form.widgets.data_store_form import DataStoreForm
from .helpers import IconManager, busy_effect, format_string_list
from .spine_db_signaller import SpineDBSignaller
from .spine_db_fetcher import SpineDBFetcher
from .spine_db_commands import (
    AgedUndoStack,
    AgedUndoCommand,
    AddItemsCommand,
    AddCheckedParameterValuesCommand,
    UpdateItemsCommand,
    UpdateCheckedParameterValuesCommand,
    SetParameterDefinitionTagsCommand,
    RemoveItemsCommand,
)
from .widgets.commit_dialog import CommitDialog
from .mvcmodels.shared import PARSED_ROLE


@busy_effect
def do_create_new_spine_database(url):
    """Creates a new spine database at the given url."""
    create_new_spine_database(url)


class SpineDBManager(QObject):
    """Class to manage DBs within a project.

    TODO: Expand description, how it works, the cache, the signals, etc.
    """

    database_created = Signal(object)
    session_refreshed = Signal(set)
    session_committed = Signal(set, object)
    session_rolled_back = Signal(set)
    # Added
    scenarios_added = Signal(object)
    alternatives_added = Signal(object)
    scenario_alternatives_added = Signal(object)
    object_classes_added = Signal(object)
    objects_added = Signal(object)
    relationship_classes_added = Signal(object)
    relationships_added = Signal(object)
    entity_groups_added = Signal(object)
    parameter_definitions_added = Signal(object)
    parameter_values_added = Signal(object)
    parameter_value_lists_added = Signal(object)
    parameter_tags_added = Signal(object)
    # Removed
    scenarios_removed = Signal(object)
    alternatives_removed = Signal(object)
    scenario_alternatives_removed = Signal(object)
    object_classes_removed = Signal(object)
    objects_removed = Signal(object)
    relationship_classes_removed = Signal(object)
    relationships_removed = Signal(object)
    entity_groups_removed = Signal(object)
    parameter_definitions_removed = Signal(object)
    parameter_values_removed = Signal(object)
    parameter_value_lists_removed = Signal(object)
    parameter_tags_removed = Signal(object)
    # Updated
    scenarios_updated = Signal(object)
    alternatives_updated = Signal(object)
    scenario_alternatives_updated = Signal(object)
    object_classes_updated = Signal(object)
    objects_updated = Signal(object)
    relationship_classes_updated = Signal(object)
    relationships_updated = Signal(object)
    parameter_definitions_updated = Signal(object)
    parameter_values_updated = Signal(object)
    parameter_value_lists_updated = Signal(object)
    parameter_tags_updated = Signal(object)
    parameter_definition_tags_set = Signal(object)
    # Uncached
    items_removed_from_cache = Signal(object)

    _GROUP_SEP = " \u01C0 "

    def __init__(self, settings, logger, project):
        """Initializes the instance.

        Args:
            settings (QSettings): Toolbox settings
            logger (LoggingInterface): a general, non-database-specific logger
            project (SpineToolboxProject)
        """
        super().__init__(project)
        self._project = project
        self._general_logger = logger
        self._db_specific_loggers = dict()
        self._db_maps = {}
        self._cache = {}
        self._ds_forms = {}
        self.qsettings = settings
        self.undo_stack = {}
        self.undo_action = {}
        self.redo_action = {}
        self.icon_mngr = {}
        self.signaller = SpineDBSignaller(self)
        self._fetchers = []
        self.connect_signals()

    @property
    def db_maps(self):
        return set(self._db_maps.values())

    def create_new_spine_database(self, url):
        if url in self._db_maps:
            message = (
                f"The db at <b>{url}</b> is open in a Data store form. "
                "Please close all Data store forms using this url and try again."
            )
            self._general_logger.error_box.emit("Error", message)
            return
        try:
            if not is_empty(url):
                msg = QMessageBox(qApp.activeWindow())  # pylint: disable=undefined-variable
                msg.setIcon(QMessageBox.Question)
                msg.setWindowTitle("Database not empty")
                msg.setText(f"The database at <b>'{url}'</b> is not empty.")
                msg.setInformativeText("Do you want to overwrite it?")
                msg.addButton("Overwrite", QMessageBox.AcceptRole)
                msg.addButton("Cancel", QMessageBox.RejectRole)
                ret = msg.exec_()  # Show message box
                if ret != QMessageBox.AcceptRole:
                    return
            do_create_new_spine_database(url)
            self._general_logger.msg_success.emit(f"New Spine db successfully created at '{url}'.")
        except SpineDBAPIError as e:
            self._general_logger.msg_error.emit(f"Unable to create new Spine db at '{url}': {e}.")
        else:
            self.database_created.emit(url)

    def close_session(self, url):
        """Pops any db map on the given url and closes its connection.

        Args:
            url (str)
        """
        db_map = self._db_maps.pop(url, None)
        if db_map is None:
            return
        db_map.connection.close()
        if db_map.codename in self._db_specific_loggers:
            del self._db_specific_loggers[db_map.codename]

    def close_all_sessions(self):
        """Closes connections to all database mappings."""
        for db_map in self._db_maps.values():
            if not db_map.connection.closed:
                db_map.connection.close()
        self._db_specific_loggers.clear()

    def show_data_store_form(self, db_url_codenames, logger):
        """Creates a new DataStoreForm and shows it.

        Args:
            db_url_codenames (dict): Mapping db urls to codenames.
            logger (LoggingInterface): Where to log SpineDBAPIError
        """
        key = tuple(db_url_codenames.keys())
        ds_form = self._ds_forms.get(key)
        if ds_form is None:
            db_maps = [self.get_db_map(url, logger, codename=codename) for url, codename in db_url_codenames.items()]
            if not all(db_maps):
                return
            self._ds_forms[key] = ds_form = DataStoreForm(self, *db_maps)
            ds_form.destroyed.connect(lambda: self._ds_forms.pop(key))
            ds_form.show()
        else:
            if ds_form.windowState() & Qt.WindowMinimized:
                ds_form.setWindowState(ds_form.windowState() & ~Qt.WindowMinimized | Qt.WindowActive)
            ds_form.activateWindow()

    def get_db_map(self, url, logger, upgrade=False, codename=None):
        """Returns a DiffDatabaseMapping instance from url if possible, None otherwise.
        If needed, asks the user to upgrade to the latest db version.

        Args:
            url (str, URL)
            logger (LoggingInterface): Where to log SpineDBAPIError
            upgrade (bool, optional)
            codename (str, NoneType, optional)

        Returns:
            DiffDatabaseMapping, NoneType
        """
        try:
            return self._do_get_db_map(url, upgrade, codename)
        except SpineDBVersionError:
            msg = QMessageBox(qApp.activeWindow())  # pylint: disable=undefined-variable
            msg.setIcon(QMessageBox.Question)
            msg.setWindowTitle("Incompatible database version")
            msg.setText(
                "The database at <b>{}</b> is from an older version of Spine "
                "and needs to be upgraded in order to be used with the current version.".format(url)
            )
            msg.setInformativeText(
                "Do you want to upgrade it now?"
                "<p><b>WARNING</b>: After the upgrade, "
                "the database may no longer be used "
                "with previous versions of Spine."
            )
            msg.addButton(QMessageBox.Cancel)
            msg.addButton("Upgrade", QMessageBox.YesRole)
            ret = msg.exec_()  # Show message box
            if ret == QMessageBox.Cancel:
                return None
            return self.get_db_map(url, logger, upgrade=True, codename=codename)
        except SpineDBAPIError as err:
            logger.msg_error.emit(err.msg)
            return None

    @busy_effect
    def _do_get_db_map(self, url, upgrade, codename):
        """Returns a memorized DiffDatabaseMapping instance from url.
        Called by `get_db_map`.

        Args:
            url (str, URL)
            upgrade (bool, optional)
            codename (str, NoneType, optional)

        Returns:
            DiffDatabaseMapping
        """
        db_map = self._db_maps.get(url)
        if db_map is not None:
            if codename is not None:
                db_map.codename = codename
            return db_map
        db_map = self._db_maps[url] = DiffDatabaseMapping(url, upgrade=upgrade, codename=codename)
        stack = self.undo_stack[db_map] = AgedUndoStack(self)
        undo_action = self.undo_action[db_map] = stack.createUndoAction(self)
        redo_action = self.redo_action[db_map] = stack.createRedoAction(self)
        undo_action.setShortcuts(QKeySequence.Undo)
        redo_action.setShortcuts(QKeySequence.Redo)
        undo_action.setIcon(QIcon(":/icons/menu_icons/undo.svg"))
        redo_action.setIcon(QIcon(":/icons/menu_icons/redo.svg"))
        return db_map

    def register_listener(self, ds_form, *db_maps):
        """Register given ds_form as listener for all given db_map's signals.

        Args:
            ds_form (DataStoreForm)
            db_maps (DiffDatabaseMapping)
        """
        for db_map in db_maps:
            self.signaller.add_db_map_listener(db_map, ds_form)
            stack = self.undo_stack[db_map]
            stack.indexChanged.connect(ds_form.update_undo_redo_actions)
            stack.cleanChanged.connect(ds_form.update_commit_enabled)

    def unregister_listener(self, ds_form, db_map):
        """Unregisters given ds_form from given db_map signals.

        Args:
            ds_form (DataStoreForm)
            db_map (DiffDatabaseMapping)
        """
        listeners = self.signaller.db_map_listeners(db_map) - {ds_form}
        if not listeners:
            if not self.ok_to_close(db_map):
                return False
            self.close_session(db_map.db_url)
        self.signaller.remove_db_map_listener(db_map, ds_form)
        self.undo_stack[db_map].indexChanged.disconnect(ds_form.update_undo_redo_actions)
        self.undo_stack[db_map].cleanChanged.disconnect(ds_form.update_commit_enabled)
        if not self.signaller.db_map_listeners(db_map):
            del self.undo_stack[db_map]
            del self.undo_action[db_map]
            del self.redo_action[db_map]
        return True

    def set_logger_for_db_map(self, logger, db_map):
        if db_map.codename is not None:
            self._db_specific_loggers[db_map.codename] = logger

    def unset_logger_for_db_map(self, db_map):
        if db_map.codename in self._db_specific_loggers:
            del self._db_specific_loggers[db_map.codename]

    def fetch_db_maps_for_listener(self, listener, *db_maps):
        """Fetches given db_map for given listener.

        Args:
            listener (DataStoreForm)
            *db_maps: database maps to fetch
        """
        fetcher = SpineDBFetcher(self, listener)
        fetcher.finished.connect(self._clean_up_fetcher)
        self._fetchers.append(fetcher)
        fetcher.fetch(db_maps)

    @Slot(object)
    def _clean_up_fetcher(self, fetcher):
        """
        Cleans up things after fetcher has finished working.

        Args:
            fetcher (SpineDBFetcher): the fetcher to clean up
        """
        fetcher.clean_up()
        fetcher.deleteLater()
        self._fetchers.remove(fetcher)

    @Slot()
    def _stop_fetchers(self):
        """
        Quits all fetchers and deletes them.
        """
        for fetcher in self._fetchers:
            fetcher.quit()
            fetcher.deleteLater()
        self._fetchers.clear()

    def refresh_session(self, *db_maps):
        refreshed_db_maps = set()
        for db_map in db_maps:
            if self._cache.pop(db_map, None) is not None:
                refreshed_db_maps.add(db_map)
        if refreshed_db_maps:
            self.session_refreshed.emit(refreshed_db_maps)

    def commit_session(self, *db_maps, rollback_if_no_msg=False, cookie=None):
        """
        Commits the current session.

        Args:
            *db_maps: database maps to commit
            rollback_if_no_msg (bool): if True, the commit will be rolled back if no commit message is provided
            cookie (object, optional): a free form identifier which will be forwarded to ``session_committed`` signal
        """
        error_log = {}
        committed_db_maps = set()
        rolled_db_maps = set()
        for db_map in db_maps:
            if self.undo_stack[db_map].isClean() and not db_map.has_pending_changes():
                continue
            commit_msg = self._get_commit_msg(db_map)
            try:
                if commit_msg:
                    db_map.commit_session(commit_msg)
                    committed_db_maps.add(db_map)
                    self.undo_stack[db_map].setClean()
                elif rollback_if_no_msg:
                    db_map.rollback_session()
                    rolled_db_maps.add(db_map)
                    self._cache.pop(db_map, None)
                    self.undo_stack[db_map].setClean()
            except SpineDBAPIError as e:
                error_log[db_map] = e.msg
        if any(error_log.values()):
            self.error_msg(error_log)
        if committed_db_maps:
            self.session_committed.emit(committed_db_maps, cookie)
        if rolled_db_maps:
            self.session_rolled_back.emit(rolled_db_maps)

    @staticmethod
    def _get_commit_msg(db_map):
        dialog = CommitDialog(qApp.activeWindow(), db_map.codename)  # pylint: disable=undefined-variable
        answer = dialog.exec_()
        if answer == QDialog.Accepted:
            return dialog.commit_msg

    def rollback_session(self, *db_maps):
        error_log = {}
        rolled_db_maps = set()
        for db_map in db_maps:
            if self.undo_stack[db_map].isClean() and not db_map.has_pending_changes():
                continue
            if not self._get_rollback_confirmation(db_map):
                continue
            try:
                db_map.rollback_session()
                rolled_db_maps.add(db_map)
                self.undo_stack[db_map].clear()
                del self._cache[db_map]
            except SpineDBAPIError as e:
                error_log[db_map] = e.msg
        if any(error_log.values()):
            self.error_msg(error_log)
        if rolled_db_maps:
            self.session_rolled_back.emit(rolled_db_maps)

    @staticmethod
    def _get_rollback_confirmation(db_map):
        message_box = QMessageBox(
            QMessageBox.Question,
            f"Rollback changes in {db_map.codename}",
            "Are you sure? All your changes since the last commit will be reverted and removed from the undo/redo stack.",
            QMessageBox.Ok | QMessageBox.Cancel,
            parent=qApp.activeWindow(),  # pylint: disable=undefined-variable
        )
        message_box.button(QMessageBox.Ok).setText("Rollback")
        answer = message_box.exec_()
        return answer == QMessageBox.Ok

    def _commit_db_map_session(self, db_map):
        commit_msg = self._get_commit_msg(db_map)
        if not commit_msg:
            return False
        try:
            db_map.commit_session(commit_msg)
            cookie = None
            self.session_committed.emit({db_map}, cookie)
            return True
        except SpineDBAPIError as e:
            self.error_msg({db_map: e.msg})
            return False

    def _rollback_db_map_session(self, db_map):
        try:
            db_map.rollback_session()
            return True
        except SpineDBAPIError as e:
            self.error_msg({db_map: e.msg})
            return False

    def ok_to_close(self, db_map):
        """Prompts the user to commit or rollback changes to given database map.

        Returns:
            bool: True if successfully committed or rolled back, False otherwise
        """
        if self.undo_stack[db_map].isClean() and not db_map.has_pending_changes():
            return True
        commit_at_exit = int(self.qsettings.value("appSettings/commitAtExit", defaultValue="1"))
        if commit_at_exit == 0:
            # Don't commit session and don't show message box
            return self._rollback_db_map_session(db_map)
        if commit_at_exit == 1:  # Default
            # Show message box
            msg = QMessageBox(qApp.activeWindow())  # pylint: disable=undefined-variable
            msg.setIcon(QMessageBox.Question)
            msg.setWindowTitle("Commit Pending Changes")
            msg.setText("The current session has uncommitted changes. Do you want to commit them now?")
            msg.setStandardButtons(QMessageBox.Save | QMessageBox.Discard | QMessageBox.Cancel)
            msg.button(QMessageBox.Save).setText("Commit And Close ")
            msg.button(QMessageBox.Discard).setText("Discard Changes And Close")
            chkbox = QCheckBox()
            chkbox.setText("Do not ask me again")
            msg.setCheckBox(chkbox)
            answer = msg.exec_()
            if answer == QMessageBox.Cancel:
                return False
            chk = chkbox.checkState()
            if chk == 2:
                # Save preference
                preference = "2" if answer == QMessageBox.Save else "0"
                self.qsettings.setValue("appSettings/commitAtExit", preference)
            if answer == QMessageBox.Save:
                return self._commit_db_map_session(db_map)
            return self._rollback_db_map_session(db_map)
        if commit_at_exit == 2:
            # Commit session and don't show message box
            return self._commit_db_map_session(db_map)
        self.qsettings.setValue("appSettings/commitAtExit", "1")
        return True

    def connect_signals(self):
        """Connects signals."""
        # Add to cache
        self.scenarios_added.connect(lambda db_map_data: self.cache_items("scenario", db_map_data))
        self.alternatives_added.connect(lambda db_map_data: self.cache_items("alternative", db_map_data))
        self.scenario_alternatives_added.connect(
            lambda db_map_data: self.cache_items("scenario_alternative", db_map_data)
        )
        self.object_classes_added.connect(lambda db_map_data: self.cache_items("object class", db_map_data))
        self.objects_added.connect(lambda db_map_data: self.cache_items("object", db_map_data))
        self.relationship_classes_added.connect(lambda db_map_data: self.cache_items("relationship class", db_map_data))
        self.relationships_added.connect(lambda db_map_data: self.cache_items("relationship", db_map_data))
        self.entity_groups_added.connect(lambda db_map_data: self.cache_items("entity group", db_map_data))
        self.parameter_definitions_added.connect(
            lambda db_map_data: self.cache_items("parameter definition", db_map_data)
        )
        self.parameter_values_added.connect(lambda db_map_data: self.cache_items("parameter value", db_map_data))
        self.parameter_value_lists_added.connect(
            lambda db_map_data: self.cache_items("parameter value list", db_map_data)
        )
        self.parameter_tags_added.connect(lambda db_map_data: self.cache_items("parameter tag", db_map_data))
        # Update in cache
        self.scenarios_updated.connect(lambda db_map_data: self.cache_items("scenario", db_map_data))
        self.alternatives_updated.connect(lambda db_map_data: self.cache_items("alternative", db_map_data))
        self.scenario_alternatives_updated.connect(
            lambda db_map_data: self.cache_items("scenario_alternative", db_map_data)
        )
        self.object_classes_updated.connect(lambda db_map_data: self.cache_items("object class", db_map_data))
        self.objects_updated.connect(lambda db_map_data: self.cache_items("object", db_map_data))
        self.relationship_classes_updated.connect(
            lambda db_map_data: self.cache_items("relationship class", db_map_data)
        )
        self.relationships_updated.connect(lambda db_map_data: self.cache_items("relationship", db_map_data))
        self.parameter_definitions_updated.connect(
            lambda db_map_data: self.cache_items("parameter definition", db_map_data)
        )
        self.parameter_values_updated.connect(lambda db_map_data: self.cache_items("parameter value", db_map_data))
        self.parameter_value_lists_updated.connect(
            lambda db_map_data: self.cache_items("parameter value list", db_map_data)
        )
        self.parameter_tags_updated.connect(lambda db_map_data: self.cache_items("parameter tag", db_map_data))
        self.parameter_definition_tags_set.connect(self.cache_parameter_definition_tags)
        # Icons
        self.object_classes_added.connect(self.update_icons)
        self.object_classes_updated.connect(self.update_icons)
        # On cascade remove
        self.object_classes_removed.connect(self.cascade_remove_objects)
        self.object_classes_removed.connect(self.cascade_remove_relationship_classes)
        self.object_classes_removed.connect(self.cascade_remove_parameter_definitions)
        self.relationship_classes_removed.connect(self.cascade_remove_relationships_by_class)
        self.relationship_classes_removed.connect(self.cascade_remove_parameter_definitions)
        self.objects_removed.connect(self.cascade_remove_relationships_by_object)
        self.objects_removed.connect(self.cascade_remove_parameter_values_by_entity)
        self.relationships_removed.connect(self.cascade_remove_parameter_values_by_entity)
        self.parameter_definitions_removed.connect(self.cascade_remove_parameter_values_by_definition)
        self.alternatives_removed.connect(self.cascade_remove_parameter_values_by_alternative)
        self.alternatives_removed.connect(self.cascade_remove_scenario_alternative_by_alternative)
        # On cascade refresh
        self.alternatives_updated.connect(self.cascade_refresh_scenario_alternatives)
        self.alternatives_updated.connect(self.cascade_refresh_parameter_values_by_alternative)
        self.object_classes_updated.connect(self.cascade_refresh_relationship_classes)
        self.object_classes_updated.connect(self.cascade_refresh_parameter_definitions)
        self.object_classes_updated.connect(self.cascade_refresh_parameter_values_by_entity_class)
        self.relationship_classes_updated.connect(self.cascade_refresh_parameter_definitions)
        self.relationship_classes_updated.connect(self.cascade_refresh_parameter_values_by_entity_class)
        self.objects_updated.connect(self.cascade_refresh_relationships_by_object)
        self.objects_updated.connect(self.cascade_refresh_parameter_values_by_entity)
        self.relationships_updated.connect(self.cascade_refresh_parameter_values_by_entity)
        self.parameter_definitions_updated.connect(self.cascade_refresh_parameter_values_by_definition)
        self.parameter_value_lists_updated.connect(self.cascade_refresh_parameter_definitions_by_value_list)
        self.parameter_value_lists_removed.connect(self.cascade_refresh_parameter_definitions_by_value_list)
        self.parameter_tags_updated.connect(self.cascade_refresh_parameter_definitions_by_tag)
        self.parameter_tags_removed.connect(self.cascade_refresh_parameter_definitions_by_tag)
        # Signaller (after caching, so items are there when listeners receive signals)
        self.signaller.connect_signals()
        # Remove from cache (after signaller, so views are able to find items until the very last moment)
        self.object_classes_removed.connect(lambda db_map_data: self.uncache_items("object class", db_map_data))
        self.objects_removed.connect(lambda db_map_data: self.uncache_items("object", db_map_data))
        self.relationship_classes_removed.connect(
            lambda db_map_data: self.uncache_items("relationship class", db_map_data)
        )
        self.relationships_removed.connect(lambda db_map_data: self.uncache_items("relationship", db_map_data))
        self.entity_groups_removed.connect(lambda db_map_data: self.uncache_items("entity group", db_map_data))
        self.parameter_definitions_removed.connect(
            lambda db_map_data: self.uncache_items("parameter definition", db_map_data)
        )
        self.parameter_values_removed.connect(lambda db_map_data: self.uncache_items("parameter value", db_map_data))
        self.parameter_value_lists_removed.connect(
            lambda db_map_data: self.uncache_items("parameter value list", db_map_data)
        )
        self.parameter_tags_removed.connect(lambda db_map_data: self.uncache_items("parameter tag", db_map_data))
<<<<<<< HEAD
        self.alternatives_removed.connect(lambda db_map_data: self.uncache_items("alternative", db_map_data))
        self.scenarios_removed.connect(lambda db_map_data: self.uncache_items("scenario", db_map_data))
        self.scenario_alternatives_removed.connect(
            lambda db_map_data: self.uncache_items("scenario_alternative", db_map_data)
        )
=======
        qApp.aboutToQuit.connect(self._stop_fetchers)  # pylint: disable=undefined-variable
>>>>>>> 6ad3af12

    def error_msg(self, db_map_error_log):
        db_msgs = []
        for db_map, error_log in db_map_error_log.items():
            if isinstance(error_log, str):
                error_log = [error_log]
            db_msg = "From " + db_map.codename + ":" + format_string_list(error_log)
            db_msgs.append(db_msg)
        for db_map in db_map_error_log:
            logger = self._db_specific_loggers.get(db_map.codename)
            if logger is not None:
                msg = format_string_list(db_msgs)
                logger.error_box.emit("Error", msg)

    def cache_items(self, item_type, db_map_data):
        """Caches data for a given type.
        It works for both insert and update operations.

        Args:
            item_type (str)
            db_map_data (dict): lists of dictionary items keyed by DiffDatabaseMapping
        """
        for db_map, items in db_map_data.items():
            for item in items:
                self._cache.setdefault(db_map, {}).setdefault(item_type, {})[item["id"]] = item

    @Slot(object)
    def cache_parameter_definition_tags(self, db_map_data):
        """Caches parameter definition tags in the parameter definition dictionary.

        Args:
            db_map_data (dict): lists of parameter definition items keyed by DiffDatabaseMapping
        """
        for db_map, items in db_map_data.items():
            for item in items:
                item = item.copy()
                cache_item = self._cache[db_map]["parameter definition"][item.pop("id")]
                cache_item.update(item)

    def uncache_items(self, item_type, db_map_data):
        """Removes data from cache.

        Args:
            item_type (str)
            db_map_data (dict): lists of dictionary items keyed by DiffDatabaseMapping
        """
        db_map_typed_data = {}
        for db_map, items in db_map_data.items():
            for item in items:
                db_map_cache_data = self._cache.get(db_map)
                if db_map_cache_data is None:
                    continue
                cache_items = db_map_cache_data.get(item_type)
                if cache_items is None:
                    continue
                removed_item = cache_items.pop(item["id"], None)
                if removed_item:
                    db_map_typed_data.setdefault(db_map, {}).setdefault(item_type, []).append(removed_item)
        self.items_removed_from_cache.emit(db_map_typed_data)

    def update_icons(self, db_map_data):
        """Runs when object classes are added or updated. Setups icons for those classes.
        Args:
            item_type (str)
            db_map_data (dict): lists of dictionary items keyed by DiffDatabaseMapping
        """
        for db_map, object_classes in db_map_data.items():
            self.icon_mngr.setdefault(db_map, IconManager()).setup_object_pixmaps(object_classes)

    def entity_class_icon(self, db_map, entity_type, entity_class_id, for_group=False):
        """Returns an appropriate icon for a given entity class.

        Args:
            db_map (DiffDatabaseMapping)
            entity_type (str): either 'object class' or 'relationship class'
            entity_class_id (int)

        Returns:
            QIcon
        """
        entity_class = self.get_item(db_map, entity_type, entity_class_id)
        if not entity_class:
            return None
        if entity_type == "object class":
            if for_group:
                return self.icon_mngr[db_map].group_object_icon(entity_class["name"])
            return self.icon_mngr[db_map].object_icon(entity_class["name"])
        if entity_type == "relationship class":
            return self.icon_mngr[db_map].relationship_icon(entity_class["object_class_name_list"])

    def get_item(self, db_map, item_type, id_):
        """Returns the item of the given type in the given db map that has the given id,
        or an empty dict if not found.

        Args:
            db_map (DiffDatabaseMapping)
            item_type (str)
            id_ (int)

        Returns:
            dict
        """
        return self._cache.get(db_map, {}).get(item_type, {}).get(id_, {})

    def get_item_by_field(self, db_map, item_type, field, value):
        """Returns the first item of the given type in the given db map
        that has the given value for the given field
        Returns an empty dictionary if none found.

        Args:
            db_map (DiffDatabaseMapping)
            item_type (str)
            field (str)
            value

        Returns:
            dict
        """
        return next(iter(self.get_items_by_field(db_map, item_type, field, value)), {})

    def get_items_by_field(self, db_map, item_type, field, value):
        """Returns all items of the given type in the given db map that have the given value
        for the given field. Returns an empty list if none found.

        Args:
            db_map (DiffDatabaseMapping)
            item_type (str)
            field (str)
            value

        Returns:
            list
        """
        return [x for x in self.get_items(db_map, item_type) if x.get(field) == value]

    def get_items(self, db_map, item_type):
        """Returns all the items of the given type in the given db map,
        or an empty list if none found.

        Args:
            db_map (DiffDatabaseMapping)
            item_type (str)

        Returns:
            list
        """
        return self._cache.get(db_map, {}).get(item_type, {}).values()

    def get_field(self, db_map, item_type, id_, field):
        return self.get_item(db_map, item_type, id_).get(field)

    @staticmethod
    def _display_data(parsed_data):
        """Returns the value's database representation formatted for Qt.DisplayRole."""
        if isinstance(parsed_data, TimeSeries):
            display_data = "Time series"
        elif isinstance(parsed_data, Map):
            display_data = "Map"
        elif isinstance(parsed_data, Array):
            display_data = "Array"
        elif isinstance(parsed_data, DateTime):
            display_data = str(parsed_data.value)
        elif isinstance(parsed_data, TimePattern):
            display_data = "Time pattern"
        elif isinstance(parsed_data, ParameterValueFormatError):
            display_data = "Error"
        else:
            display_data = str(parsed_data)
        if isinstance(display_data, str):
            fm = QFontMetrics(QFont("", 0))
            display_data = fm.elidedText(display_data, Qt.ElideRight, 500)
        return display_data

    @staticmethod
    def _tool_tip_data(parsed_data):
        """Returns the value's database representation formatted for Qt.ToolTipRole."""
        if isinstance(parsed_data, TimeSeriesFixedResolution):
            resolution = [relativedelta_to_duration(r) for r in parsed_data.resolution]
            resolution = ', '.join(resolution)
            tool_tip_data = "Start: {}, resolution: [{}], length: {}".format(
                parsed_data.start, resolution, len(parsed_data)
            )
        elif isinstance(parsed_data, TimeSeriesVariableResolution):
            tool_tip_data = "Start: {}, resolution: variable, length: {}".format(
                parsed_data.indexes[0], len(parsed_data)
            )
        elif isinstance(parsed_data, ParameterValueFormatError):
            tool_tip_data = str(parsed_data)
        else:
            tool_tip_data = None
        if isinstance(tool_tip_data, str):
            fm = QFontMetrics(QFont("", 0))
            tool_tip_data = fm.elidedText(tool_tip_data, Qt.ElideRight, 800)
        return tool_tip_data

    def get_value(self, db_map, item_type, id_, role=Qt.DisplayRole):
        """Returns the value or default value of a parameter.

        Args:
            db_map (DiffDatabaseMapping)
            item_type (str): either "parameter definition" or "parameter value"
            id_ (int): The parameter value or definition id
            role (int, optional)
        """
        item = self.get_item(db_map, item_type, id_)
        if not item:
            return None
        field = {"parameter value": "value", "parameter definition": "default_value"}[item_type]
        if role == Qt.EditRole:
            return item[field]
        key = "formatted_value"
        if key not in item:
            try:
                item[key] = from_database(item[field])
            except ParameterValueFormatError as error:
                item[key] = error
        if role == Qt.DisplayRole:
            return self._display_data(item[key])
        if role == Qt.ToolTipRole:
            return self._tool_tip_data(item[key])
        if role == Qt.TextAlignmentRole:
            if isinstance(item[key], str):
                return Qt.AlignLeft
            return Qt.AlignRight
        if role == PARSED_ROLE:
            return item[key]
        return None

    def get_value_indexes(self, db_map, item_type, id_):
        """Returns the value or default value indexes of a parameter.

        Args:
            db_map (DiffDatabaseMapping)
            item_type (str): either "parameter definition" or "parameter value"
            id_ (int): The parameter value or definition id
        """
        parsed_value = self.get_value(db_map, item_type, id_, role=PARSED_ROLE)
        if isinstance(parsed_value, IndexedValue):
            return parsed_value.indexes
        return [""]

    def get_value_index(self, db_map, item_type, id_, index, role=Qt.DisplayRole):
        """Returns the value or default value of a parameter for a given index.

        Args:
            db_map (DiffDatabaseMapping)
            item_type (str): either "parameter definition" or "parameter value"
            id_ (int): The parameter value or definition id
            index: The index to retrieve
            role (int, optional)
        """
        parsed_value = self.get_value(db_map, item_type, id_, role=PARSED_ROLE)
        if isinstance(parsed_value, IndexedValue):
            parsed_value = parsed_value.get_value(index)
        if role == Qt.EditRole:
            return to_database(parsed_value)
        if role == Qt.DisplayRole:
            return self._display_data(parsed_value)
        if role == Qt.ToolTipRole:
            return self._tool_tip_data(parsed_value)
        if role == PARSED_ROLE:
            return parsed_value
        return None

    @staticmethod
    def get_db_items(query, key=lambda x: x["id"]):
        return sorted((x._asdict() for x in query), key=key)

    @staticmethod
    def _make_query(db_map, sq_name, ids=()):
        sq = getattr(db_map, sq_name)
        query = db_map.query(sq)
        if ids:
            query = query.filter(db_map.in_(sq.c.id, ids))
        return query

    def get_alternatives(self, db_map, ids=()):
        """Returns alternatives from database.

        Args:
            db_map (DiffDatabaseMapping)

        Returns:
            list: dictionary items
        """
        return self.get_db_items(self._make_query(db_map, "alternative_sq", ids=ids), key=lambda x: x["name"])

    def get_scenarios(self, db_map, ids=()):
        """Returns scenarios from database.

        Args:
            db_map (DiffDatabaseMapping)

        Returns:
            list: dictionary items
        """
        return self.get_db_items(self._make_query(db_map, "scenario_sq", ids=ids), key=lambda x: x["name"])

    def get_scenario_alternatives(self, db_map, ids=()):
        """Returns scenario alternatives from database.

        Args:
            db_map (DiffDatabaseMapping)

        Returns:
            list: dictionary items
        """
        return self.get_db_items(
            self._make_query(db_map, "scenario_alternatives_sq", ids=ids), key=lambda x: (x["scenario_id"], x["rank"])
        )

    def get_object_classes(self, db_map, ids=()):
        """Returns object classes from database.

        Args:
            db_map (DiffDatabaseMapping)

        Returns:
            list: dictionary items
        """
        return self.get_db_items(self._make_query(db_map, "object_class_sq", ids=ids), key=lambda x: x["name"])

    def get_objects(self, db_map, ids=()):
        """Returns objects from database.

        Args:
            db_map (DiffDatabaseMapping)

        Returns:
            list: dictionary items
        """
        return self.get_db_items(
            self._make_query(db_map, "ext_object_sq", ids=ids), key=lambda x: (x["class_id"], x["name"])
        )

    def get_relationship_classes(self, db_map, ids=()):
        """Returns relationship classes from database.

        Args:
            db_map (DiffDatabaseMapping)

        Returns:
            list: dictionary items
        """
        return self.get_db_items(
            self._make_query(db_map, "wide_relationship_class_sq", ids=ids), key=lambda x: x["name"]
        )

    def get_relationships(self, db_map, ids=()):
        """Returns relationships from database.

        Args:
            db_map (DiffDatabaseMapping)

        Returns:
            list: dictionary items
        """
        return self.get_db_items(
            self._make_query(db_map, "wide_relationship_sq", ids=ids),
            key=lambda x: (x["class_id"], x["object_name_list"]),
        )

    def get_entity_groups(self, db_map, ids=()):
        """Returns entity groups from database.

        Args:
            db_map (DiffDatabaseMapping)

        Returns:
            list: dictionary items
        """
        return self.get_db_items(self._make_query(db_map, "entity_group_sq", ids=ids))

    def get_object_parameter_definitions(self, db_map, ids=()):
        """Returns object parameter definitions from database.

        Args:
            db_map (DiffDatabaseMapping)

        Returns:
            list: dictionary items
        """
        items = self.get_db_items(
            self._make_query(db_map, "object_parameter_definition_sq", ids=ids),
            key=lambda x: (x["object_class_name"], x["parameter_name"]),
        )
        return items

    def get_relationship_parameter_definitions(self, db_map, ids=()):
        """Returns relationship parameter definitions from database.

        Args:
            db_map (DiffDatabaseMapping)

        Returns:
            list: dictionary items
        """
        return self.get_db_items(
            self._make_query(db_map, "relationship_parameter_definition_sq", ids=ids),
            key=lambda x: (x["relationship_class_name"], x["parameter_name"]),
        )

    def get_parameter_definitions(self, db_map, ids=()):
        """Returns both object and relationship parameter definitions.

        Args:
            db_map (DiffDatabaseMapping)

        Returns:
            list: dictionary items
        """
        return self.get_object_parameter_definitions(db_map, ids=ids) + self.get_relationship_parameter_definitions(
            db_map, ids=ids
        )

    def get_object_parameter_values(self, db_map, ids=()):
        """Returns object parameter values from database.

        Args:
            db_map (DiffDatabaseMapping)

        Returns:
            list: dictionary items
        """
        return self.get_db_items(
            self._make_query(db_map, "object_parameter_value_sq", ids=ids),
            key=lambda x: (x["object_class_name"], x["object_name"], x["parameter_name"]),
        )

    def get_relationship_parameter_values(self, db_map, ids=()):
        """Returns relationship parameter values from database.

        Args:
            db_map (DiffDatabaseMapping)

        Returns:
            list: dictionary items
        """
        return self.get_db_items(
            self._make_query(db_map, "relationship_parameter_value_sq", ids=ids),
            key=lambda x: (x["relationship_class_name"], x["object_name_list"], x["parameter_name"]),
        )

    def get_parameter_values(self, db_map, ids=()):
        """Returns both object and relationship parameter values.

        Args:
            db_map (DiffDatabaseMapping)

        Returns:
            list: dictionary items
        """
        return self.get_object_parameter_values(db_map, ids=ids) + self.get_relationship_parameter_values(
            db_map, ids=ids
        )

    def get_parameter_value_lists(self, db_map, ids=()):
        """Returns parameter value lists from database.

        Args:
            db_map (DiffDatabaseMapping)

        Returns:
            list: dictionary items
        """
        return self.get_db_items(
            self._make_query(db_map, "wide_parameter_value_list_sq", ids=ids), key=lambda x: x["name"]
        )

    def get_parameter_tags(self, db_map, ids=()):
        """Get parameter tags from database.

        Args:
            db_map (DiffDatabaseMapping)

        Returns:
            list: dictionary items
        """
        return self.get_db_items(self._make_query(db_map, "parameter_tag_sq", ids=ids), key=lambda x: x["tag"])

    def get_parameter_definition_tags(self, db_map, ids=()):
        """Returns parameter definition tags from database.

        Args:
            db_map (DiffDatabaseMapping)

        Returns:
            list: dictionary items
        """
        return self.get_db_items(self._make_query(db_map, "wide_parameter_definition_tag_sq", ids=ids))

    def import_data(self, db_map_data, command_text="Import data"):
        """Imports the given data into given db maps using the dedicated import functions from spinedb_api.
        Condenses all in a single command for undo/redo.

        Args:
            db_map_data (dict(DiffDatabaseMapping, list)): Maps dbs to data to be passed as keyword arguments
                to `get_data_for_import`
            command_text (str, optional): What to call the command that condenses the operation.
        """
        error_log = dict()
        for db_map, data in db_map_data.items():
            import_command = AgedUndoCommand()
            import_command.setText(command_text)
            child_cmds = []
            # NOTE: we push the import command before adding the children,
            # because we *need* to call redo() on the children one by one
            self.undo_stack[db_map].push(import_command)
            for item_type, (to_add, to_update, import_error_log) in get_data_for_import(db_map, **data):
                error_log[db_map] = [str(x) for x in import_error_log]
                if to_add:
                    add_cmd = AddItemsCommand(self, db_map, to_add, item_type, parent=import_command)
                    add_cmd.redo()
                    child_cmds.append(add_cmd)
                if to_update:
                    upd_cmd = UpdateItemsCommand(self, db_map, to_update, item_type, parent=import_command)
                    upd_cmd.redo()
                    child_cmds.append(upd_cmd)
            if all([cmd.isObsolete() for cmd in child_cmds]):
                # Nothing imported. Set the command obsolete and call undo() on the stack to removed it
                import_command.setObsolete(True)
                self.undo_stack[db_map].undo()
        if any(error_log.values()):
            self.error_msg(error_log)

    @busy_effect
    def add_or_update_items(self, db_map_data, method_name, get_method_name, signal_name):
        """Adds or updates items in db.

        Args:
            db_map_data (dict): lists of items to add or update keyed by DiffDatabaseMapping
            method_name (str): attribute of DiffDatabaseMapping to call for performing the operation
            get_method_name (str): attribute of SpineDBManager to call for getting affected items
            signal_name (str) : signal attribute of SpineDBManager to emit if successful
        """
        db_map_data_out = dict()
        error_log = dict()
        for db_map, items in db_map_data.items():
            ids, error_log[db_map] = getattr(db_map, method_name)(*items)
            if not ids:
                continue
            db_map_data_out[db_map] = getattr(self, get_method_name)(db_map, ids=ids)
        if any(error_log.values()):
            self.error_msg(error_log)
        if any(db_map_data_out.values()):
            getattr(self, signal_name).emit(db_map_data_out)

    def add_alternatives(self, db_map_data):
        """Adds alternatives to db.

        Args:
            db_map_data (dict): lists of items to add keyed by DiffDatabaseMapping
        """
        for db_map, data in db_map_data.items():
            self.undo_stack[db_map].push(AddItemsCommand(self, db_map, data, "alternative"))

    def add_scenarios(self, db_map_data):
        """Adds scenarios to db.

        Args:
            db_map_data (dict): lists of items to add keyed by DiffDatabaseMapping
        """
        for db_map, data in db_map_data.items():
            self.undo_stack[db_map].push(AddItemsCommand(self, db_map, data, "scenario"))

    def add_scenario_alternatives(self, db_map_data):
        """Adds scenario alternatives to db.

        Args:
            db_map_data (dict): lists of items to add keyed by DiffDatabaseMapping
        """
        for db_map, data in db_map_data.items():
            self.undo_stack[db_map].push(AddItemsCommand(self, db_map, data, "scenario_alternative"))

    def add_object_classes(self, db_map_data):
        """Adds object classes to db.

        Args:
            db_map_data (dict): lists of items to add keyed by DiffDatabaseMapping
        """
        for db_map, data in db_map_data.items():
            self.undo_stack[db_map].push(AddItemsCommand(self, db_map, data, "object class"))

    def add_objects(self, db_map_data):
        """Adds objects to db.

        Args:
            db_map_data (dict): lists of items to add keyed by DiffDatabaseMapping
        """
        for db_map, data in db_map_data.items():
            self.undo_stack[db_map].push(AddItemsCommand(self, db_map, data, "object"))

    def add_relationship_classes(self, db_map_data):
        """Adds relationship classes to db.

        Args:
            db_map_data (dict): lists of items to add keyed by DiffDatabaseMapping
        """
        for db_map, data in db_map_data.items():
            self.undo_stack[db_map].push(AddItemsCommand(self, db_map, data, "relationship class"))

    def add_relationships(self, db_map_data):
        """Adds relationships to db.

        Args:
            db_map_data (dict): lists of items to add keyed by DiffDatabaseMapping
        """
        for db_map, data in db_map_data.items():
            self.undo_stack[db_map].push(AddItemsCommand(self, db_map, data, "relationship"))

    def add_object_groups(self, db_map_data):
        """Adds object groups to db.

        Args:
            db_map_data (dict): lists of items to add keyed by DiffDatabaseMapping
        """
        for db_map, data in db_map_data.items():
            self.undo_stack[db_map].push(AddItemsCommand(self, db_map, data, "object group"))

    def add_entity_groups(self, db_map_data):
        """Adds entity groups to db.

        Args:
            db_map_data (dict): lists of items to add keyed by DiffDatabaseMapping
        """
        for db_map, data in db_map_data.items():
            self.undo_stack[db_map].push(AddItemsCommand(self, db_map, data, "entity group"))

    def add_parameter_definitions(self, db_map_data):
        """Adds parameter definitions to db.

        Args:
            db_map_data (dict): lists of items to add keyed by DiffDatabaseMapping
        """
        for db_map, data in db_map_data.items():
            self.undo_stack[db_map].push(AddItemsCommand(self, db_map, data, "parameter definition"))

    def add_parameter_values(self, db_map_data):
        """Adds parameter values to db.

        Args:
            db_map_data (dict): lists of items to add keyed by DiffDatabaseMapping
        """
        for db_map, data in db_map_data.items():
            self.undo_stack[db_map].push(AddItemsCommand(self, db_map, data, "parameter value"))

    def add_checked_parameter_values(self, db_map_data):
        """Adds parameter values in db without checking integrity.

        Args:
            db_map_data (dict): lists of items to add keyed by DiffDatabaseMapping
        """
        for db_map, data in db_map_data.items():
            self.undo_stack[db_map].push(AddCheckedParameterValuesCommand(self, db_map, data))

    def add_parameter_value_lists(self, db_map_data):
        """Adds parameter value lists to db.

        Args:
            db_map_data (dict): lists of items to add keyed by DiffDatabaseMapping
        """
        for db_map, data in db_map_data.items():
            self.undo_stack[db_map].push(AddItemsCommand(self, db_map, data, "parameter value list"))

    def add_parameter_tags(self, db_map_data):
        """Adds parameter tags to db.

        Args:
            db_map_data (dict): lists of items to add keyed by DiffDatabaseMapping
        """
        for db_map, data in db_map_data.items():
            self.undo_stack[db_map].push(AddItemsCommand(self, db_map, data, "parameter tag"))

    def update_alternatives(self, db_map_data):
        """Updates alternatives in db.

        Args:
            db_map_data (dict): lists of items to update keyed by DiffDatabaseMapping
        """
        for db_map, data in db_map_data.items():
            self.undo_stack[db_map].push(UpdateItemsCommand(self, db_map, data, "alternative"))

    def update_scenarios(self, db_map_data):
        """Updates scenarios in db.

        Args:
            db_map_data (dict): lists of items to update keyed by DiffDatabaseMapping
        """
        for db_map, data in db_map_data.items():
            self.undo_stack[db_map].push(UpdateItemsCommand(self, db_map, data, "scenario"))

    def update_scenario_alternatives(self, db_map_data):
        """Updates scenario alternatives in db.

        Args:
            db_map_data (dict): lists of items to update keyed by DiffDatabaseMapping
        """
        for db_map, data in db_map_data.items():
            self.undo_stack[db_map].push(UpdateItemsCommand(self, db_map, data, "scenario_alternative"))

    def update_object_classes(self, db_map_data):
        """Updates object classes in db.

        Args:
            db_map_data (dict): lists of items to update keyed by DiffDatabaseMapping
        """
        for db_map, data in db_map_data.items():
            self.undo_stack[db_map].push(UpdateItemsCommand(self, db_map, data, "object class"))

    def update_objects(self, db_map_data):
        """Updates objects in db.

        Args:
            db_map_data (dict): lists of items to update keyed by DiffDatabaseMapping
        """
        for db_map, data in db_map_data.items():
            self.undo_stack[db_map].push(UpdateItemsCommand(self, db_map, data, "object"))

    def update_relationship_classes(self, db_map_data):
        """Updates relationship classes in db.

        Args:
            db_map_data (dict): lists of items to update keyed by DiffDatabaseMapping
        """
        for db_map, data in db_map_data.items():
            self.undo_stack[db_map].push(UpdateItemsCommand(self, db_map, data, "relationship class"))

    def update_relationships(self, db_map_data):
        """Updates relationships in db.

        Args:
            db_map_data (dict): lists of items to update keyed by DiffDatabaseMapping
        """
        for db_map, data in db_map_data.items():
            self.undo_stack[db_map].push(UpdateItemsCommand(self, db_map, data, "relationship"))

    def update_parameter_definitions(self, db_map_data):
        """Updates parameter definitions in db.

        Args:
            db_map_data (dict): lists of items to update keyed by DiffDatabaseMapping
        """
        for db_map, data in db_map_data.items():
            self.undo_stack[db_map].push(UpdateItemsCommand(self, db_map, data, "parameter definition"))

    def update_parameter_values(self, db_map_data):
        """Updates parameter values in db.

        Args:
            db_map_data (dict): lists of items to update keyed by DiffDatabaseMapping
        """
        for db_map, data in db_map_data.items():
            self.undo_stack[db_map].push(UpdateItemsCommand(self, db_map, data, "parameter value"))

    def update_checked_parameter_values(self, db_map_data):
        """Updates parameter values in db without checking integrity.

        Args:
            db_map_data (dict): lists of items to update keyed by DiffDatabaseMapping
        """
        for db_map, data in db_map_data.items():
            self.undo_stack[db_map].push(UpdateCheckedParameterValuesCommand(self, db_map, data))

    def update_expanded_parameter_values(self, db_map_data):
        """Updates expanded parameter values in db without checking integrity.

        Args:
            db_map_data (dict): lists of expanded items to update keyed by DiffDatabaseMapping
        """
        for db_map, expanded_data in db_map_data.items():
            packed_data = {}
            for item in expanded_data:
                packed_data.setdefault(item["id"], {})[item["index"]] = item["value"]
            items = []
            for id_, indexed_values in packed_data.items():
                parsed_data = self.get_value(db_map, "parameter value", id_, role=PARSED_ROLE)
                if isinstance(parsed_data, IndexedValue):
                    for index, value in indexed_values.items():
                        parsed_data.set_value(index, value)
                    value = to_database(parsed_data)
                else:
                    value = next(iter(indexed_values.values()))
                item = {"id": id_, "value": value}
                items.append(item)
            self.undo_stack[db_map].push(UpdateCheckedParameterValuesCommand(self, db_map, items))

    def update_parameter_value_lists(self, db_map_data):
        """Updates parameter value lists in db.

        Args:
            db_map_data (dict): lists of items to update keyed by DiffDatabaseMapping
        """
        for db_map, data in db_map_data.items():
            self.undo_stack[db_map].push(UpdateItemsCommand(self, db_map, data, "parameter value list"))

    def update_parameter_tags(self, db_map_data):
        """Updates parameter tags in db.

        Args:
            db_map_data (dict): lists of items to update keyed by DiffDatabaseMapping
        """
        for db_map, data in db_map_data.items():
            self.undo_stack[db_map].push(UpdateItemsCommand(self, db_map, data, "parameter tag"))

    def set_parameter_definition_tags(self, db_map_data):
        """Sets parameter definition tags in db.

        Args:
            db_map_data (dict): lists of items to set keyed by DiffDatabaseMapping
        """
        for db_map, data in db_map_data.items():
            self.undo_stack[db_map].push(SetParameterDefinitionTagsCommand(self, db_map, data))

    def remove_items(self, db_map_typed_data):
        for db_map, typed_data in db_map_typed_data.items():
            self.undo_stack[db_map].push(RemoveItemsCommand(self, db_map, typed_data))

    @busy_effect
    def do_remove_items(self, db_map_typed_data):
        """Removes items from database.

        Args:
            db_map_typed_data (dict): lists of items to remove, keyed by item type (str), keyed by DiffDatabaseMapping
        """
        # Removing works this way in spinedb_api, all at once, probably because of cascading?
        db_map_object_classes = dict()
        db_map_objects = dict()
        db_map_relationship_classes = dict()
        db_map_relationships = dict()
        db_map_entity_groups = dict()
        db_map_parameter_definitions = dict()
        db_map_parameter_values = dict()
        db_map_parameter_value_lists = dict()
        db_map_parameter_tags = dict()
        db_map_alternatives = dict()
        db_map_scenarios = dict()
        db_map_scenario_alternatives = dict()
        error_log = dict()
        for db_map, items_per_type in db_map_typed_data.items():
            object_classes = items_per_type.get("object class", ())
            objects = items_per_type.get("object", ())
            relationship_classes = items_per_type.get("relationship class", ())
            relationships = items_per_type.get("relationship", ())
            entity_groups = items_per_type.get("entity group", ())
            parameter_definitions = items_per_type.get("parameter definition", ())
            parameter_values = items_per_type.get("parameter value", ())
            parameter_value_lists = items_per_type.get("parameter value list", ())
            parameter_tags = items_per_type.get("parameter tag", ())
            alternatives = items_per_type.get("alternative", ())
            scenarios = items_per_type.get("scenario", ())
            scenario_alternatives = items_per_type.get("scenario_alternative", ())
            try:
                db_map.remove_items(
                    object_class_ids={x['id'] for x in object_classes},
                    object_ids={x['id'] for x in objects},
                    relationship_class_ids={x['id'] for x in relationship_classes},
                    relationship_ids={x['id'] for x in relationships},
                    entity_group_ids={x['id'] for x in entity_groups},
                    parameter_definition_ids={x['id'] for x in parameter_definitions},
                    parameter_value_ids={x['id'] for x in parameter_values},
                    parameter_value_list_ids={x['id'] for x in parameter_value_lists},
                    parameter_tag_ids={x['id'] for x in parameter_tags},
                    alternative_ids={x['id'] for x in alternatives},
                    scenario_ids={x['id'] for x in scenarios},
                    scenario_alternative_ids={x["id"] for x in scenario_alternatives},
                )
            except SpineDBAPIError as err:
                error_log[db_map] = err
                continue
            db_map_object_classes[db_map] = object_classes
            db_map_objects[db_map] = objects
            db_map_relationship_classes[db_map] = relationship_classes
            db_map_relationships[db_map] = relationships
            db_map_entity_groups[db_map] = entity_groups
            db_map_parameter_definitions[db_map] = parameter_definitions
            db_map_parameter_values[db_map] = parameter_values
            db_map_parameter_value_lists[db_map] = parameter_value_lists
            db_map_parameter_tags[db_map] = parameter_tags
            db_map_alternatives[db_map] = alternatives
            db_map_scenarios[db_map] = scenarios
            db_map_scenario_alternatives[db_map] = scenario_alternatives
        if any(error_log.values()):
            self.error_msg(error_log)
        if any(db_map_object_classes.values()):
            self.object_classes_removed.emit(db_map_object_classes)
        if any(db_map_objects.values()):
            self.objects_removed.emit(db_map_objects)
        if any(db_map_relationship_classes.values()):
            self.relationship_classes_removed.emit(db_map_relationship_classes)
        if any(db_map_relationships.values()):
            self.relationships_removed.emit(db_map_relationships)
        if any(db_map_entity_groups.values()):
            self.entity_groups_removed.emit(db_map_entity_groups)
        if any(db_map_parameter_definitions.values()):
            self.parameter_definitions_removed.emit(db_map_parameter_definitions)
        if any(db_map_parameter_values.values()):
            self.parameter_values_removed.emit(db_map_parameter_values)
        if any(db_map_parameter_value_lists.values()):
            self.parameter_value_lists_removed.emit(db_map_parameter_value_lists)
        if any(db_map_parameter_tags.values()):
            self.parameter_tags_removed.emit(db_map_parameter_tags)
        if any(db_map_alternatives.values()):
            self.alternatives_removed.emit(db_map_alternatives)
        if any(db_map_scenarios.values()):
            self.scenarios_removed.emit(db_map_scenarios)
        if any(db_map_scenario_alternatives.values()):
            self.scenario_alternatives_removed.emit(db_map_scenario_alternatives)

    @staticmethod
    def db_map_ids(db_map_data):
        return {db_map: {x["id"] for x in data} for db_map, data in db_map_data.items()}

    @staticmethod
    def db_map_class_ids(db_map_data):
        d = dict()
        for db_map, items in db_map_data.items():
            for item in items:
                d.setdefault((db_map, item["class_id"]), set()).add(item["id"])
        return d

    @Slot(object)
    def cascade_remove_objects(self, db_map_data):
        """Removes objects in cascade when removing object classes.

        Args:
            db_map_data (dict): lists of removed items keyed by DiffDatabaseMapping
        """
        db_map_cascading_data = self.find_cascading_entities(self.db_map_ids(db_map_data), "object")
        if any(db_map_cascading_data.values()):
            self.objects_removed.emit(db_map_cascading_data)

    @Slot(object)
    def cascade_remove_relationship_classes(self, db_map_data):
        """Removes relationship classes in cascade when removing object classes.

        Args:
            db_map_data (dict): lists of removed items keyed by DiffDatabaseMapping
        """
        db_map_cascading_data = self.find_cascading_relationship_classes(self.db_map_ids(db_map_data))
        if any(db_map_cascading_data.values()):
            self.relationship_classes_removed.emit(db_map_cascading_data)

    @Slot(object)
    def cascade_remove_relationships_by_class(self, db_map_data):
        """Removes relationships in cascade when removing objects.

        Args:
            db_map_data (dict): lists of removed items keyed by DiffDatabaseMapping
        """
        db_map_cascading_data = self.find_cascading_entities(self.db_map_ids(db_map_data), "relationship")
        if any(db_map_cascading_data.values()):
            self.relationships_removed.emit(db_map_cascading_data)

    @Slot(object)
    def cascade_remove_relationships_by_object(self, db_map_data):
        """Removes relationships in cascade when removing relationship classes.

        Args:
            db_map_data (dict): lists of removed items keyed by DiffDatabaseMapping
        """
        db_map_cascading_data = self.find_cascading_relationships(self.db_map_ids(db_map_data))
        if any(db_map_cascading_data.values()):
            self.relationships_removed.emit(db_map_cascading_data)

    @Slot(object)
    def cascade_remove_parameter_definitions(self, db_map_data):
        """Removes parameter definitions in cascade when removing entity classes.

        Args:
            db_map_data (dict): lists of removed items keyed by DiffDatabaseMapping
        """
        db_map_cascading_data = self.find_cascading_parameter_data(self.db_map_ids(db_map_data), "parameter definition")
        if any(db_map_cascading_data.values()):
            self.parameter_definitions_removed.emit(db_map_cascading_data)

    @Slot(object)
    def cascade_remove_parameter_values_by_entity(self, db_map_data):
        """Removes parameter values in cascade when removing entity classes when removing entities.

        Args:
            db_map_data (dict): lists of removed items keyed by DiffDatabaseMapping
        """
        db_map_cascading_data = self.find_cascading_parameter_values_by_entity(self.db_map_ids(db_map_data))
        if any(db_map_cascading_data.values()):
            self.parameter_values_removed.emit(db_map_cascading_data)

    @Slot(object)
    def cascade_remove_parameter_values_by_definition(self, db_map_data):
        """Removes parameter values in cascade when when removing parameter definitions.

        Args:
            db_map_data (dict): lists of removed items keyed by DiffDatabaseMapping
        """
        db_map_cascading_data = self.find_cascading_parameter_values_by_definition(self.db_map_ids(db_map_data))
        if any(db_map_cascading_data.values()):
            self.parameter_values_removed.emit(db_map_cascading_data)

    @Slot(object)
    def cascade_remove_parameter_values_by_alternative(self, db_map_data):
        """Removes parameter values in cascade when when removing alternatives.

        Args:
            db_map_data (dict): lists of removed items keyed by DiffDatabaseMapping
        """
        db_map_cascading_data = self.find_cascading_parameter_values_by_alternative(self.db_map_ids(db_map_data))
        if any(db_map_cascading_data.values()):
            self.parameter_values_removed.emit(db_map_cascading_data)

    @Slot(object)
    def cascade_remove_scenario_alternative_by_alternative(self, db_map_data):
        db_map_cascading_data = self.find_cascading_alternative_scenarios_by_alternative(self.db_map_ids(db_map_data))
        if any(db_map_cascading_data.values()):
            self.scenario_alternatives_removed.emit(db_map_cascading_data)

    def cascade_remove_scenario_alternative_by_scenario(self, db_map_data):
        pass

    @Slot(object)
    def cascade_refresh_scenario_alternatives(self, db_map_data):
        pass

    @Slot(object)
    def cascade_refresh_relationship_classes(self, db_map_data):
        """Refreshes cached relationship classes when updating object classes.

        Args:
            db_map_data (dict): lists of updated items keyed by DiffDatabaseMapping
        """
        db_map_cascading_data = self.find_cascading_relationship_classes(self.db_map_ids(db_map_data))
        if not any(db_map_cascading_data.values()):
            return
        db_map_cascading_data = {
            db_map: self.get_relationship_classes(db_map, ids={x["id"] for x in data})
            for db_map, data in db_map_cascading_data.items()
        }
        self.relationship_classes_updated.emit(db_map_cascading_data)

    @Slot(object)
    def cascade_refresh_relationships_by_object(self, db_map_data):
        """Refreshed cached relationships in cascade when updating objects.

        Args:
            db_map_data (dict): lists of updated items keyed by DiffDatabaseMapping
        """
        db_map_cascading_data = self.find_cascading_relationships(self.db_map_ids(db_map_data))
        if not any(db_map_cascading_data.values()):
            return
        db_map_cascading_data = {
            db_map: self.get_relationships(db_map, ids={x["id"] for x in data})
            for db_map, data in db_map_cascading_data.items()
        }
        self.relationships_updated.emit(db_map_cascading_data)

    @Slot(object)
    def cascade_refresh_parameter_definitions(self, db_map_data):
        """Refreshes cached parameter definitions in cascade when updating entity classes.

        Args:
            db_map_data (dict): lists of updated items keyed by DiffDatabaseMapping
        """
        db_map_cascading_data = self.find_cascading_parameter_data(self.db_map_ids(db_map_data), "parameter definition")
        if not any(db_map_cascading_data.values()):
            return
        db_map_cascading_data = {
            db_map: self.get_parameter_definitions(db_map, ids={x["id"] for x in data})
            for db_map, data in db_map_cascading_data.items()
        }
        self.parameter_definitions_updated.emit(db_map_cascading_data)

    @Slot(object)
    def cascade_refresh_parameter_definitions_by_value_list(self, db_map_data):
        """Refreshes cached parameter definitions when updating parameter value lists.

        Args:
            db_map_data (dict): lists of updated items keyed by DiffDatabaseMapping
        """
        db_map_cascading_data = self.find_cascading_parameter_definitions_by_value_list(self.db_map_ids(db_map_data))
        if not any(db_map_cascading_data.values()):
            return
        db_map_cascading_data = {
            db_map: self.get_parameter_definitions(db_map, ids={x["id"] for x in data})
            for db_map, data in db_map_cascading_data.items()
        }
        self.parameter_definitions_updated.emit(db_map_cascading_data)

    @Slot(object)
    def cascade_refresh_parameter_definitions_by_tag(self, db_map_data):
        """Refreshes cached parameter definitions when updating parameter tags.

        Args:
            db_map_data (dict): lists of updated items keyed by DiffDatabaseMapping
        """
        db_map_cascading_data = self.find_cascading_parameter_definitions_by_tag(self.db_map_ids(db_map_data))
        if not any(db_map_cascading_data.values()):
            return
        db_map_cascading_data = {
            db_map: self.get_parameter_definitions(db_map, ids={x["id"] for x in data})
            for db_map, data in db_map_cascading_data.items()
        }
        self.parameter_definitions_updated.emit(db_map_cascading_data)

    @Slot(object)
    def cascade_refresh_parameter_values_by_entity_class(self, db_map_data):
        """Refreshes cached parameter values in cascade when updating entity classes.

        Args:
            db_map_data (dict): lists of updated items keyed by DiffDatabaseMapping
        """
        db_map_cascading_data = self.find_cascading_parameter_data(self.db_map_ids(db_map_data), "parameter value")
        if not any(db_map_cascading_data.values()):
            return
        db_map_cascading_data = {
            db_map: self.get_parameter_values(db_map, ids={x["id"] for x in data})
            for db_map, data in db_map_cascading_data.items()
        }
        self.parameter_values_updated.emit(db_map_cascading_data)

    @Slot(object)
    def cascade_refresh_parameter_values_by_entity(self, db_map_data):
        """Refreshes cached parameter values in cascade when updating entities.

        Args:
            db_map_data (dict): lists of updated items keyed by DiffDatabaseMapping
        """
        db_map_cascading_data = self.find_cascading_parameter_values_by_entity(self.db_map_ids(db_map_data))
        if not any(db_map_cascading_data.values()):
            return
        db_map_cascading_data = {
            db_map: self.get_parameter_values(db_map, ids={x["id"] for x in data})
            for db_map, data in db_map_cascading_data.items()
        }
        self.parameter_values_updated.emit(db_map_cascading_data)

    @Slot(object)
    def cascade_refresh_parameter_values_by_alternative(self, db_map_data):
        """Refreshes cached parameter values in cascade when updating alternatives.

        Args:
            db_map_data (dict): lists of updated items keyed by DiffDatabaseMapping
        """
        db_map_cascading_data = self.find_cascading_parameter_values_by_alternative(self._to_ids(db_map_data))
        if not any(db_map_cascading_data.values()):
            return
        db_map_cascading_data = {
            db_map: self.get_parameter_values(db_map, ids={x["id"] for x in data})
            for db_map, data in db_map_cascading_data.items()
        }
        self.parameter_values_updated.emit(db_map_cascading_data)

    @Slot(object)
    def cascade_refresh_parameter_values_by_definition(self, db_map_data):
        """Refreshes cached parameter values in cascade when updating parameter definitions.

        Args:
            db_map_data (dict): lists of updated items keyed by DiffDatabaseMapping
        """
        db_map_cascading_data = self.find_cascading_parameter_values_by_definition(self.db_map_ids(db_map_data))
        if not any(db_map_cascading_data.values()):
            return
        db_map_cascading_data = {
            db_map: self.get_parameter_values(db_map, ids={x["id"] for x in data})
            for db_map, data in db_map_cascading_data.items()
        }
        self.parameter_values_updated.emit(db_map_cascading_data)

    def find_cascading_relationship_classes(self, db_map_ids):
        """Finds and returns cascading relationship classes for the given object class ids."""
        db_map_cascading_data = dict()
        for db_map, object_class_ids in db_map_ids.items():
            object_class_ids = {str(id_) for id_ in object_class_ids}
            db_map_cascading_data[db_map] = [
                item
                for item in self.get_items(db_map, "relationship class")
                if object_class_ids.intersection(item["object_class_id_list"].split(","))
            ]
        return db_map_cascading_data

    def find_cascading_entities(self, db_map_ids, item_type):
        """Finds and returns cascading entities for the given entity class ids."""
        db_map_cascading_data = dict()
        for db_map, class_ids in db_map_ids.items():
            db_map_cascading_data[db_map] = [
                item for item in self.get_items(db_map, item_type) if item["class_id"] in class_ids
            ]
        return db_map_cascading_data

    def find_cascading_relationships(self, db_map_ids):
        """Finds and returns cascading relationships for the given object ids."""
        db_map_cascading_data = dict()
        for db_map, object_ids in db_map_ids.items():
            object_ids = {str(id_) for id_ in object_ids}
            db_map_cascading_data[db_map] = [
                item
                for item in self.get_items(db_map, "relationship")
                if object_ids.intersection(item["object_id_list"].split(","))
            ]
        return db_map_cascading_data

    def find_cascading_parameter_data(self, db_map_ids, item_type):
        """Finds and returns cascading parameter definitions or values for the given entity class ids."""
        db_map_cascading_data = dict()
        for db_map, entity_class_ids in db_map_ids.items():
            db_map_cascading_data[db_map] = [
                item for item in self.get_items(db_map, item_type) if item["entity_class_id"] in entity_class_ids
            ]
        return db_map_cascading_data

    def find_cascading_parameter_definitions_by_value_list(self, db_map_ids):
        """Finds and returns cascading parameter definitions for the given parameter value list ids."""
        db_map_cascading_data = dict()
        for db_map, value_list_ids in db_map_ids.items():
            db_map_cascading_data[db_map] = [
                item
                for item in self.get_items(db_map, "parameter definition")
                if item["value_list_id"] in value_list_ids
            ]
        return db_map_cascading_data

    def find_cascading_parameter_definitions_by_tag(self, db_map_ids):
        """Finds and returns cascading parameter definitions for the given parameter tag ids."""
        db_map_cascading_data = dict()
        for db_map, tag_ids in db_map_ids.items():
            tag_ids = {str(id_) for id_ in tag_ids}
            db_map_cascading_data[db_map] = [
                item
                for item in self.get_items(db_map, "parameter definition")
                if tag_ids.intersection((item["parameter_tag_id_list"] or "0").split(","))
            ]  # NOTE: 0 is 'untagged'
        return db_map_cascading_data

    def find_cascading_parameter_values_by_entity(self, db_map_ids):
        """Finds and returns cascading parameter values for the given entity ids."""
        db_map_cascading_data = dict()
        for db_map, entity_ids in db_map_ids.items():
            db_map_cascading_data[db_map] = [
                item for item in self.get_items(db_map, "parameter value") if item["entity_id"] in entity_ids
            ]
        return db_map_cascading_data

    def find_cascading_parameter_values_by_definition(self, db_map_ids):
        """Finds and returns cascading parameter values for the given parameter definition ids."""
        db_map_cascading_data = dict()
        for db_map, definition_ids in db_map_ids.items():
            db_map_cascading_data[db_map] = [
                item for item in self.get_items(db_map, "parameter value") if item["parameter_id"] in definition_ids
            ]
        return db_map_cascading_data

    def find_cascading_parameter_values_by_alternative(self, db_map_ids):
        """Finds and returns cascading parameter values for the given parameter alternative ids."""
        db_map_cascading_data = dict()
        for db_map, alt_ids in db_map_ids.items():
            db_map_cascading_data[db_map] = [
                item for item in self.get_items(db_map, "parameter value") if item["alternative_id"] in alt_ids
            ]
        return db_map_cascading_data

    def find_cascading_alternative_scenarios_by_alternative(self, db_map_ids):
        """Finds and returns cascading parameter values for the given parameter alternative ids."""
        db_map_cascading_data = dict()
        for db_map, alt_ids in db_map_ids.items():
            db_map_cascading_data[db_map] = [
                item for item in self.get_items(db_map, "scenario_alternative") if item["alternative_id"] in alt_ids
            ]
        return db_map_cascading_data

    def find_cascading_alternative_scenarios_by_scenario(self, db_map_ids):
        """Finds and returns cascading parameter values for the given parameter alternative ids."""
        db_map_cascading_data = dict()
        for db_map, scen_ids in db_map_ids.items():
            db_map_cascading_data[db_map] = [
                item for item in self.get_items(db_map, "scenario_alternative") if item["scenario_id"] in scen_ids
            ]
        return db_map_cascading_data<|MERGE_RESOLUTION|>--- conflicted
+++ resolved
@@ -592,15 +592,12 @@
             lambda db_map_data: self.uncache_items("parameter value list", db_map_data)
         )
         self.parameter_tags_removed.connect(lambda db_map_data: self.uncache_items("parameter tag", db_map_data))
-<<<<<<< HEAD
         self.alternatives_removed.connect(lambda db_map_data: self.uncache_items("alternative", db_map_data))
         self.scenarios_removed.connect(lambda db_map_data: self.uncache_items("scenario", db_map_data))
         self.scenario_alternatives_removed.connect(
             lambda db_map_data: self.uncache_items("scenario_alternative", db_map_data)
         )
-=======
         qApp.aboutToQuit.connect(self._stop_fetchers)  # pylint: disable=undefined-variable
->>>>>>> 6ad3af12
 
     def error_msg(self, db_map_error_log):
         db_msgs = []
