######################################################################################################################
# Copyright (C) 2017 - 2019 Spine project consortium
# This file is part of Spine Toolbox.
# Spine Toolbox is free software: you can redistribute it and/or modify it under the terms of the GNU Lesser General
# Public License as published by the Free Software Foundation, either version 3 of the License, or (at your option)
# any later version. This program is distributed in the hope that it will be useful, but WITHOUT ANY WARRANTY;
# without even the implied warranty of MERCHANTABILITY or FITNESS FOR A PARTICULAR PURPOSE. See the GNU Lesser General
# Public License for more details. You should have received a copy of the GNU Lesser General Public License along with
# this program. If not, see <http://www.gnu.org/licenses/>.
######################################################################################################################

"""
Classes for handling models in tree and graph views.

:authors: M. Marin (KTH)
:date:   28.6.2019
"""

import json
from PySide2.QtCore import Qt, Slot, QModelIndex, QSortFilterProxyModel, QAbstractItemModel
from PySide2.QtGui import QStandardItem, QStandardItemModel, QBrush, QFont, QIcon, QGuiApplication
from spinedb_api import SpineDBAPIError
from helpers import busy_effect, format_string_list, strip_json_data
from models import MinimalTableModel, EmptyRowModel


class ObjectClassListModel(QStandardItemModel):
    """A class to list object classes in the GraphViewForm."""

    # TODO: go from db_map to db_maps

    def __init__(self, graph_view_form):
        """Initialize class"""
        super().__init__(graph_view_form)
        self._graph_view_form = graph_view_form
        self.db_map = graph_view_form.db_map
        self.add_more_index = None

    def populate_list(self):
        """Populate model."""
        self.clear()
        object_class_list = [x for x in self.db_map.object_class_list()]
        for object_class in object_class_list:
            object_class_item = QStandardItem(object_class.name)
            data = {"type": "object_class"}
            data.update(object_class._asdict())
            object_class_item.setData(data, Qt.UserRole + 1)
            object_class_item.setData(object_class.name, Qt.ToolTipRole)
            self.appendRow(object_class_item)
        add_more_item = QStandardItem()
        add_more_item.setData("Add more...", Qt.DisplayRole)
        self.appendRow(add_more_item)
        self.add_more_index = self.indexFromItem(add_more_item)

    def add_object_class(self, object_class):
        """Add object class item to model."""
        object_class_item = QStandardItem(object_class.name)
        data = {"type": "object_class", **object_class._asdict()}
        object_class_item.setData(data, Qt.UserRole + 1)
        object_class_item.setData(object_class.name, Qt.ToolTipRole)
        for i in range(self.rowCount()):
            visited_index = self.index(i, 0)
            visited_display_order = visited_index.data(Qt.UserRole + 1)['display_order']
            if visited_display_order >= object_class.display_order:
                self.insertRow(i, object_class_item)
                return
        self.insertRow(self.rowCount() - 1, object_class_item)

    def data(self, index, role=Qt.DisplayRole):
        """Returns the data stored under the given role for the item referred to by the index."""
        if role == Qt.DecorationRole and index.data(Qt.UserRole + 1):
            return self._graph_view_form.icon_mngr.object_icon(index.data(Qt.UserRole + 1)["name"])
        return super().data(index, role)


class RelationshipClassListModel(QStandardItemModel):
    """A class to list relationship classes in the GraphViewForm."""

    # TODO: go from db_map to db_maps

    def __init__(self, graph_view_form):
        """Initialize class"""
        super().__init__(graph_view_form)
        self._graph_view_form = graph_view_form
        self.db_map = graph_view_form.db_map
        self.add_more_index = None

    def populate_list(self):
        """Populate model."""
        self.clear()
        relationship_class_list = [x for x in self.db_map.wide_relationship_class_list()]
        for relationship_class in relationship_class_list:
            relationship_class_item = QStandardItem(relationship_class.name)
            data = {"type": "relationship_class"}
            data.update(relationship_class._asdict())
            relationship_class_item.setData(data, Qt.UserRole + 1)
            relationship_class_item.setData(relationship_class.name, Qt.ToolTipRole)
            self.appendRow(relationship_class_item)
        add_more_item = QStandardItem()
        add_more_item.setData("Add more...", Qt.DisplayRole)
        self.appendRow(add_more_item)
        self.add_more_index = self.indexFromItem(add_more_item)

    def add_relationship_class(self, relationship_class):
        """Add relationship class."""
        relationship_class_item = QStandardItem(relationship_class.name)
        data = {"type": "relationship_class", **relationship_class._asdict()}
        relationship_class_item.setData(data, Qt.UserRole + 1)
        relationship_class_item.setData(relationship_class.name, Qt.ToolTipRole)
        self.insertRow(self.rowCount() - 1, relationship_class_item)

    def data(self, index, role=Qt.DisplayRole):
        """Returns the data stored under the given role for the item referred to by the index."""
        if role == Qt.DecorationRole and index.data(Qt.UserRole + 1):
            return self._graph_view_form.icon_mngr.relationship_icon(
                index.data(Qt.UserRole + 1)["object_class_name_list"]
            )
        return super().data(index, role)


class ObjectTreeModel(QStandardItemModel):
    """A class to display Spine data structure in a treeview
    with object classes at the outer level.
    """

    def __init__(self, parent, flat=False):
        """Initialize class"""
        super().__init__(parent)
        self._parent = parent
        self.db_maps = parent.db_maps
        self.bold_font = QFont()
        self.bold_font.setBold(True)
        self.flat = flat
        self._fetched = {}
        self.root_item = None

    def data(self, index, role=Qt.DisplayRole):
        """Returns the data stored under the given role for the item referred to by the index."""
        if index.column() != 0:
            return super().data(index, role)
        if role == Qt.ForegroundRole:
            item_type = index.data(Qt.UserRole)
            if item_type.endswith('class') and not self.hasChildren(index):
                return QBrush(Qt.gray)
        elif role == Qt.DecorationRole:
            item_type = index.data(Qt.UserRole)
            if item_type == 'root':
                return QIcon(":/symbols/Spine_symbol.png")
            if item_type == 'object_class':
                return self._parent.icon_mngr.object_icon(index.data(Qt.DisplayRole))
            if item_type == 'object':
                return self._parent.icon_mngr.object_icon(index.parent().data(Qt.DisplayRole))
            if item_type == 'relationship_class':
                return self._parent.icon_mngr.relationship_icon(index.data(Qt.ToolTipRole))
            if item_type == 'relationship':
                return self._parent.icon_mngr.relationship_icon(index.parent().data(Qt.ToolTipRole))
        return super().data(index, role)

    @staticmethod
    def backward_sweep(index, call=None):
        """Sweep the tree from the given index towards the root, and apply `call` on each."""
        current = index
        while True:
            if call:
                call(current)
            # Try and visit parent
            next_ = current.parent()
            if not next_.isValid():
                break
            current = next_

    def forward_sweep(self, index, call=None):
        """Sweep the tree from the given index towards the leaves, and apply `call` on each."""
        if call:
            call(index)
        if not self.hasChildren(index):
            return
        current = index
        back_to_parent = False  # True if moving back to the parent index
        while True:
            if call:
                call(current)
            if not back_to_parent:
                # Try and visit first child
                next_ = self.index(0, 0, current)
                if next_.isValid():
                    back_to_parent = False
                    current = next_
                    continue
            # Try and visit next sibling
            next_ = current.sibling(current.row() + 1, 0)
            if next_.isValid():
                back_to_parent = False
                current = next_
                continue
            # Go back to parent
            next_ = self.parent(current)
            if next_ != index:
                back_to_parent = True
                current = next_
                continue
            break

    def hasChildren(self, parent):
        """Return True if not fetched, so the user can try and expand it."""
        if not parent.isValid():
            return super().hasChildren(parent)
        parent_type = parent.data(Qt.UserRole)
        if parent_type == 'root':
            return super().hasChildren(parent)
<<<<<<< HEAD
        if parent_type == 'relationship':
            return False
        if self.flat and parent_type in ('object', 'relationship_class'):
=======
        if parent_type == 'object_class':
            object_class_id = parent.data(Qt.UserRole + 1)['id']
            if object_class_id in self._fetched['object_class']:
                return super().hasChildren(parent)
            return True
        if parent_type == 'object':
            if self.flat:
                # The flat model doesn't go beyond the 'object' level
                return False
            object_id = parent.data(Qt.UserRole + 1)['id']
            object_class_id = parent.data(Qt.UserRole + 1)['class_id']
            if object_id in self._fetched['object']:
                return super().hasChildren(parent)
            return True
        if parent_type == 'relationship_class':
            if self.flat:
                # The flat model doesn't go beyond the 'object' level
                return False
            object_id = parent.parent().data(Qt.UserRole + 1)['id']
            relationship_class_id = parent.data(Qt.UserRole + 1)['id']
            if (object_id, relationship_class_id) in self._fetched['relationship_class']:
                return super().hasChildren(parent)
            return True
        if parent_type == 'relationship':
>>>>>>> d08d3ada
            return False
        fetched = self._fetched[parent_type]
        if parent in fetched:
            return super().hasChildren(parent)
        return True

    def canFetchMore(self, parent):
        """Return True if not fetched."""
        if not parent.isValid():
            return True
        parent_type = parent.data(Qt.UserRole)
        if parent_type == 'root':
            return True
        fetched = self._fetched[parent_type]
        return parent not in fetched

    @busy_effect
    def fetchMore(self, parent):
        """Build the deeper levels of the tree"""
        if not parent.isValid():
            return False
        parent_type = parent.data(Qt.UserRole)
        if parent_type == 'root':
            return False
        parent_type = parent.data(Qt.UserRole)
        fetched = self._fetched[parent_type]
        if parent_type == 'object_class':
            parent_db_map_dict = parent.data(Qt.UserRole + 1)
            object_class_item = self.itemFromIndex(parent)
            for db_map, object_class in parent_db_map_dict.items():
                self.add_objects_to_class(db_map, db_map.object_list(class_id=object_class['id']), object_class_item)
            fetched.add(parent)
        elif parent_type == 'object':
            parent_db_map_dict = parent.data(Qt.UserRole + 1)
            object_item = self.itemFromIndex(parent)
            for db_map, object_ in parent_db_map_dict.items():
                relationship_classes = db_map.wide_relationship_class_list(object_class_id=object_['class_id'])
                self.add_relationships_classes_to_object(db_map, relationship_classes, object_item)
            fetched.add(parent)
        elif parent_type == 'relationship_class':
            grand_parent_db_map_dict = parent.parent().data(Qt.UserRole + 1)
            parent_db_map_dict = parent.data(Qt.UserRole + 1)
            rel_cls_item = self.itemFromIndex(parent)
            for db_map, relationship_class in parent_db_map_dict.items():
                object_ = grand_parent_db_map_dict[db_map]  # TODO: is KeyError possible here?
                relationships = db_map.wide_relationship_list(
                    class_id=relationship_class['id'], object_id=object_['id']
                )
                self.add_relationships_to_class(db_map, relationships, rel_cls_item)
            fetched.add(parent)
        self.dataChanged.emit(parent, parent)

    def build_tree(self, flat=False):
        """Build the first level of the tree"""
        self.clear()
        self.setHorizontalHeaderLabels(["item", "databases"])
        self._fetched = {"object_class": set(), "object": set(), "relationship_class": set(), "relationship": set()}
        self.root_item = QStandardItem('root')
        self.root_item.setData('root', Qt.UserRole)
        db_item = QStandardItem(", ".join([self._parent.db_map_to_name[x] for x in self.db_maps]))
        for db_map in self.db_maps:
            self.add_object_classes(db_map, db_map.object_class_list())
        self.appendRow([self.root_item, db_item])

    def new_object_class_row(self, db_map, object_class):
        """Returns new object class item."""
        object_class_item = QStandardItem(object_class.name)
        object_class_item.setData('object_class', Qt.UserRole)
        object_class_item.setData({db_map: object_class._asdict()}, Qt.UserRole + 1)
        object_class_item.setData(object_class.description, Qt.ToolTipRole)
        object_class_item.setData(self.bold_font, Qt.FontRole)
        db_item = QStandardItem(self._parent.db_map_to_name[db_map])
        return [object_class_item, db_item]

<<<<<<< HEAD
    def new_object_row(self, db_map, object_):
=======
    @staticmethod
    def new_object_item(object_):
>>>>>>> d08d3ada
        """Returns new object item."""
        object_item = QStandardItem(object_.name)
        object_item.setData('object', Qt.UserRole)
        object_item.setData({db_map: object_._asdict()}, Qt.UserRole + 1)
        object_item.setData(object_.description, Qt.ToolTipRole)
        db_item = QStandardItem(self._parent.db_map_to_name[db_map])
        return [object_item, db_item]

    def new_relationship_class_row(self, db_map, relationship_class):
        """Returns new relationship class item."""
        relationship_class_item = QStandardItem(relationship_class.name)
        relationship_class_item.setData('relationship_class', Qt.UserRole)
        relationship_class_item.setData({db_map: relationship_class._asdict()}, Qt.UserRole + 1)
        relationship_class_item.setData(relationship_class.object_class_name_list, Qt.ToolTipRole)
        relationship_class_item.setData(self.bold_font, Qt.FontRole)
        db_item = QStandardItem(self._parent.db_map_to_name[db_map])
        return [relationship_class_item, db_item]

<<<<<<< HEAD
    def new_relationship_row(self, db_map, relationship):
=======
    @staticmethod
    def new_relationship_item(wide_relationship):
>>>>>>> d08d3ada
        """Returns new relationship item."""
        relationship_item = QStandardItem(relationship.object_name_list)
        relationship_item.setData('relationship', Qt.UserRole)
        relationship_item.setData({db_map: relationship._asdict()}, Qt.UserRole + 1)
        db_item = QStandardItem(self._parent.db_map_to_name[db_map])
        return [relationship_item, db_item]

    def add_object_classes(self, db_map, object_classes):
        """Add object class items to given db.
        """
        existing_rows = [
            [self.root_item.child(i, 0), self.root_item.child(i, 1)] for i in range(self.root_item.rowCount())
        ]
        existing_row_d = {row[0].text(): row for row in existing_rows}
        new_rows = []
        for object_class in object_classes:
            if object_class.name in existing_row_d:
                # Already in model, append db_map information
                object_class_item, db_item = existing_row_d[object_class.name]
                db_map_dict = object_class_item.data(Qt.UserRole + 1)
                db_map_dict[db_map] = object_class._asdict()
                databases = db_item.data(Qt.DisplayRole)
                databases += "," + self._parent.db_map_to_name[db_map]
                db_item.setData(databases, Qt.DisplayRole)
                # Add objects from this db if fetched
                object_class_index = self.indexFromItem(object_class_item)
                if not self.canFetchMore(object_class_index):
                    self.add_objects_to_class(db_map, db_map.object_list(class_id=object_class.id), object_class_item)
            else:
                new_rows.append(self.new_object_class_row(db_map, object_class))
        # Insert rows at right position given display_order
        for row in new_rows:
            object_class_item = row[0]
            db_map_dict = object_class_item.data(Qt.UserRole + 1)
            object_class = db_map_dict[db_map]
            for i in range(self.root_item.rowCount()):
                visited_object_class_item = self.root_item.child(i)
                visited_db_map_dict = visited_object_class_item.data(Qt.UserRole + 1)
                if db_map not in visited_db_map_dict:
                    continue
                visited_object_class = visited_db_map_dict[db_map]
                if visited_object_class['display_order'] > object_class['display_order']:
                    self.root_item.insertRow(i, row)
                    break
            else:
                self.root_item.appendRow(row)

    def add_objects(self, db_map, objects):
        """Add object items to the given db."""
        object_dict = {}
        for object_ in objects:
            object_dict.setdefault(object_.class_id, list()).append(object_)
        for i in range(self.root_item.rowCount()):
            object_class_item = self.root_item.child(i, 0)
            object_class_index = self.indexFromItem(object_class_item)
            if self.canFetchMore(object_class_index):
                continue
            db_map_dict = object_class_item.data(Qt.UserRole + 1)
            if db_map not in db_map_dict:
                # Can someone be adding objects to a class that doesn't exist in the same db?
                continue
            object_class = db_map_dict[db_map]
            object_class_id = object_class['id']
            if object_class_id not in object_dict:
                continue
            objects = object_dict[object_class_id]
            self.add_objects_to_class(db_map, objects, object_class_item)

    def add_relationship_classes(self, db_map, relationship_classes):
        """Add relationship class items to model."""
        relationship_class_dict = {}
        for relationship_class in relationship_classes:
<<<<<<< HEAD
            for object_class_id in relationship_class.object_class_id_list.split(","):
                relationship_class_dict.setdefault(int(object_class_id), list()).append(relationship_class)
        for i in range(self.root_item.rowCount()):
            object_class_item = self.root_item.child(i, 0)
            db_map_dict = object_class_item.data(Qt.UserRole + 1)
            if db_map not in db_map_dict:
                # Can someone be adding relationship classes where one of the classes doesn't exist in the same db?
=======
            relationship_class_dict.setdefault(relationship_class.object_class_id_list, list()).append(
                relationship_class
            )
        items = self.findItems('*', Qt.MatchWildcard | Qt.MatchRecursive, column=0)
        for visited_item in items:
            visited_type = visited_item.data(Qt.UserRole)
            if not visited_type == 'object':
                continue
            visited_object = visited_item.data(Qt.UserRole + 1)
            visited_object_class_id = visited_object['class_id']
            relationship_class_list = list()
            for object_class_id_list, classes in relationship_class_dict.items():
                if visited_object_class_id in [int(x) for x in object_class_id_list.split(',')]:
                    relationship_class_list.extend(classes)
            if not relationship_class_list:
>>>>>>> d08d3ada
                continue
            object_class = db_map_dict[db_map]
            object_class_id = object_class['id']
            if object_class_id not in relationship_class_dict:
                continue
            relationship_classes = relationship_class_dict[object_class_id]
            for j in range(object_class_item.rowCount()):
                object_item = object_class_item.child(j, 0)
                object_index = self.indexFromItem(object_item)
                if self.canFetchMore(object_index):
                    continue
                self.add_relationships_classes_to_object(db_map, relationship_classes, object_item)

    def add_relationships(self, db_map, relationships):
        """Add relationship items to model."""
        relationship_dict = {}
        for relationship in relationships:
            class_id = relationship.class_id
            for object_id in relationship.object_id_list.split(","):
                d = relationship_dict.setdefault(int(object_id), {})
                d.setdefault(class_id, []).append(relationship)
        for i in range(self.root_item.rowCount()):
            object_class_item = self.root_item.child(i, 0)
            for j in range(object_class_item.rowCount()):
                object_item = object_class_item.child(j, 0)
                db_map_dict = object_item.data(Qt.UserRole + 1)
                if db_map not in db_map_dict:
                    # Can someone be adding relationships where one of the objects doesn't exist in the same db?
                    continue
                object_ = db_map_dict[db_map]
                object_id = object_['id']
                if object_id not in relationship_dict:
                    continue
                class_relationship_dict = relationship_dict[object_id]
                for k in range(object_item.rowCount()):
                    rel_cls_item = object_item.child(k, 0)
                    rel_cls_index = self.indexFromItem(rel_cls_item)
                    if self.canFetchMore(rel_cls_index):
                        continue
                    db_map_dict = rel_cls_item.data(Qt.UserRole + 1)
                    if db_map not in db_map_dict:
                        # Can someone be adding relationships to a class that doesn't exist in the same db?
                        continue
                    rel_cls = db_map_dict[db_map]
                    rel_cls_id = rel_cls['id']
                    if rel_cls_id not in class_relationship_dict:
                        continue
                    relationships = class_relationship_dict[rel_cls_id]
                    self.add_relationships_to_class(db_map, relationships, rel_cls_item)

    def add_objects_to_class(self, db_map, objects, object_class_item):
        existing_rows = [
            [object_class_item.child(j, 0), object_class_item.child(j, 1)] for j in range(object_class_item.rowCount())
        ]
        existing_row_d = {row[0].text(): row for row in existing_rows}
        new_rows = []
        for object_ in objects:
            if object_.name in existing_row_d:
                # Already in model, append db_map information
                object_item, db_item = existing_row_d[object_.name]
                db_map_dict = object_item.data(Qt.UserRole + 1)
                db_map_dict[db_map] = object_._asdict()
                databases = db_item.data(Qt.DisplayRole)
                databases += "," + self._parent.db_map_to_name[db_map]
                db_item.setData(databases, Qt.DisplayRole)
                # Add relationship classes from this db if fetched
                object_index = self.indexFromItem(object_item)
                if not self.canFetchMore(object_index):
                    relationship_classes = db_map.wide_relationship_class_list(object_class_id=object_.class_id)
                    self.add_relationships_classes_to_object(db_map, relationship_classes, object_item)
            else:
                new_rows.append(self.new_object_row(db_map, object_))
        for row in new_rows:
            object_class_item.appendRow(row)

    def add_relationships_classes_to_object(self, db_map, relationship_classes, object_item):
        existing_rows = [[object_item.child(j, 0), object_item.child(j, 1)] for j in range(object_item.rowCount())]
        existing_row_d = {(row[0].text(), row[0].data(Qt.ToolTipRole)): row for row in existing_rows}
        new_rows = []
        for rel_cls in relationship_classes:
            if (rel_cls.name, rel_cls.object_class_name_list) in existing_row_d:
                # Already in model, append db_map information
                rel_cls_item, db_item = existing_row_d[rel_cls.name, rel_cls.object_class_name_list]
                db_map_dict = rel_cls_item.data(Qt.UserRole + 1)
                db_map_dict[db_map] = rel_cls._asdict()
                databases = db_item.data(Qt.DisplayRole)
                databases += "," + self._parent.db_map_to_name[db_map]
                db_item.setData(databases, Qt.DisplayRole)
                # Add relationships from this db if fetched
                rel_cls_index = self.indexFromItem(rel_cls_item)
                if not self.canFetchMore(rel_cls_index):
                    object_id = object_item.data(Qt.UserRole + 1)[db_map]['id']
                    relationships = db_map.wide_relationship_list(class_id=rel_cls.id, object_id=object_id)
                    self.add_relationships_to_class(db_map, relationships, rel_cls_item)
            else:
                new_rows.append(self.new_relationship_class_row(db_map, rel_cls))
        for row in new_rows:
            object_item.appendRow(row)

    def add_relationships_to_class(self, db_map, relationships, rel_cls_item):
        existing_rows = [[rel_cls_item.child(j, 0), rel_cls_item.child(j, 1)] for j in range(rel_cls_item.rowCount())]
        existing_row_d = {row[0].text(): row for row in existing_rows}
        new_rows = []
        for relationship in relationships:
            if relationship.object_name_list in existing_row_d:
                # Already in model, append db_map information
                relationship_item, db_item = existing_row_d[relationship.object_name_list]
                db_map_dict = relationship_item.data(Qt.UserRole + 1)
                db_map_dict[db_map] = relationship._asdict()
                databases = db_item.data(Qt.DisplayRole)
                databases += "," + self._parent.db_map_to_name[db_map]
                db_item.setData(databases, Qt.DisplayRole)
            else:
                new_rows.append(self.new_relationship_row(db_map, relationship))
        for row in new_rows:
            rel_cls_item.appendRow(row)

    def update_object_classes(self, db_map, object_classes):
        """Update object classes in the model.
        This of course means updating the object class name in relationship class items.
        """
        object_class_d = {x.id: x for x in object_classes}
        existing_rows = [
            [self.root_item.child(i, 0), self.root_item.child(i, 1)] for i in range(self.root_item.rowCount())
        ]
        existing_row_d = {row[0].text(): row for row in existing_rows}
        removed_rows = []
        for i in range(self.root_item.rowCount()):
            object_class_item = self.root_item.child(i)
            db_map_dict = object_class_item.data(Qt.UserRole + 1)
            if db_map not in db_map_dict:
                continue
            object_class = db_map_dict[db_map]
            object_class_id = object_class['id']
            upd_object_class = object_class_d.pop(object_class_id, None)
            if not upd_object_class:
                continue
            if upd_object_class.name in existing_row_d:
                # Already in model
                removed_rows.append(i)
                object_class_item, db_item = existing_row_d[upd_object_class.name]
                db_map_dict = object_class_item.data(Qt.UserRole + 1)
                db_map_dict[db_map] = upd_object_class._asdict()
                databases = db_item.data(Qt.DisplayRole)
                databases += "," + self._parent.db_map_to_name[db_map]
                db_item.setData(databases, Qt.DisplayRole)
                # Add objects from this db if fetched
                object_class_index = self.indexFromItem(object_class_item)
                if not self.canFetchMore(object_class_index):
                    self.add_objects_to_class(db_map, db_map.object_list(class_id=object_class_id), object_class_item)
            else:
                db_map_dict[db_map] = upd_object_class._asdict()
                object_class_item.setData(upd_object_class.name, Qt.DisplayRole)
                object_class_item.setData(upd_object_class.description, Qt.ToolTipRole)
            # Update child relationship class items
            for j in range(object_class_item.rowCount()):
                object_item = object_class_item.child(j, 0)
                for k in range(object_item.rowCount()):
                    rel_cls_item = object_item.child(k, 0)
                    db_map_dict = rel_cls_item.data(Qt.UserRole + 1)
                    if db_map not in db_map_dict:
                        continue
                    rel_cls = db_map_dict[db_map]
                    obj_cls_name_list = rel_cls['object_class_name_list'].split(',')
                    obj_cls_id_list = [int(x) for x in rel_cls['object_class_id_list'].split(',')]
                    for k, id_ in enumerate(obj_cls_id_list):
                        if id_ == object_class_id:
                            obj_cls_name_list[k] = upd_object_class.name
                    rel_cls['object_class_name_list'] = ",".join(obj_cls_name_list)
                    rel_cls_item.setData(",".join(obj_cls_name_list), Qt.ToolTipRole)
        self.remove_object_class_rows(db_map, removed_rows)

    def update_objects(self, db_map, objects):
        """Update object in the model.
        This of course means updating the object name in relationship items.
        """
        object_d = {}
        for object_ in objects:
            object_d.setdefault(object_.class_id, {}).update({object_.id: object_})
        for i in range(self.root_item.rowCount()):
            object_class_item = self.root_item.child(i, 0)
            db_map_dict = object_class_item.data(Qt.UserRole + 1)
            if db_map not in db_map_dict:
                continue
            object_class = db_map_dict[db_map]
            object_class_id = object_class['id']
            class_object_dict = object_d.pop(object_class_id, None)
            if not class_object_dict:
                continue
            existing_rows = [
                [object_class_item.child(j, 0), object_class_item.child(j, 1)]
                for j in range(object_class_item.rowCount())
            ]
            existing_row_d = {row[0].text(): row for row in existing_rows}
            removed_rows = []
            for j in range(object_class_item.rowCount()):
                object_item = object_class_item.child(j, 0)
                db_map_dict = object_item.data(Qt.UserRole + 1)
                if db_map not in db_map_dict:
                    continue
<<<<<<< HEAD
                object_ = db_map_dict[db_map]
                object_id = object_['id']
                upd_object = class_object_dict.pop(object_id, None)
                if not upd_object:
                    continue
                if upd_object.name in existing_row_d:
                    # Already in model
                    removed_rows.append(j)
                    object_item, db_item = existing_row_d[upd_object.name]
                    db_map_dict = object_item.data(Qt.UserRole + 1)
                    db_map_dict[db_map] = upd_object._asdict()
                    databases = db_item.data(Qt.DisplayRole)
                    databases += "," + self._parent.db_map_to_name[db_map]
                    db_item.setData(databases, Qt.DisplayRole)
                    # Add relationship classes from this db if fetched
                    object_index = self.indexFromItem(object_item)
                    if not self.canFetchMore(object_index):
                        relationship_classes = db_map.wide_relationship_class_list(object_class_id=object_class_id)
                        self.add_relationships_classes_to_object(db_map, relationship_classes, object_item)
                else:
                    db_map_dict[db_map] = upd_object._asdict()
                    object_item.setData(upd_object.name, Qt.DisplayRole)
                    object_item.setData(upd_object.description, Qt.ToolTipRole)
                # Update child relationship items
                for k in range(object_item.rowCount()):
                    rel_cls_item = object_item.child(k, 0)
                    for l in range(rel_cls_item.rowCount()):
                        relationship_item = rel_cls_item.child(l, 0)
                        db_map_dict = relationship_item.data(Qt.UserRole + 1)
                        if db_map not in db_map_dict:
                            continue
                        relationship = db_map_dict[db_map]
                        object_name_list = relationship['object_name_list'].split(',')
                        object_id_list = [int(x) for x in relationship['object_id_list'].split(',')]
                        for k, id_ in enumerate(object_id_list):
                            if id_ == object_id:
                                object_name_list[k] = upd_object.name
                        relationship['object_name_list'] = ",".join(object_name_list)
                        relationship_item.setData(",".join(object_name_list), Qt.DisplayRole)
            self.remove_object_rows(db_map, removed_rows, object_class_item)

    def update_relationship_classes(self, db_map, relationship_classes):
=======
            elif visited_type == 'relationship':
                relationship = visited_item.data(Qt.UserRole + 1)
                object_id_list = [int(x) for x in relationship['object_id_list'].split(",")]
                object_name_list = relationship['object_name_list'].split(",")
                found = False
                for i, identifier in enumerate(object_id_list):
                    try:
                        updated_item = updated_items_dict[identifier]
                        object_name_list[i] = updated_item.name
                        found = True
                    except KeyError:
                        continue
                if found:
                    str_object_name_list = ",".join(object_name_list)
                    relationship['object_name_list'] = str_object_name_list
                    visited_item.setText(str_object_name_list)
                    visited_item.setData(relationship, Qt.UserRole + 1)

    def update_relationship_classes(self, updated_items):
>>>>>>> d08d3ada
        """Update relationship classes in the model."""
        relationship_class_dict = {}
        for rel_cls in relationship_classes:
            for object_class_id in rel_cls.object_class_id_list.split(","):
                relationship_class_dict.setdefault(int(object_class_id), {}).update({rel_cls.id: rel_cls})
        for i in range(self.root_item.rowCount()):
            object_class_item = self.root_item.child(i, 0)
            db_map_dict = object_class_item.data(Qt.UserRole + 1)
            if db_map not in db_map_dict:
                continue
            object_class = db_map_dict[db_map]
            object_class_id = object_class['id']
            class_rel_cls_dict = relationship_class_dict.pop(object_class_id, None)
            if not class_rel_cls_dict:
                continue
            for j in range(object_class_item.rowCount()):
                object_item = object_class_item.child(j, 0)
                existing_rows = [
                    [object_item.child(k, 0), object_item.child(k, 1)] for k in range(object_item.rowCount())
                ]
                existing_row_d = {(row[0].text(), row[0].data(Qt.ToolTipRole)): row for row in existing_rows}
                removed_rows = []
                for k in range(object_item.rowCount()):
                    rel_cls_item = object_item.child(k, 0)
                    db_map_dict = rel_cls_item.data(Qt.UserRole + 1)
                    if db_map not in db_map_dict:
                        continue
                    rel_cls = db_map_dict[db_map]
                    rel_cls_id = rel_cls['id']
                    if rel_cls_id not in class_rel_cls_dict:
                        continue
                    upd_rel_cls = class_rel_cls_dict[rel_cls_id]
                    upd_rel_cls_key = (upd_rel_cls.name, upd_rel_cls.object_class_name_list)
                    if upd_rel_cls_key in existing_row_d:
                        # Already in model
                        removed_rows.append(k)
                        rel_cls_item, db_item = existing_row_d[upd_rel_cls_key]
                        db_map_dict = rel_cls_item.data(Qt.UserRole + 1)
                        db_map_dict[db_map] = upd_rel_cls._asdict()
                        databases = db_item.data(Qt.DisplayRole)
                        databases += "," + self._parent.db_map_to_name[db_map]
                        db_item.setData(databases, Qt.DisplayRole)
                        # Add relationships from this db if fetched
                        rel_cls_index = self.indexFromItem(rel_cls_item)
                        if not self.canFetchMore(rel_cls_index):
                            object_id = object_item.data(Qt.UserRole + 1)[db_map]['id']
                            relationships = db_map.wide_relationship_list(class_id=rel_cls_id, object_id=object_id)
                            self.add_relationships_to_class(db_map, relationships, rel_cls_item)
                    else:
                        db_map_dict[db_map] = upd_rel_cls._asdict()
                        rel_cls_item.setData(upd_rel_cls.name, Qt.DisplayRole)
                self.remove_relationship_class_rows(db_map, removed_rows, object_item)

    def update_relationships(self, db_map, relationships):
        """Update relationships in the model.
        Move rows if the objects in the relationship change."""
        relationship_dict = {}
        for relationship in relationships:
            relationship_dict.setdefault(relationship.class_id, {}).update({relationship.id: relationship})
        relationships_to_add = set()
        for i in range(self.root_item.rowCount()):
            object_class_item = self.root_item.child(i, 0)
            for j in range(object_class_item.rowCount()):
                object_item = object_class_item.child(j, 0)
                for k in range(object_item.rowCount()):
                    rel_cls_item = object_item.child(k, 0)
                    db_map_dict = rel_cls_item.data(Qt.UserRole + 1)
                    if db_map not in db_map_dict:
                        continue
                    rel_cls = db_map_dict[db_map]
                    rel_cls_id = rel_cls['id']
                    if rel_cls_id not in relationship_dict:
                        continue
                    class_relationship_dict = relationship_dict[rel_cls_id]
                    existing_rows = [
                        [rel_cls_item.child(k, 0), rel_cls_item.child(k, 1)] for k in range(rel_cls_item.rowCount())
                    ]
                    existing_row_d = {row[0].text(): row for row in existing_rows}
                    removed_rows = []
                    for l in range(rel_cls_item.rowCount()):
                        relationship_item = rel_cls_item.child(l, 0)
                        db_map_dict = relationship_item.data(Qt.UserRole + 1)
                        if db_map not in db_map_dict:
                            continue
                        relationship = db_map_dict[db_map]
                        relationship_id = relationship['id']
                        if relationship_id not in class_relationship_dict:
                            continue
                        upd_relationship = class_relationship_dict[relationship_id]
                        if upd_relationship.object_id_list != relationship['object_id_list']:
                            # Object id list changed, we don't know if the item belongs here anymore
                            removed_rows.append(j)
                            relationships_to_add.add(upd_relationship)
                        elif upd_relationship.object_name_list in existing_row_d:
                            # Already in model
                            removed_rows.append(j)
                            relationship_item, db_item = existing_row_d[upd_relationship.object_name_list]
                            db_map_dict = relationship_item.data(Qt.UserRole + 1)
                            db_map_dict[db_map] = upd_relationship._asdict()
                            databases = db_item.data(Qt.DisplayRole)
                            databases += "," + self._parent.db_map_to_name[db_map]
                            db_item.setData(databases, Qt.DisplayRole)
                        else:
                            db_map_dict[db_map] = upd_relationship._asdict()
                    self.remove_relationship_rows(db_map, removed_rows, rel_cls_item)
        self.add_relationships(db_map, relationships_to_add)

    def remove_object_class_rows(self, db_map, removed_rows):
        for row in sorted(removed_rows, reverse=True):
            object_class_item = self.root_item.child(row, 0)
            db_map_dict = object_class_item.data(Qt.UserRole + 1)
            del db_map_dict[db_map]
            if not db_map_dict:
                self.root_item.removeRow(row)
            else:
                db_item = self.root_item.child(row, 1)
                databases = db_item.data(Qt.DisplayRole).split(",")
                databases.remove(self._parent.db_map_to_name[db_map])
                db_item.setData(",".join(databases), Qt.DisplayRole)
                self.remove_object_rows(db_map, range(object_class_item.rowCount()), object_class_item)

    def remove_object_rows(self, db_map, removed_rows, object_class_item):
        for row in sorted(removed_rows, reverse=True):
            object_item = object_class_item.child(row, 0)
            db_map_dict = object_item.data(Qt.UserRole + 1)
            del db_map_dict[db_map]
            if not db_map_dict:
                object_class_item.removeRow(row)
            else:
                db_item = object_class_item.child(row, 1)
                databases = db_item.data(Qt.DisplayRole).split(",")
                databases.remove(self._parent.db_map_to_name[db_map])
                db_item.setData(",".join(databases), Qt.DisplayRole)
                self.remove_relationship_class_rows(db_map, range(object_item.rowCount()), object_item)

    def remove_relationship_class_rows(self, db_map, removed_rows, object_item):
        for row in sorted(removed_rows, reverse=True):
            rel_cls_item = object_item.child(row, 0)
            db_map_dict = rel_cls_item.data(Qt.UserRole + 1)
            del db_map_dict[db_map]
            if not db_map_dict:
                object_item.removeRow(row)
            else:
                db_item = object_item.child(row, 1)
                databases = db_item.data(Qt.DisplayRole).split(",")
                databases.remove(self._parent.db_map_to_name[db_map])
                db_item.setData(",".join(databases), Qt.DisplayRole)
                self.remove_relationship_rows(db_map, range(rel_cls_item.rowCount()), rel_cls_item)

    def remove_relationship_rows(self, db_map, removed_rows, rel_cls_item):
        for row in sorted(removed_rows, reverse=True):
            relationship_item = rel_cls_item.child(row, 0)
            db_map_dict = relationship_item.data(Qt.UserRole + 1)
            del db_map_dict[db_map]
            if not db_map_dict:
                rel_cls_item.removeRow(row)
            else:
                db_item = rel_cls_item.child(row, 1)
                databases = db_item.data(Qt.DisplayRole).split(",")
                databases.remove(self._parent.db_map_to_name[db_map])
                db_item.setData(",".join(databases), Qt.DisplayRole)

    def remove_object_classes(self, db_map, removed_ids):
        """Remove object classes and their childs."""
        if not removed_ids:
            return
        items = self.findItems('*', Qt.MatchWildcard | Qt.MatchRecursive, column=0)
        removed_object_class_rows = []
        removed_relationship_class_row_d = {}
        for visited_item in items:
            visited_type = visited_item.data(Qt.UserRole)
            if visited_type not in ('object_class', 'relationship_class'):
                continue
            # Get visited
            db_map_dict = visited_item.data(Qt.UserRole + 1)
            visited = db_map_dict.get(db_map)
            if not visited:
                continue
            if visited_type == 'object_class':
                visited_id = visited['id']
                if visited_id in removed_ids:
                    removed_object_class_rows.append(visited_item.row())
            elif visited_type == 'relationship_class':
                object_class_id_list = visited['object_class_id_list']
                if any(str(id) in object_class_id_list.split(',') for id in removed_ids):
                    visited_index = self.indexFromItem(visited_item.parent())
                    removed_relationship_class_row_d.setdefault(visited_index, []).append(visited_item.row())
        for object_index, rows in removed_relationship_class_row_d.items():
            object_item = self.itemFromIndex(object_index)
            self.remove_relationship_class_rows(db_map, rows, object_item)
        self.remove_object_class_rows(db_map, removed_object_class_rows)

    def remove_objects(self, db_map, removed_ids):
        """Remove objects and their childs."""
        if not removed_ids:
            return
        items = self.findItems('*', Qt.MatchWildcard | Qt.MatchRecursive, column=0)
        removed_object_row_d = {}
        removed_relationship_row_d = {}
        for visited_item in items:
            visited_type = visited_item.data(Qt.UserRole)
            if visited_type not in ('object', 'relationship'):
                continue
            # Get visited
            db_map_dict = visited_item.data(Qt.UserRole + 1)
            visited = db_map_dict.get(db_map)
            if not visited:
                continue
            visited_index = self.indexFromItem(visited_item)
            if visited_type == 'object':
                visited_id = visited['id']
                if visited_id in removed_ids:
                    removed_object_row_d.setdefault(visited_index.parent(), []).append(visited_index.row())
            elif visited_type == 'relationship':
                object_id_list = visited['object_id_list']
                if any(id in [int(x) for x in object_id_list.split(',')] for id in removed_ids):
                    removed_relationship_row_d.setdefault(visited_index.parent(), []).append(visited_index.row())
        for rel_cls_index, rows in removed_relationship_row_d.items():
            rel_cls_item = self.itemFromIndex(rel_cls_index)
            self.remove_relationship_rows(db_map, rows, rel_cls_item)
        for obj_cls_index, rows in removed_object_row_d.items():
            obj_cls_item = self.itemFromIndex(obj_cls_index)
            self.remove_object_rows(db_map, rows, obj_cls_item)

    def remove_relationship_classes(self, db_map, removed_ids):
        """Remove relationship classes and their childs."""
        if not removed_ids:
            return
        items = self.findItems('*', Qt.MatchWildcard | Qt.MatchRecursive, column=0)
        removed_relationship_row_d = {}
        for visited_item in items:
            visited_type = visited_item.data(Qt.UserRole)
            if visited_type != 'relationship_class':
                continue
            # Get visited
            db_map_dict = visited_item.data(Qt.UserRole + 1)
            visited = db_map_dict.get(db_map)
            if not visited:
                continue
            if visited['id'] in removed_ids:
                visited_index = self.indexFromItem(visited_item)
                removed_relationship_row_d.setdefault(visited_index.parent(), []).append(visited_index.row())
        for object_index, rows in removed_relationship_class_row_d.items():
            object_item = self.itemFromIndex(object_index)
            self.remove_relationship_class_rows(db_map, rows, object_item)

    def remove_relationships(self, db_map, removed_ids):
        """Remove relationships."""
        if not removed_ids:
            return
        items = self.findItems('*', Qt.MatchWildcard | Qt.MatchRecursive, column=0)
        removed_relationship_row_d = {}
        for visited_item in items:
            visited_type = visited_item.data(Qt.UserRole)
            if visited_type != 'relationship':
                continue
            # Get visited
            db_map_dict = visited_item.data(Qt.UserRole + 1)
            visited = db_map_dict.get(db_map)
            if not visited:
                continue
            if visited['id'] in removed_ids:
                visited_index = self.indexFromItem(visited_item)
                removed_relationship_row_d.setdefault(visited_index.parent(), []).append(visited_index.row())
        for rel_cls_index, rows in removed_relationship_row_d.items():
            rel_cls_item = self.itemFromIndex(rel_cls_index)
            self.remove_relationship_rows(db_map, rows, rel_cls_item)

    def next_relationship_index(self, index):
        """Find and return next ocurrence of relationship item."""
        if index.data(Qt.UserRole) != 'relationship':
            return None
        object_name_list = index.data(Qt.DisplayRole)
        class_name = index.parent().data(Qt.DisplayRole)
        object_class_name_list = index.parent().data(Qt.ToolTipRole)
        items = [
            item
            for item in self.findItems(object_name_list, Qt.MatchExactly | Qt.MatchRecursive, column=0)
            if item.parent().data(Qt.DisplayRole) == class_name
            and item.parent().data(Qt.ToolTipRole) == object_class_name_list
        ]
        position = None
        for i, item in enumerate(items):
            if index == self.indexFromItem(item):
                position = i
                break
        if position is None:
            return None
        position = (position + 1) % len(items)
        return self.indexFromItem(items[position])


class RelationshipTreeModel(QStandardItemModel):
    """A class to display Spine data structure in a treeview
    with relationship classes at the outer level.
    """

    def __init__(self, parent):
        """Initialize class"""
        super().__init__(parent)
        self._parent = parent
        self.db_maps = parent.db_maps
        self.root_item = None
        self.bold_font = QFont()
        self.bold_font.setBold(True)
        self._fetched = set()

    def data(self, index, role=Qt.DisplayRole):
        """Returns the data stored under the given role for the item referred to by the index."""
        if index.column() != 0:
            return super().data(index, role)
        if role == Qt.ForegroundRole:
            item_type = index.data(Qt.UserRole)
            if item_type.endswith('class') and not self.hasChildren(index):
                return QBrush(Qt.gray)
        if role == Qt.DecorationRole:
            item_type = index.data(Qt.UserRole)
            if item_type == 'root':
                return QIcon(":/symbols/Spine_symbol.png")
            if item_type == 'relationship_class':
                return self._parent.icon_mngr.relationship_icon(index.data(Qt.ToolTipRole))
            if item_type == 'relationship':
                return self._parent.icon_mngr.relationship_icon(index.parent().data(Qt.ToolTipRole))
        return super().data(index, role)

    def hasChildren(self, parent):
        """Return True if not fetched, so the user can try and expand it."""
        if not parent.isValid():
            return super().hasChildren(parent)
        parent_type = parent.data(Qt.UserRole)
        if parent_type == 'root':
            return super().hasChildren(parent)
<<<<<<< HEAD
=======
        if parent_type == 'relationship_class':
            relationship_class_id = parent.data(Qt.UserRole + 1)['id']
            if relationship_class_id in self._fetched_relationship_class_id:
                return super().hasChildren(parent)
            return True
>>>>>>> d08d3ada
        if parent_type == 'relationship':
            return False
        if parent in self._fetched:
            return super().hasChildren(parent)
        return True

    def canFetchMore(self, parent):
        """Return True if not fetched."""
        if not parent.isValid():
            return True
        parent_type = parent.data(Qt.UserRole)
        if parent_type == 'root':
            return True
        return parent not in self._fetched

    @busy_effect
    def fetchMore(self, parent):
        """Build the deeper level of the tree"""
        if not parent.isValid():
            return False
        parent_type = parent.data(Qt.UserRole)
        if parent_type == 'root':
            return False
        parent_type = parent.data(Qt.UserRole)
        if parent_type == 'relationship_class':
            parent_db_map_dict = parent.data(Qt.UserRole + 1)
            rel_cls_item = self.itemFromIndex(parent)
            for db_map, relationship_class in parent_db_map_dict.items():
                relationships = db_map.wide_relationship_list(class_id=relationship_class['id'])
                self.add_relationships_to_class(db_map, relationships, rel_cls_item)
            self._fetched.add(parent)
        self.dataChanged.emit(parent, parent)

    def build_tree(self):
        """Build the first level of the tree"""
        self.clear()
        self.setHorizontalHeaderLabels(["item", "databases"])
        self._fetched = set()
        self.root_item = QStandardItem('root')
        self.root_item.setData('root', Qt.UserRole)
        db_item = QStandardItem(", ".join([self._parent.db_map_to_name[x] for x in self.db_maps]))
        for db_map in self.db_maps:
            self.add_relationship_classes(db_map, db_map.wide_relationship_class_list())
        self.appendRow([self.root_item, db_item])

    def new_relationship_class_row(self, db_map, relationship_class):
        """Returns new relationship class item."""
        relationship_class_item = QStandardItem(relationship_class.name)
        relationship_class_item.setData('relationship_class', Qt.UserRole)
        relationship_class_item.setData({db_map: relationship_class._asdict()}, Qt.UserRole + 1)
        relationship_class_item.setData(relationship_class.object_class_name_list, Qt.ToolTipRole)
        relationship_class_item.setData(self.bold_font, Qt.FontRole)
        db_item = QStandardItem(self._parent.db_map_to_name[db_map])
        return [relationship_class_item, db_item]

<<<<<<< HEAD
    def new_relationship_row(self, db_map, relationship):
=======
    @staticmethod
    def new_relationship_item(wide_relationship):
>>>>>>> d08d3ada
        """Returns new relationship item."""
        relationship_item = QStandardItem(relationship.object_name_list)
        relationship_item.setData('relationship', Qt.UserRole)
        relationship_item.setData({db_map: relationship._asdict()}, Qt.UserRole + 1)
        db_item = QStandardItem(self._parent.db_map_to_name[db_map])
        return [relationship_item, db_item]

    def add_relationship_classes(self, db_map, relationship_classes):
        """Add relationship class items to the model."""
        existing_rows = [
            [self.root_item.child(j, 0), self.root_item.child(j, 1)] for j in range(self.root_item.rowCount())
        ]
        existing_row_d = {(row[0].text(), row[0].data(Qt.ToolTipRole)): row for row in existing_rows}
        new_rows = []
        for rel_cls in relationship_classes:
            if (rel_cls.name, rel_cls.object_class_name_list) in existing_row_d:
                # Already in model, append db_map information
                rel_cls_item, db_item = existing_row_d[rel_cls.name, rel_cls.object_class_name_list]
                db_map_dict = rel_cls_item.data(Qt.UserRole + 1)
                db_map_dict[db_map] = rel_cls._asdict()
                databases = db_item.data(Qt.DisplayRole)
                databases += "," + self._parent.db_map_to_name[db_map]
                db_item.setData(databases, Qt.DisplayRole)
            else:
                new_rows.append(self.new_relationship_class_row(db_map, rel_cls))
        for row in new_rows:
            self.root_item.appendRow(row)

    def add_relationships(self, db_map, relationships):
        """Add relationship items to model."""
        relationship_dict = {}
        for relationship in relationships:
            relationship_dict.setdefault(relationship.class_id, list()).append(relationship)
        for i in range(self.root_item.rowCount()):
            rel_cls_item = self.root_item.child(i, 0)
            rel_cls_index = self.indexFromItem(rel_cls_item)
            if self.canFetchMore(rel_cls_index):
                continue
            db_map_dict = rel_cls_item.data(Qt.UserRole + 1)
            if db_map not in db_map_dict:
                # Can someone be adding relationships to a class that doesn't exist in the same db?
                continue
            relationship_class = db_map_dict[db_map]
            relationship_class_id = relationship_class['id']
            if relationship_class_id not in relationship_dict:
                continue
            relationships = relationship_dict[relationship_class_id]
            self.add_relationships_to_class(db_map, relationships, rel_cls_item)

    def add_relationships_to_class(self, db_map, relationships, rel_cls_item):
        existing_rows = [[rel_cls_item.child(j, 0), rel_cls_item.child(j, 1)] for j in range(rel_cls_item.rowCount())]
        existing_row_d = {row[0].text(): row for row in existing_rows}
        new_rows = []
        for relationship in relationships:
            if relationship.object_name_list in existing_row_d:
                # Already in model, append db_map information
                relationship_item, db_item = existing_row_d[relationship.object_name_list]
                db_map_dict = relationship_item.data(Qt.UserRole + 1)
                db_map_dict[db_map] = relationship._asdict()
                databases = db_item.data(Qt.DisplayRole)
                databases += "," + self._parent.db_map_to_name[db_map]
                db_item.setData(databases, Qt.DisplayRole)
            else:
                new_rows.append(self.new_relationship_row(db_map, relationship))
        for row in new_rows:
            rel_cls_item.appendRow(row)

    def update_object_classes(self, db_map, object_classes):
        """Update object classes in the model.
        This just means updating the object class name in relationship class items.
        """
        object_class_d = {x.id: x.name for x in object_classes}
        for i in range(self.root_item.rowCount()):
            rel_cls_item = self.root_item.child(i, 0)
            db_map_dict = rel_cls_item.data(Qt.UserRole + 1)
            if db_map not in db_map_dict:
                continue
            rel_cls = db_map_dict[db_map]
            obj_cls_name_list = rel_cls['object_class_name_list'].split(',')
            obj_cls_id_list = [int(x) for x in rel_cls['object_class_id_list'].split(',')]
            for k, id_ in enumerate(obj_cls_id_list):
                if id_ in object_class_d:
                    obj_cls_name_list[k] = object_class_d[id_]
            rel_cls['object_class_name_list'] = ",".join(obj_cls_name_list)
            rel_cls_item.setData(",".join(obj_cls_name_list), Qt.ToolTipRole)

    def update_objects(self, db_map, objects):
        """Update object in the model.
        This just means updating the object name in relationship items.
        """
        object_d = {x.id: x.name for x in objects}
        for i in range(self.root_item.rowCount()):
            relationship_class_item = self.root_item.child(i)
            for j in range(relationship_class_item.rowCount()):
                relationship_item = relationship_class_item.child(j)
                db_map_dict = relationship_item.data(Qt.UserRole + 1)
                if db_map not in db_map_dict:
                    continue
                relationship = db_map_dict[db_map]
                object_id_list = [int(x) for x in relationship['object_id_list'].split(",")]
                object_name_list = relationship['object_name_list'].split(",")
<<<<<<< HEAD
                for k, id_ in enumerate(object_id_list):
                    if id_ in object_d:
                        object_name_list[k] = object_d[id_]
                str_object_name_list = ",".join(object_name_list)
                relationship['object_name_list'] = str_object_name_list
                relationship_item.setData(str_object_name_list, Qt.DisplayRole)

    def update_relationship_classes(self, db_map, relationship_classes):
=======
                found = False
                for k, identifier in enumerate(object_id_list):
                    try:
                        updated_item = updated_items_dict[identifier]
                        object_name_list[k] = updated_item.name
                        found = True
                    except KeyError:
                        continue
                if found:
                    str_object_name_list = ",".join(object_name_list)
                    relationship['object_name_list'] = str_object_name_list
                    visited_item.setText(str_object_name_list)
                    visited_item.setData(relationship, Qt.UserRole + 1)

    def update_relationship_classes(self, updated_items):
>>>>>>> d08d3ada
        """Update relationship classes in the model."""
        rel_cls_d = {x.id: x for x in relationship_classes}
        existing_rows = [
            [self.root_item.child(j, 0), self.root_item.child(j, 1)] for j in range(self.root_item.rowCount())
        ]
        existing_row_d = {(row[0].text(), row[0].data(Qt.ToolTipRole)): row for row in existing_rows}
        removed_rows = []
        for i in range(self.root_item.rowCount()):
            rel_cls_item = self.root_item.child(i)
            db_map_dict = rel_cls_item.data(Qt.UserRole + 1)
            if db_map not in db_map_dict:
                continue
            rel_cls = db_map_dict[db_map]
            rel_cls_id = rel_cls['id']
            upd_rel_cls = rel_cls_d.pop(rel_cls_id, None)
            if not upd_rel_cls:
                continue
            rel_cls_key = (upd_rel_cls.name, upd_rel_cls.object_class_name_list)
            if rel_cls_key in existing_row_d:
                # Already in model
                removed_rows.append(i)
                rel_cls_item, db_item = existing_row_d[rel_cls_key]
                db_map_dict = rel_cls_item.data(Qt.UserRole + 1)
                db_map_dict[db_map] = upd_rel_cls._asdict()
                databases = db_item.data(Qt.DisplayRole)
                databases += "," + self._parent.db_map_to_name[db_map]
                db_item.setData(databases, Qt.DisplayRole)
                # Add relationships from this db if fetched
                rel_cls_index = self.indexFromItem(rel_cls_item)
                if not self.canFetchMore(rel_cls_index):
                    relationships = db_map.wide_relationship_list(class_id=rel_cls_id)
                    self.add_relationships_to_class(db_map, relationships, rel_cls_item)
            else:
                db_map_dict[db_map] = upd_rel_cls._asdict()
                rel_cls_item.setData(upd_rel_cls.name, Qt.DisplayRole)
                rel_cls_item.setData(upd_rel_cls.object_class_name_list, Qt.ToolTipRole)
        self.remove_relationship_class_rows(db_map, removed_rows)

    def update_relationships(self, db_map, relationships):
        """Update relationships in the model."""
        relationship_d = {}
        for rel in relationships:
            relationship_d.setdefault(rel.class_id, {}).update({rel.id: rel})
        for i in range(self.root_item.rowCount()):
            rel_cls_item = self.root_item.child(i)
            db_map_dict = rel_cls_item.data(Qt.UserRole + 1)
            if db_map not in db_map_dict:
                continue
            rel_cls = db_map_dict[db_map]
            rel_cls_id = rel_cls['id']
            class_relationship_dict = relationship_d.pop(rel_cls_id, None)
            if not class_relationship_dict:
                continue
            existing_rows = [
                [rel_cls_item.child(j, 0), rel_cls_item.child(j, 1)] for j in range(rel_cls_item.rowCount())
            ]
            existing_row_d = {row[0].text(): row for row in existing_rows}
            removed_rows = []
            for j in range(rel_cls_item.rowCount()):
                relationship_item = rel_cls_item.child(j)
                db_map_dict = relationship_item.data(Qt.UserRole + 1)
                if db_map not in db_map_dict:
                    continue
                relationship = db_map_dict[db_map]
                relationship_id = relationship['id']
                upd_relationship = class_relationship_dict.pop(relationship_id, None)
                if not upd_relationship:
                    continue
                if upd_relationship.object_name_list in existing_row_d:
                    # Already in model
                    removed_rows.append(j)
                    relationship_item, db_item = existing_row_d[upd_relationship.object_name_list]
                    db_map_dict = relationship_item.data(Qt.UserRole + 1)
                    db_map_dict[db_map] = upd_relationship._asdict()
                    databases = db_item.data(Qt.DisplayRole)
                    databases += "," + self._parent.db_map_to_name[db_map]
                    db_item.setData(databases, Qt.DisplayRole)
                else:
                    db_map_dict[db_map] = upd_relationship._asdict()
                    relationship_item.setData(upd_relationship.object_name_list, Qt.DisplayRole)
            self.remove_relationship_rows(db_map, removed_rows, rel_cls_item)

    def remove_relationship_class_rows(self, db_map, removed_rows):
        for row in sorted(removed_rows, reverse=True):
            rel_cls_item = self.root_item.child(row, 0)
            db_map_dict = rel_cls_item.data(Qt.UserRole + 1)
            del db_map_dict[db_map]
            if not db_map_dict:
                self.root_item.removeRow(row)
            else:
                db_item = self.root_item.child(row, 1)
                databases = db_item.data(Qt.DisplayRole).split(",")
                databases.remove(self._parent.db_map_to_name[db_map])
                db_item.setData(",".join(databases), Qt.DisplayRole)
                self.remove_relationship_rows(db_map, range(rel_cls_item.rowCount()), rel_cls_item)

    def remove_relationship_rows(self, db_map, removed_rows, rel_cls_item):
        for row in sorted(removed_rows, reverse=True):
            relationship_item = rel_cls_item.child(row, 0)
            db_map_dict = relationship_item.data(Qt.UserRole + 1)
            del db_map_dict[db_map]
            if not db_map_dict:
                rel_cls_item.removeRow(row)
            else:
                db_item = rel_cls_item.child(row, 1)
                databases = db_item.data(Qt.DisplayRole).split(",")
                databases.remove(self._parent.db_map_to_name[db_map])
                db_item.setData(",".join(databases), Qt.DisplayRole)

    def remove_object_classes(self, db_map, removed_ids):
        """Remove object classes and their childs."""
        if not removed_ids:
            return
        items = self.findItems('*', Qt.MatchWildcard | Qt.MatchRecursive, column=0)
        removed_relationship_class_rows = []
        for visited_item in items:
            visited_type = visited_item.data(Qt.UserRole)
            if visited_type != 'relationship_class':
                continue
            # Get visited
            db_map_dict = visited_item.data(Qt.UserRole + 1)
            visited = db_map_dict.get(db_map)
            if not visited:
                continue
            object_class_id_list = visited['object_class_id_list']
            if any(str(id) in object_class_id_list.split(',') for id in removed_ids):
                removed_relationship_class_rows.append(visited_item.row())
        self.remove_relationship_class_rows(db_map, removed_relationship_class_rows)

    def remove_objects(self, db_map, removed_ids):
        """Remove objects and their childs."""
        if not removed_ids:
            return
        items = self.findItems('*', Qt.MatchWildcard | Qt.MatchRecursive, column=0)
        removed_relationship_row_d = {}
        for visited_item in items:
            visited_type = visited_item.data(Qt.UserRole)
            if visited_type != 'relationship':
                continue
            # Get visited
            db_map_dict = visited_item.data(Qt.UserRole + 1)
            visited = db_map_dict.get(db_map)
            if not visited:
                continue
            object_id_list = visited['object_id_list']
            if any(str(id) in object_id_list.split(',') for id in removed_ids):
                visited_index = self.indexFromItem(visited_item)
                removed_relationship_row_d.setdefault(visited_index.parent(), []).append(visited_index.row())
        for rel_cls_index, rows in removed_relationship_row_d.items():
            rel_cls_item = self.itemFromIndex(rel_cls_index)
            self.remove_relationship_rows(db_map, rows, object_item)

    def remove_relationship_classes(self, db_map, removed_ids):
        """Remove relationship classes and their childs."""
        if not removed_ids:
            return
        items = self.findItems('*', Qt.MatchWildcard | Qt.MatchRecursive, column=0)
        removed_relationship_class_rows = []
        for visited_item in items:
            visited_type = visited_item.data(Qt.UserRole)
            if visited_type != 'relationship_class':
                continue
            # Get visited
            db_map_dict = visited_item.data(Qt.UserRole + 1)
            visited = db_map_dict.get(db_map)
            if not visited:
                continue
            visited_id = visited['id']
            if visited_id in removed_ids:
                visited_index = self.indexFromItem(visited_item)
                removed_relationship_class_rows.append(visited_index.row())
        self.remove_relationship_class_rows(db_map, removed_relationship_class_rows)

    def remove_relationships(self, db_map, removed_ids):
        """Remove relationships."""
        if not removed_ids:
            return
        items = self.findItems('*', Qt.MatchWildcard | Qt.MatchRecursive, column=0)
        removed_relationship_row_d = {}
        for visited_item in items:
            visited_type = visited_item.data(Qt.UserRole)
            if visited_type != 'relationship':
                continue
            # Get visited
            db_map_dict = visited_item.data(Qt.UserRole + 1)
            visited = db_map_dict.get(db_map)
            if not visited:
                continue
            if visited['id'] in removed_ids:
                visited_index = self.indexFromItem(visited_item)
                removed_relationship_row_d.setdefault(visited_index.parent(), []).append(visited_index.row())
        for rel_cls_index, rows in removed_relationship_row_d.items():
            rel_cls_item = self.itemFromIndex(rel_cls_index)
            self.remove_relationship_rows(db_map, rows, rel_cls_item)


class SubParameterModel(MinimalTableModel):
    """A parameter model which corresponds to a slice of the entire table.
    The idea is to combine several of these into one big model.
    Allows specifying set of columns that are non-editable (e.g., object_class_name)
    TODO: how column insertion/removal impacts fixed_columns?
    """

    def __init__(self, parent):
        """Initialize class."""
        super().__init__(parent)
        self.gray_brush = QGuiApplication.palette().button()
        self.error_log = []
        self.updated_count = 0

    def flags(self, index):
        """Make fixed indexes non-editable."""
        flags = super().flags(index)
        if index.column() in self._parent.fixed_columns:
            return flags & ~Qt.ItemIsEditable
        return flags

    def data(self, index, role=Qt.DisplayRole):
        """Paint background of fixed indexes gray."""
        if role != Qt.BackgroundRole:
            return super().data(index, role)
        if index.column() in self._parent.fixed_columns:
            return self.gray_brush
        return super().data(index, role)

    def batch_set_data(self, indexes, data):
        """Batch set data for indexes.
        Try and update data in the database first, and if successful set data in the model.
        """
        self.error_log = []
        self.updated_count = 0
        if not indexes:
            return False
        if len(indexes) != len(data):
            return False
        items_to_update = self.items_to_update(indexes, data)
        upd_ids = self.update_items_in_db(items_to_update)
        header = self._parent.horizontal_header_labels()
        id_column = header.index('id')
        db_column = header.index('database')
        for k, index in enumerate(indexes):
            db_name = self._main_data[index.row()][db_column]
            db_map = self._parent.db_name_to_map[db_name]
            id_ = self._main_data[index.row()][id_column]
            if (db_map, id_) not in upd_ids:
                continue
            self._main_data[index.row()][index.column()] = data[k]
        return True

<<<<<<< HEAD
    def items_to_update(self, indexes, data):
        """A list of items (dict) to update in the database."""
        raise NotImplementedError()

    def update_items_in_db(self, items_to_update):
        """A list of ids of items updated in the database."""
        raise NotImplementedError()
=======
    def items_to_update(self, indexes, data):  # pylint: disable=no-self-use
        """A list of items (dict) to update in the database. Reimplement in subclasses."""
        return []

    def update_items_in_db(self, items_to_update):  # pylint: disable=no-self-use
        """A list of ids of items updated in the database. Reimplement in subclasses."""
        return []
>>>>>>> d08d3ada


class SubParameterValueModel(SubParameterModel):
    """A parameter model which corresponds to a slice of an entire parameter value table.
    The idea is to combine several of these into one big model.
    """

    def __init__(self, parent):
        """Initialize class."""
        super().__init__(parent)
        self._parent = parent

    def items_to_update(self, indexes, data):
        """A list of items (dict) for updating in the database."""
        items_to_update = dict()
        header = self._parent.horizontal_header_labels()
        db_column = header.index('database')
        id_column = header.index('id')
        for k, index in enumerate(indexes):
            row = index.row()
            db_name = index.sibling(row, db_column).data(Qt.EditRole)
            db_map = self._parent.db_name_to_map[db_name]
            id_ = index.sibling(row, id_column).data(Qt.EditRole)
            if not id_:
                continue
            field_name = header[index.column()]
            if field_name != "value":
                continue
            value = data[k]
            if value == index.data(Qt.EditRole):
                # nothing to do really
                continue
            item = {"id": id_, "value": value}
            items_to_update.setdefault(db_map, {}).setdefault(id_, {}).update(item)
        return {db_map: list(item_d.values()) for db_map, item_d in items_to_update.items()}

    @busy_effect
    def update_items_in_db(self, items_to_update):
        """Try and update parameter values in database."""
        upd_ids = []
        for db_map, items in items_to_update.items():
            upd_items, error_log = db_map.update_parameter_values(*items)
            self.updated_count += upd_items.count()
            self.error_log += error_log
            upd_ids += [(db_map, x.id) for x in upd_items]
        return upd_ids

    def data(self, index, role=Qt.DisplayRole):
        """Limit the display of json array data."""
        if role == Qt.ToolTipRole and self._parent.header[index.column()] == 'value':
            return strip_json_data(super().data(index, Qt.DisplayRole), 256)
        if role == Qt.DisplayRole and self._parent.header[index.column()] == 'value':
            return strip_json_data(super().data(index, Qt.DisplayRole), 16)
        return super().data(index, role)


class SubParameterDefinitionModel(SubParameterModel):
    """A parameter model which corresponds to a slice of an entire parameter definition table.
    The idea is to combine several of these into one big model.
    """

    def __init__(self, parent):
        """Initialize class."""
        super().__init__(parent)
        self._parent = parent

    def items_to_update(self, indexes, data):
        """A list of items (dict) for updating in the database."""
        items_to_update = dict()
        header = self._parent.horizontal_header_labels()
        db_column = header.index('database')
        id_column = header.index('id')
        parameter_tag_id_list_column = header.index('parameter_tag_id_list')
        value_list_id_column = header.index('value_list_id')
        parameter_tag_dict = {}
        parameter_value_list_dict = {}
        new_indexes = []
        new_data = []
        for index, value in zip(indexes, data):
            row = index.row()
            db_name = index.sibling(row, db_column).data(Qt.EditRole)
            db_map = self._parent.db_name_to_map[db_name]
            id_ = index.sibling(row, id_column).data(Qt.EditRole)
            if not id_:
                continue
            field_name = header[index.column()]
            item = {"id": id_}
            # Handle changes in parameter tag list: update tag id list accordingly
            if field_name == "parameter_tag_list":
                split_parameter_tag_list = value.split(",") if value else []
                d = parameter_tag_dict.setdefault(db_map, {x.tag: x.id for x in db_map.parameter_tag_list()})
                try:
                    parameter_tag_id_list = ",".join(str(d[x]) for x in split_parameter_tag_list)
                    new_indexes.append(index.sibling(row, parameter_tag_id_list_column))
                    new_data.append(parameter_tag_id_list)
                    item.update({'parameter_tag_id_list': parameter_tag_id_list})
                except KeyError as e:
                    self.error_log.append("Invalid parameter tag '{}'.".format(e))
            # Handle changes in value_list name: update value_list id accordingly
            elif field_name == "value_list_name":
                value_list_name = value
                d = parameter_value_list_dict.setdefault(
                    db_map, {x.name: x.id for x in db_map.wide_parameter_value_list_list()}
                )
                try:
                    value_list_id = d[value_list_name]
                    new_indexes.append(index.sibling(row, value_list_id_column))
                    new_data.append(value_list_id)
                    item.update({'parameter_value_list_id': value_list_id})
                except KeyError:
                    self.error_log.append("Invalid value list '{}'.".format(value_list_name))
            elif field_name == "parameter_name":
                item.update({"name": value})
            elif field_name == "default_value":
                default_value = value
                if default_value != index.data(Qt.EditRole):
                    item.update({"default_value": default_value})
            items_to_update.setdefault(db_map, {}).setdefault(id_, {}).update(item)
        indexes.extend(new_indexes)
        data.extend(new_data)
        return {db_map: list(item_d.values()) for db_map, item_d in items_to_update.items()}

    @busy_effect
    def update_items_in_db(self, items_to_update):
        """Try and update parameter definitions in database."""
        upd_ids = []
        for db_map, items in items_to_update.items():
            tag_dict = dict()
            for item in items:
                parameter_tag_id_list = item.pop("parameter_tag_id_list", None)
                if parameter_tag_id_list is None:
                    continue
                tag_dict[item["id"]] = parameter_tag_id_list
            upd_def_tag_list, def_tag_error_log = db_map.set_parameter_definition_tags(tag_dict)
            upd_params, param_error_log = db_map.update_parameters(*items)
            self.updated_count += len(upd_def_tag_list) + upd_params.count()
            self.error_log += def_tag_error_log + param_error_log
            upd_ids += [(db_map, x.parameter_definition_id) for x in upd_def_tag_list]
            upd_ids += [(db_map, x.id) for x in upd_params]
        return upd_ids

    def data(self, index, role=Qt.DisplayRole):
        """Limit the display of json array data."""
        if role == Qt.ToolTipRole and self._parent.header[index.column()] == 'default_value':
            return strip_json_data(super().data(index, Qt.DisplayRole), 256)
        if role == Qt.DisplayRole and self._parent.header[index.column()] == 'default_value':
            return strip_json_data(super().data(index, Qt.DisplayRole), 16)
        return super().data(index, role)


class EmptyParameterModel(EmptyRowModel):
    """An empty parameter model.
    It implements `bath_set_data` for all 'EmptyParameter' models.
    """

    def __init__(self, parent):
        """Initialize class."""
        super().__init__(parent)
        self._parent = parent
        self.error_log = []
        self.added_rows = []

    def batch_set_data(self, indexes, data):
        """Batch set data for indexes.
        Set data in model first, then check if the database needs to be updated as well.
        Extend set of indexes as additional data is set (for emitting dataChanged at the end).
        """
        # TODO: emit dataChanged? Perhaps we need to call `super().batch_set_data` at the end
        self.error_log = []
        self.added_rows = []
        if not super().batch_set_data(indexes, data):
            return False
        items_to_add = self.items_to_add(indexes)
        self.add_items_to_db(items_to_add)
        return True

    def items_to_add(self, indexes):
        raise NotImplementedError()

    def add_items_to_db(self, items_to_add):
        raise NotImplementedError()


class EmptyParameterValueModel(EmptyParameterModel):
    """An empty parameter value model.
    Implements `add_items_to_db` for both EmptyObjectParameterValueModel
    and EmptyRelationshipParameterValueModel.
    """

    def __init__(self, parent):
        """Initialize class."""
        super().__init__(parent)
        self._parent = parent

    @busy_effect
    def add_items_to_db(self, items_to_add):
        """Add parameter values to database.
        """
        for db_map, row_dict in items_to_add.items():
            items = list(row_dict.values())
            parameter_values, error_log = db_map.add_parameter_values(*items)
            self.added_rows = list(row_dict.keys())
            id_column = self._parent.horizontal_header_labels().index('id')
            for i, parameter_value in enumerate(parameter_values):
                self._main_data[self.added_rows[i]][id_column] = parameter_value.id
            self.error_log.extend(error_log)


class EmptyObjectParameterValueModel(EmptyParameterValueModel):
    """An empty object parameter value model.
    Implements `items_to_add`.
    """

    def __init__(self, parent):
        """Initialize class."""
        super().__init__(parent)
        self._parent = parent

    def items_to_add(self, indexes):
        """A dictionary of rows (int) to items (dict) to add to the db.
        Extend set of indexes as additional data is set."""
        items_to_add = dict()
        # Get column numbers
        header_index = self._parent.horizontal_header_labels().index
        db_column = header_index('database')
        object_class_id_column = header_index('object_class_id')
        object_class_name_column = header_index('object_class_name')
        object_id_column = header_index('object_id')
        object_name_column = header_index('object_name')
        parameter_id_column = header_index('parameter_id')
        parameter_name_column = header_index('parameter_name')
        value_column = header_index('value')
        # Lookup dicts (these are filled below as needed with data from the db corresponding to each row)
        object_class_dict = {}
        object_class_name_dict = {}
        object_dict = {}
        parameter_dict = {}
        unique_rows = {ind.row() for ind in indexes}
        for row in unique_rows:
            db_name = self.index(row, db_column).data(Qt.DisplayRole)
            db_map = self._parent.db_name_to_map[db_name]
            object_class_name = self.index(row, object_class_name_column).data(Qt.DisplayRole)
            object_name = self.index(row, object_name_column).data(Qt.DisplayRole)
            parameter_name = self.index(row, parameter_name_column).data(Qt.DisplayRole)
            object_class_id = None
            object_ = None
            parameter = None
            if object_class_name:
                d = object_class_dict.setdefault(db_map, {x.name: x.id for x in db_map.object_class_list()})
                try:
                    object_class_id = d[object_class_name]
                    self._main_data[row][object_class_id_column] = object_class_id
                except KeyError:
                    self.error_log.append("Invalid object class '{}'".format(object_class_name))
            if object_name:
                d = object_dict.setdefault(
                    db_map, {x.name: {'id': x.id, 'class_id': x.class_id} for x in db_map.object_list()}
                )
                try:
                    object_ = d[object_name]
                    self._main_data[row][object_id_column] = object_['id']
                except KeyError:
                    self.error_log.append("Invalid object '{}'".format(object_name))
            if parameter_name:
                d = parameter_dict.setdefault(db_map, {})
                for x in db_map.object_parameter_definition_list():
                    d.setdefault(x.parameter_name, {}).update(
                        {x.object_class_id: {'id': x.id, 'object_class_id': x.object_class_id}}
                    )
                try:
                    dup_parameters = d[parameter_name]
                    if len(dup_parameters) == 1:
                        parameter = list(dup_parameters.values())[0]
                    elif object_class_id in dup_parameters:
                        parameter = dup_parameters[object_class_id]
                    if parameter is not None:
                        self._main_data[row][parameter_id_column] = parameter['id']
                except KeyError:
                    self.error_log.append("Invalid parameter '{}'".format(parameter_name))
            if object_class_id is None:
                d = object_class_name_dict.setdefault(db_map, {x.id: x.name for x in db_map.object_class_list()})
                if object_ is not None:
                    object_class_id = object_['class_id']
                    object_class_name = d[object_class_id]
                    self._main_data[row][object_class_id_column] = object_class_id
                    self._main_data[row][object_class_name_column] = object_class_name
                    indexes.append(self.index(row, object_class_name_column))
                elif parameter is not None:
                    object_class_id = parameter['object_class_id']
                    object_class_name = d[object_class_id]
                    self._main_data[row][object_class_id_column] = object_class_id
                    self._main_data[row][object_class_name_column] = object_class_name
                    indexes.append(self.index(row, object_class_name_column))
            if object_ is None or parameter is None:
                continue
            value = self.index(row, value_column).data(Qt.DisplayRole)
            item = {"object_id": object_['id'], "parameter_definition_id": parameter['id'], "value": value}
            items_to_add.setdefault(db_map, {})[row] = item
        return items_to_add


class EmptyRelationshipParameterValueModel(EmptyParameterValueModel):
    """An empty relationship parameter value model.
    Reimplements alsmot all methods from the super class EmptyParameterModel.
    """

    def __init__(self, parent):
        """Initialize class."""
        super().__init__(parent)
        self._parent = parent

    def batch_set_data(self, indexes, data):
        """Batch set data for indexes.
        A little different from the base class implementation,
        since here we need to support creating relationships on the fly.
        """
        self.error_log = []
        self.added_rows = []
        if not indexes:
            return False
        if len(indexes) != len(data):
            return False
        for k, index in enumerate(indexes):
            self._main_data[index.row()][index.column()] = data[k]
        relationships_on_the_fly = self.relationships_on_the_fly(indexes)
        items_to_add = self.items_to_add(indexes, relationships_on_the_fly)
        self.add_items_to_db(items_to_add)
        # Find square envelope of indexes to emit dataChanged
        top = min(ind.row() for ind in indexes)
        bottom = max(ind.row() for ind in indexes)
        left = min(ind.column() for ind in indexes)
        right = max(ind.column() for ind in indexes)
        self.dataChanged.emit(self.index(top, left), self.index(bottom, right))
        return True

    def relationships_on_the_fly(self, indexes):
        """A dict of row (int) to relationship item (KeyedTuple),
        which can be either retrieved or added on the fly.
        Extend set of indexes as additional data is set.
        """
        relationships_on_the_fly = dict()
        relationships_to_add = dict()
        # Get column numbers
        header_index = self._parent.horizontal_header_labels().index
        db_column = header_index('database')
        relationship_class_id_column = header_index('relationship_class_id')
        relationship_class_name_column = header_index('relationship_class_name')
        object_class_id_list_column = header_index('object_class_id_list')
        object_class_name_list_column = header_index('object_class_name_list')
        object_id_list_column = header_index('object_id_list')
        object_name_list_column = header_index('object_name_list')
        parameter_id_column = header_index('parameter_id')
        parameter_name_column = header_index('parameter_name')
        # Lookup dicts (these are filled below as needed with data from the db corresponding to each row)
        relationship_class_dict = {}
        relationship_class_name_dict = {}
        parameter_dict = {}
        relationship_dict = {}
        object_dict = {}
        unique_rows = {ind.row() for ind in indexes}
        for row in unique_rows:
            db_name = self.index(row, db_column).data(Qt.DisplayRole)
            db_map = self._parent.db_name_to_map[db_name]
            relationship_class_name = self.index(row, relationship_class_name_column).data(Qt.DisplayRole)
            parameter_name = self.index(row, parameter_name_column).data(Qt.DisplayRole)
            object_name_list = self.index(row, object_name_list_column).data(Qt.DisplayRole)
            relationship_class_id = None
            object_id_list = None
            parameter = None
            if relationship_class_name:
                d = relationship_class_dict.setdefault(
                    db_map,
                    {
                        x.name: {
                            "id": x.id,
                            "object_class_id_list": x.object_class_id_list,
                            "object_class_name_list": x.object_class_name_list,
                        }
                        for x in db_map.wide_relationship_class_list()
                    },
                )
                try:
                    relationship_class = d[relationship_class_name]
                    relationship_class_id = relationship_class['id']
                    object_class_id_list = relationship_class['object_class_id_list']
                    object_class_name_list = relationship_class['object_class_name_list']
                    self._main_data[row][relationship_class_id_column] = relationship_class_id
                    self._main_data[row][object_class_id_list_column] = object_class_id_list
                    self._main_data[row][object_class_name_list_column] = object_class_name_list
                    indexes.append(self.index(row, object_class_name_list_column))
                except KeyError:
                    self.error_log.append("Invalid relationship class '{}'".format(relationship_class_name))
            if object_name_list:
                d = object_dict.setdefault(db_map, {x.name: x.id for x in db_map.object_list()})
                try:
                    object_id_list = [d[x] for x in object_name_list.split(",")]
                    join_object_id_list = ",".join(str(x) for x in object_id_list)
                    self._main_data[row][object_id_list_column] = join_object_id_list
                except KeyError as e:
                    self.error_log.append("Invalid object '{}'".format(e))
            if parameter_name:
                d = parameter_dict.setdefault(db_map, {})
                for x in db_map.relationship_parameter_definition_list():
                    d.setdefault(x.parameter_name, {}).update(
                        {x.relationship_class_id: {'id': x.id, 'relationship_class_id': x.relationship_class_id}}
                    )
                try:
                    dup_parameters = d[parameter_name]
                    if len(dup_parameters) == 1:
                        parameter = list(dup_parameters.values())[0]
                    elif relationship_class_id in dup_parameters:
                        parameter = dup_parameters[relationship_class_id]
                    if parameter is not None:
                        self._main_data[row][parameter_id_column] = parameter['id']
                except KeyError:
                    self.error_log.append("Invalid parameter '{}'".format(parameter_name))
            if relationship_class_id is None and parameter is not None:
                relationship_class_id = parameter['relationship_class_id']
                d1 = relationship_class_name_dict.setdefault(
                    db_map, {x.id: x.name for x in db_map.wide_relationship_class_list()}
                )
                d2 = relationship_class_dict.setdefault(
                    db_map,
                    {
                        x.name: {
                            "id": x.id,
                            "object_class_id_list": x.object_class_id_list,
                            "object_class_name_list": x.object_class_name_list,
                        }
                        for x in db_map.wide_relationship_class_list()
                    },
                )
                relationship_class_name = d1[relationship_class_id]
                relationship_class = d2[relationship_class_name]
                object_class_id_list = relationship_class['object_class_id_list']
                object_class_name_list = relationship_class['object_class_name_list']
                self._main_data[row][relationship_class_id_column] = relationship_class_id
                self._main_data[row][relationship_class_name_column] = relationship_class_name
                self._main_data[row][object_class_id_list_column] = object_class_id_list
                self._main_data[row][object_class_name_list_column] = object_class_name_list
                indexes.append(self.index(row, relationship_class_name_column))
                indexes.append(self.index(row, object_class_name_list_column))
            if relationship_class_id is None or object_id_list is None:
                continue
            d = relationship_dict.setdefault(
                db_map, {(x.class_id, x.object_id_list): x.id for x in db_map.wide_relationship_list()}
            )
            try:
                relationship_id = d[relationship_class_id, join_object_id_list]
                relationships_on_the_fly[row] = relationship_id
            except KeyError:
                relationship_name = relationship_class_name + "_" + object_name_list.replace(",", "__")
                relationship = {
                    "name": relationship_name,
                    "object_id_list": object_id_list,
                    "class_id": relationship_class_id,
                }
                relationships_to_add.setdefault(db_map, {})[row] = relationship
        added_relationships = self.add_relationships(relationships_to_add)
        if added_relationships:
            relationships_on_the_fly.update(added_relationships)
        return relationships_on_the_fly

    def add_relationships(self, relationships_to_add):
        """Add relationships to database on the fly and return them."""
        added_relationships = {}
        for db_map, row_dict in relationships_to_add.items():
            items = list(row_dict.values())
            rows = list(row_dict.keys())
            added, error_log = db_map.add_wide_relationships(*items)
            self._parent._parent.object_tree_model.add_relationships(db_map, added)
            self._parent._parent.relationship_tree_model.add_relationships(db_map, added)
            added_ids = [x.id for x in added]
            self.error_log.extend(error_log)
            added_relationships.update(dict(zip(rows, added_ids)))
        return added_relationships

    def items_to_add(self, indexes, relationships_on_the_fly):
        """A dictionary of rows (int) to items (dict) to add to the db.
        Extend set of indexes as additional data is set."""
        items_to_add = dict()
        # Get column numbers
        header_index = self._parent.horizontal_header_labels().index
        db_column = header_index('database')
        relationship_id_column = header_index('relationship_id')
        parameter_id_column = header_index('parameter_id')
        value_column = header_index('value')
        unique_rows = {ind.row() for ind in indexes}
        for row in unique_rows:
            db_name = self.index(row, db_column).data(Qt.DisplayRole)
            db_map = self._parent.db_name_to_map[db_name]
            parameter_id = self.index(row, parameter_id_column).data(Qt.DisplayRole)
            if parameter_id is None:
                continue
            relationship_id = relationships_on_the_fly.get(row, None)
            if not relationship_id:
                continue
            self._main_data[row][relationship_id_column] = relationship_id
            value = self.index(row, value_column).data(Qt.DisplayRole)
            item = {"relationship_id": relationship_id, "parameter_definition_id": parameter_id, "value": value}
            items_to_add.setdefault(db_map, {})[row] = item
        return items_to_add


class EmptyParameterDefinitionModel(EmptyParameterModel):
    """An empty parameter definition model."""

    def __init__(self, parent):
        """Initialize class."""
        super().__init__(parent)
        self._parent = parent

    @busy_effect
    def add_items_to_db(self, items_to_add):
        """Add parameter definitions to database.
        """
        for db_map, row_dict in items_to_add.items():
            items = list(row_dict.values())
            name_tag_dict = dict()
            for item in items:
                parameter_tag_id_list = item.pop("parameter_tag_id_list", None)
                if parameter_tag_id_list is None:
                    continue
                name_tag_dict[item["name"]] = parameter_tag_id_list
            par_defs, error_log = db_map.add_parameter_definitions(*items)
            self.added_rows = list(row_dict.keys())
            self.error_log.extend(error_log)
            id_column = self._parent.horizontal_header_labels().index('id')
            tag_dict = dict()
<<<<<<< HEAD
            for i, par_def in enumerate(par_defs):
                if par_def.name in name_tag_dict:
                    tag_dict[par_def.id] = name_tag_dict[par_def.name]
                self._main_data[self.added_rows[i]][id_column] = par_def.id
            _, def_tag_error_log = db_map.set_parameter_definition_tags(tag_dict)
=======
            for i, parameter in enumerate(parameters):
                if parameter.name in name_tag_dict:
                    tag_dict[parameter.id] = name_tag_dict[parameter.name]
                self._main_data[self.added_rows[i]][id_column] = parameter.id
            _, def_tag_error_log = self._parent.db_map.set_parameter_definition_tags(tag_dict)
>>>>>>> d08d3ada
            self.error_log.extend(def_tag_error_log)


class EmptyObjectParameterDefinitionModel(EmptyParameterDefinitionModel):
    """An empty object parameter definition model."""

    def __init__(self, parent):
        """Initialize class."""
        super().__init__(parent)
        self._parent = parent

    def items_to_add(self, indexes):
        """Return a dictionary of rows (int) to items (dict) to add to the db."""
        items_to_add = dict()
        # Get column numbers
        header_index = self._parent.horizontal_header_labels().index
        db_column = header_index('database')
        object_class_id_column = header_index('object_class_id')
        object_class_name_column = header_index('object_class_name')
        parameter_name_column = header_index('parameter_name')
        parameter_tag_list_column = header_index('parameter_tag_list')
        parameter_tag_id_list_column = header_index('parameter_tag_id_list')
        value_list_id_column = header_index('value_list_id')
        value_list_name_column = header_index('value_list_name')
        default_value_column = header_index('default_value')
        # Lookup dicts (these are filled below as needed with data from the db corresponding to each row)
        object_class_dict = {}
        parameter_tag_dict = {}
        parameter_value_list_dict = {}
        for row in {ind.row() for ind in indexes}:
            db_name = self.index(row, db_column).data(Qt.DisplayRole)
            db_map = self._parent.db_name_to_map[db_name]
            object_class_name = self.index(row, object_class_name_column).data(Qt.DisplayRole)
            parameter_name = self.index(row, parameter_name_column).data(Qt.DisplayRole)
            parameter_tag_list = self.index(row, parameter_tag_list_column).data(Qt.DisplayRole)
            value_list_name = self.index(row, value_list_name_column).data(Qt.DisplayRole)
            object_class_id = None
            item = {"name": parameter_name}
            if object_class_name:
                d = object_class_dict.setdefault(db_map, {x.name: x.id for x in db_map.object_class_list()})
                try:
                    object_class_id = d[object_class_name]
                except KeyError:
                    self.error_log.append("Invalid object class '{}'".format(object_class_name))
                self._main_data[row][object_class_id_column] = object_class_id
                item["object_class_id"] = object_class_id
            if parameter_tag_list:
                d = parameter_tag_dict.setdefault(db_map, {x.tag: x.id for x in db_map.parameter_tag_list()})
                split_parameter_tag_list = parameter_tag_list.split(",")
                try:
                    parameter_tag_id_list = ",".join(str(d[x]) for x in split_parameter_tag_list)
                except KeyError as e:
                    self.error_log.append("Invalid parameter tag '{}'".format(e))
                self._main_data[row][parameter_tag_id_list_column] = parameter_tag_id_list
                item["parameter_tag_id_list"] = parameter_tag_id_list
            if value_list_name:
                d = parameter_value_list_dict.setdefault(
                    db_map, {x.name: x.id for x in db_map.wide_parameter_value_list_list()}
                )
                try:
                    value_list_id = d[value_list_name]
                except KeyError:
                    self.error_log.append("Invalid value list '{}'".format(value_list_name))
                self._main_data[row][value_list_id_column] = value_list_id
                item["parameter_value_list_id"] = value_list_id
            if not parameter_name or not object_class_id:
                continue
            default_value = self.index(row, default_value_column).data(Qt.DisplayRole)
            item["default_value"] = default_value
            items_to_add.setdefault(db_map, {})[row] = item
        return items_to_add


class EmptyRelationshipParameterDefinitionModel(EmptyParameterDefinitionModel):
    """An empty relationship parameter definition model."""

    def __init__(self, parent):
        """Initialize class."""
        super().__init__(parent)
        self._parent = parent

    def items_to_add(self, indexes):
        """Return a dictionary of rows (int) to items (dict) to add to the db.
        Extend set of indexes as additional data is set."""
        items_to_add = dict()
        # Get column numbers
        header_index = self._parent.horizontal_header_labels().index
        db_column = header_index('database')
        relationship_class_id_column = header_index('relationship_class_id')
        relationship_class_name_column = header_index('relationship_class_name')
        object_class_id_list_column = header_index('object_class_id_list')
        object_class_name_list_column = header_index('object_class_name_list')
        parameter_name_column = header_index('parameter_name')
        parameter_tag_list_column = header_index('parameter_tag_list')
        parameter_tag_id_list_column = header_index('parameter_tag_id_list')
        value_list_id_column = header_index('value_list_id')
        value_list_name_column = header_index('value_list_name')
        default_value_column = header_index('default_value')
        # Lookup dicts (these are filled below as needed with data from the db corresponding to each row)
        relationship_class_dict = {}
        parameter_tag_dict = {}
        parameter_value_list_dict = {}
        unique_rows = {ind.row() for ind in indexes}
        for row in unique_rows:
            db_name = self.index(row, db_column).data(Qt.DisplayRole)
            db_map = self._parent.db_name_to_map[db_name]
            relationship_class_name = self.index(row, relationship_class_name_column).data(Qt.DisplayRole)
            object_class_name_list = self.index(row, object_class_name_list_column).data(Qt.DisplayRole)
            parameter_name = self.index(row, parameter_name_column).data(Qt.DisplayRole)
            parameter_tag_list = self.index(row, parameter_tag_list_column).data(Qt.DisplayRole)
            value_list_name = self.index(row, value_list_name_column).data(Qt.DisplayRole)
            relationship_class_id = None
            item = {"name": parameter_name}
            if relationship_class_name:
                d = relationship_class_dict.setdefault(
                    db_map,
                    {
                        x.name: {
                            'id': x.id,
                            'object_class_id_list': x.object_class_id_list,
                            'object_class_name_list': x.object_class_name_list,
                        }
                        for x in db_map.wide_relationship_class_list()
                    },
                )
                try:
                    relationship_class = d[relationship_class_name]
                except KeyError:
                    self.error_log.append("Invalid relationship class '{}'".format(relationship_class_name))
                relationship_class_id = relationship_class['id']
                object_class_id_list = relationship_class['object_class_id_list']
                object_class_name_list = relationship_class['object_class_name_list']
                self._main_data[row][relationship_class_id_column] = relationship_class_id
                self._main_data[row][object_class_id_list_column] = object_class_id_list
                self._main_data[row][object_class_name_list_column] = object_class_name_list
                indexes.append(self.index(row, object_class_name_list_column))
                item["relationship_class_id"] = relationship_class_id
            if parameter_tag_list:
                d = parameter_tag_dict.setdefault(db_map, {x.tag: x.id for x in db_map.parameter_tag_list()})
                split_parameter_tag_list = parameter_tag_list.split(",")
                try:
                    parameter_tag_id_list = ",".join(str(d[x]) for x in split_parameter_tag_list)
                except KeyError as e:
                    self.error_log.append("Invalid tag '{}'".format(e))
                self._main_data[row][parameter_tag_id_list_column] = parameter_tag_id_list
                item["parameter_tag_id_list"] = parameter_tag_id_list
            if value_list_name:
                d = parameter_value_list_dict.setdefault(
                    db_map, {x.name: x.id for x in db_map.wide_parameter_value_list_list()}
                )
                try:
                    value_list_id = d[value_list_name]
                except KeyError:
                    self.error_log.append("Invalid value list '{}'".format(value_list_name))
                self._main_data[row][value_list_id_column] = value_list_id
                item["parameter_value_list_id"] = value_list_id
            if not parameter_name or not relationship_class_id:
                continue
            default_value = self.index(row, default_value_column).data(Qt.DisplayRole)
            item["default_value"] = default_value
            items_to_add.setdefault(db_map, {})[row] = item
        return items_to_add


class ObjectParameterModel(MinimalTableModel):
    """A model that concatenates several 'sub' object parameter models,
    one per object class.
    """

    def __init__(self, parent=None):
        """Init class."""
        super().__init__(parent)
        self._parent = parent
        self.db_maps = parent.db_maps
        self.db_name_to_map = parent.db_name_to_map
        self.sub_models = []
        self.empty_row_model = None
        self.fixed_columns = list()
        self.filtered_out = dict()
        self.italic_font = QFont()
        self.italic_font.setItalic(True)

    def flags(self, index):
        """Return flags for given index.
        Depending on the index's row we will land on a specific model.
        Models whose object class id is not selected are skipped.
        """
        row = index.row()
        column = index.column()
        selected_object_class_ids = self._parent.all_selected_object_class_ids()
        for object_class_id, model in self.sub_models:
            if selected_object_class_ids and object_class_id not in selected_object_class_ids:
                continue
            if row < model.rowCount():
                return model.index(row, column).flags()
            row -= model.rowCount()
        return self.empty_row_model.index(row, column).flags()

    def data(self, index, role=Qt.DisplayRole):
        """Return data for given index and role.
        Depending on the index's row we will land on a specific model.
        Models whose object class id is not selected are skipped.
        """
        row = index.row()
        column = index.column()
        selected_object_class_ids = self._parent.all_selected_object_class_ids()
        for object_class_id, model in self.sub_models:
            if selected_object_class_ids and object_class_id not in selected_object_class_ids:
                continue
            if row < model.rowCount():
                if role == Qt.DecorationRole and column == self.object_class_name_column:
                    object_class_name = model.index(row, column).data(Qt.DisplayRole)
                    return self._parent.icon_mngr.object_icon(object_class_name)
                return model.index(row, column).data(role)
            row -= model.rowCount()
        if role == Qt.DecorationRole and column == self.object_class_name_column:
            object_class_name = self.empty_row_model.index(row, column).data(Qt.DisplayRole)
            return self._parent.icon_mngr.object_icon(object_class_name)
        return self.empty_row_model.index(row, column).data(role)

    def rowCount(self, parent=QModelIndex()):
        """Return the sum of rows in all models.
        Skip models whose object class id is not selected.
        """
        count = 0
        selected_object_class_ids = self._parent.all_selected_object_class_ids()
        for object_class_id, model in self.sub_models:
            if selected_object_class_ids and object_class_id not in selected_object_class_ids:
                continue
            count += model.rowCount()
        count += self.empty_row_model.rowCount()
        return count

    def batch_set_data(self, indexes, data):
        """Batch set data for indexes.
        Distribute indexes and data among the different submodels
        and call batch_set_data on each of them."""
        if not indexes:
            return False
        if len(indexes) != len(data):
            return False
        model_indexes = {}
        model_data = {}
        selected_object_class_ids = self._parent.all_selected_object_class_ids()
        for k, index in enumerate(indexes):
            if not index.isValid():
                continue
            row = index.row()
            column = index.column()
            for object_class_id, model in self.sub_models:
                if selected_object_class_ids and object_class_id not in selected_object_class_ids:
                    continue
                if row < model.rowCount():
                    model_indexes.setdefault(model, list()).append(model.index(row, column))
                    model_data.setdefault(model, list()).append(data[k])
                    break
                row -= model.rowCount()
            else:
                model = self.empty_row_model
                model_indexes.setdefault(model, list()).append(model.index(row, column))
                model_data.setdefault(model, list()).append(data[k])
        updated_count = 0
        update_error_log = []
        for _, model in self.sub_models:
            model.batch_set_data(model_indexes.get(model, list()), model_data.get(model, list()))
            updated_count += model.sourceModel().updated_count
            update_error_log += model.sourceModel().error_log
        model = self.empty_row_model
        model.batch_set_data(model_indexes.get(model, list()), model_data.get(model, list()))
        add_error_log = model.error_log
        added_rows = model.added_rows
        # Find square envelope of indexes to emit dataChanged
        top = min(ind.row() for ind in indexes)
        bottom = max(ind.row() for ind in indexes)
        left = min(ind.column() for ind in indexes)
        right = max(ind.column() for ind in indexes)
        self.dataChanged.emit(self.index(top, left), self.index(bottom, right))
        if added_rows:
            self.move_rows_to_sub_models(added_rows)
            self._parent.commit_available.emit(True)
            self._parent.msg.emit("Successfully added entries.")
        if updated_count:
            self._parent.commit_available.emit(True)
            self._parent.msg.emit("Successfully updated entries.")
        error_log = add_error_log + update_error_log
        if error_log:
            msg = format_string_list(error_log)
            self._parent.msg_error.emit(msg)
        return True

    def insertRows(self, row, count, parent=QModelIndex()):
        """Find the right sub-model (or the empty model) and call insertRows on it."""
        selected_object_class_ids = self._parent.all_selected_object_class_ids()
        for object_class_id, model in self.sub_models:
            if selected_object_class_ids and object_class_id not in selected_object_class_ids:
                continue
            if row < model.rowCount():
                return model.insertRows(row, count)
            row -= model.rowCount()
        return self.empty_row_model.insertRows(row, count)

    def removeRows(self, row, count, parent=QModelIndex()):
        """Find the right sub-models (or empty model) and call removeRows on them."""
        if row < 0 or row + count - 1 >= self.rowCount():
            return False
        self.beginRemoveRows(parent, row, row + count - 1)
        selected_object_class_ids = self._parent.all_selected_object_class_ids()
        model_row_sets = dict()
        for i in range(row, row + count):
            for object_class_id, model in self.sub_models:
                if selected_object_class_ids and object_class_id not in selected_object_class_ids:
                    continue
                if i < model.rowCount():
                    model_row_sets.setdefault(model, set()).add(i)
                    break
                i -= model.rowCount()
            else:
                model_row_sets.setdefault(self.empty_row_model, set()).add(i)
        for _, model in self.sub_models:
            try:
                row_set = model_row_sets[model]
                min_row = min(row_set)
                max_row = max(row_set)
                model.removeRows(min_row, max_row - min_row + 1)
            except KeyError:
                pass
        try:
            row_set = model_row_sets[self.empty_row_model]
            min_row = min(row_set)
            max_row = max(row_set)
            self.empty_row_model.removeRows(min_row, max_row - min_row + 1)
        except KeyError:
            pass
        self.endRemoveRows()
        return True

    @Slot("QModelIndex", "int", "int", name="_handle_empty_rows_inserted")
    def _handle_empty_rows_inserted(self, parent, first, last):
        offset = self.rowCount() - self.empty_row_model.rowCount()
        self.rowsInserted.emit(QModelIndex(), offset + first, offset + last)

    def invalidate_filter(self):
        """Invalidate filter."""
        self.layoutAboutToBeChanged.emit()
        for _, model in self.sub_models:
            model.invalidateFilter()
        self.layoutChanged.emit()

    @busy_effect
    def auto_filter_values(self, column):
        """Return values to populate the auto filter of given column.
        Each 'row' in the returned value consists of:
        1) The 'checked' state, True if the value *hasn't* been filtered out
        2) The value itself (an object name, a parameter name, a numerical value...)
        3) A set of object class ids where the value is found.
        """
        values = dict()
        selected_object_class_ids = self._parent.all_selected_object_class_ids()
        for object_class_id, model in self.sub_models:
            if selected_object_class_ids and object_class_id not in selected_object_class_ids:
                continue
            data = model.sourceModel()._main_data
            row_count = model.sourceModel().rowCount()
            for i in range(row_count):
                if not model.main_filter_accepts_row(i, None):
                    continue
                if not model.auto_filter_accepts_row(i, None, ignored_columns=[column]):
                    continue
                values.setdefault(data[i][column], set()).add(object_class_id)
        filtered_out = self.filtered_out.get(column, [])
        return [[val not in filtered_out, val, obj_cls_id_set] for val, obj_cls_id_set in values.items()]

    def set_filtered_out_values(self, column, values):
        """Set values that need to be filtered out."""
        filtered_out = [val for obj_cls_id, values in values.items() for val in values]
        self.filtered_out[column] = filtered_out
        for object_class_id, model in self.sub_models:
            model.set_filtered_out_values(column, values.get(object_class_id, {}))
        if filtered_out:
            self.setHeaderData(column, Qt.Horizontal, self.italic_font, Qt.FontRole)
        else:
            self.setHeaderData(column, Qt.Horizontal, None, Qt.FontRole)

    def clear_filtered_out_values(self):
        """Clear the set of values that need to be filtered out."""
        for column in self.filtered_out:
            self.setHeaderData(column, Qt.Horizontal, None, Qt.FontRole)
        self.filtered_out = dict()

    def rename_object_classes(self, db_map, object_classes):
        """Rename object classes in model."""
        object_class_name_column = self.header.index("object_class_name")
        object_class_id_name = {(db_map, x.id): x.name for x in object_classes}
        for object_class_id, model in self.sub_models:
            if object_class_id not in object_class_id_name:
                continue
            object_class_name = object_class_id_name[object_class_id]
            for row_data in model.sourceModel()._main_data:
                row_data[object_class_name_column] = object_class_name

    def rename_parameter_tags(self, db_map, parameter_tags):
        """Rename parameter tags in model."""
        parameter_tag_list_column = self.header.index("parameter_tag_list")
        parameter_tag_id_list_column = self.header.index("parameter_tag_id_list")
        parameter_tag_dict = {x.id: x.tag for x in parameter_tags}
        for object_class_id, model in self.sub_models:
            if object_class_id[0] != db_map:
                continue
            for row_data in model.sourceModel()._main_data:
                parameter_tag_id_list = row_data[parameter_tag_id_list_column]
                parameter_tag_list = row_data[parameter_tag_list_column]
                if not parameter_tag_id_list:
                    continue
                split_parameter_tag_id_list = [int(x) for x in parameter_tag_id_list.split(",")]
                matches = [
                    (k, tag_id) for k, tag_id in enumerate(split_parameter_tag_id_list) if tag_id in parameter_tag_dict
                ]
                if not matches:
                    continue
                split_parameter_tag_list = parameter_tag_list.split(",")
                for k, tag_id in matches:
                    new_tag = parameter_tag_dict[tag_id]
                    split_parameter_tag_list[k] = new_tag
                row_data[parameter_tag_list_column] = ",".join(split_parameter_tag_list)

    def remove_object_classes(self, db_map, object_classes):
        """Remove object classes from model."""
        self.layoutAboutToBeChanged.emit()
        object_class_ids = [(db_map, x['id']) for x in object_classes]
        for i, (object_class_id, _) in reversed(list(enumerate(self.sub_models))):
            if object_class_id in object_class_ids:
                self.sub_models.pop(i)
        self.layoutChanged.emit()

    def remove_parameter_tags(self, db_map, parameter_tag_ids):
        """Remove parameter tags from model."""
        parameter_tag_list_column = self.header.index("parameter_tag_list")
        parameter_tag_id_list_column = self.header.index("parameter_tag_id_list")
        for object_class_id, model in self.sub_models:
            if object_class_id[0] != db_map:
                continue
            for row_data in model.sourceModel()._main_data:
                parameter_tag_id_list = row_data[parameter_tag_id_list_column]
                parameter_tag_list = row_data[parameter_tag_list_column]
                if not parameter_tag_id_list:
                    continue
                split_parameter_tag_id_list = [int(x) for x in parameter_tag_id_list.split(",")]
                matches = [k for k, tag_id in enumerate(split_parameter_tag_id_list) if tag_id in parameter_tag_ids]
                if not matches:
                    continue
                split_parameter_tag_list = parameter_tag_list.split(",")
                for k in sorted(matches, reverse=True):
                    del split_parameter_tag_list[k]
                row_data[parameter_tag_list_column] = ",".join(split_parameter_tag_list)


class ObjectParameterValueModel(ObjectParameterModel):
    """A model that concatenates several 'sub' object parameter value models,
    one per object class.
    """

    def __init__(self, parent=None):
        """Init class."""
        super().__init__(parent)
        self.empty_row_model = EmptyObjectParameterValueModel(self)
        self.empty_row_model.rowsInserted.connect(self._handle_empty_rows_inserted)
        self.object_class_name_column = None

    def reset_model(self, main_data=None):
        """Reset model data. Each sub-model is filled with parameter value data
        for a different object class."""
        self.beginResetModel()
        self.sub_models = []
        header = self.db_maps[0].object_parameter_value_fields() + ["database"]
        self.fixed_columns = [
            header.index(x) for x in ('object_class_name', 'object_name', 'parameter_name', "database")
        ]
        self.object_class_name_column = header.index('object_class_name')
        parameter_definition_id_column = header.index('parameter_id')
        object_id_column = header.index('object_id')
        db_column = header.index('database')
        self.set_horizontal_header_labels(header)
        data_dict = {}
        for db_map in self.db_maps:
            for parameter_value in db_map.object_parameter_value_list():
                object_class_id = (db_map, parameter_value.object_class_id)
                data_dict.setdefault(object_class_id, list()).append(
                    list(parameter_value) + [self._parent.db_map_to_name[db_map]]
                )
        for object_class_id, data in data_dict.items():
            source_model = SubParameterValueModel(self)
            source_model.reset_model([list(x) for x in data])
            model = ObjectParameterValueFilterProxyModel(
                self, parameter_definition_id_column, object_id_column, db_column
            )
            model.setSourceModel(source_model)
            self.sub_models.append((object_class_id, model))
        self.empty_row_model.set_horizontal_header_labels(header)
        self.empty_row_model.clear()
        self.endResetModel()

    def update_filter(self):
        """Update filter."""
        self.layoutAboutToBeChanged.emit()
        selected_parameter_definition_ids = self._parent.selected_obj_parameter_definition_ids
        selected_object_ids = self._parent.selected_object_ids
        for object_class_id, model in self.sub_models:
            parameter_definition_ids = selected_parameter_definition_ids.get(object_class_id, {})
            object_ids = selected_object_ids.get(object_class_id, {})
            model.update_filter(parameter_definition_ids, object_ids)
            model.clear_filtered_out_values()
        self.clear_filtered_out_values()
        self.layoutChanged.emit()

    def rename_objects(self, db_map, objects):
        """Rename objects in model."""
        object_id_column = self.header.index("object_id")
        object_name_column = self.header.index("object_name")
        object_dict = {}
        for object_ in objects:
            object_dict.setdefault((db_map, object_.class_id), {}).update({object_.id: object_.name})
        for object_class_id, model in self.sub_models:
            if object_class_id not in object_dict:
                continue
            object_id_name = object_dict[object_class_id]
            source_model = model.sourceModel()
            for row_data in source_model._main_data:
                object_id = row_data[object_id_column]
                if object_id in object_id_name:
                    row_data[object_name_column] = object_id_name[object_id]

    def rename_parameter(self, parameter_id, object_class_id, new_name):
        """Rename single parameter in model."""
        parameter_id_column = self.header.index("parameter_id")
        parameter_name_column = self.header.index("parameter_name")
        for model_object_class_id, model in self.sub_models:
            if model_object_class_id != object_class_id:
                continue
            for row_data in model.sourceModel()._main_data:
                if row_data[parameter_id_column] == parameter_id:
                    row_data[parameter_name_column] = new_name

    def remove_objects(self, db_map, objects):
        """Remove objects from model."""
        object_id_column = self.header.index("object_id")
        object_ids = {}
        for object_ in objects:
            object_ids.setdefault((db_map, object_['class_id']), set()).add(object_['id'])
        for object_class_id, model in self.sub_models:
            if object_class_id not in object_ids:
                continue
            class_object_ids = object_ids[object_class_id]
            source_model = model.sourceModel()
            for row in reversed(range(source_model.rowCount())):
                object_id = source_model._main_data[row][object_id_column]
                if object_id in class_object_ids:
                    source_model.removeRows(row, 1)

    def remove_parameters(self, parameter_dict):
        """Remove parameters from model."""
        parameter_id_column = self.header.index("parameter_id")
        for object_class_id, model in self.sub_models:
            if object_class_id not in parameter_dict:
                continue
            parameter_ids = parameter_dict[object_class_id]
            source_model = model.sourceModel()
            for row in reversed(range(source_model.rowCount())):
                parameter_id = source_model._main_data[row][parameter_id_column]
                if parameter_id in parameter_ids:
                    source_model.removeRows(row, 1)

    def move_rows_to_sub_models(self, rows):
        """Move rows from empty row model to the a new sub_model.
        Called when the empty row model succesfully inserts new data in the db.
        """
        db_column = self.header.index('database')
        object_class_id_column = self.header.index("object_class_id")
        parameter_definition_id_column = self.header.index('parameter_id')
        object_id_column = self.header.index("object_id")
        model_data_dict = {}
        for row in rows:
            row_data = self.empty_row_model._main_data[row]
            object_class_id = row_data[object_class_id_column]
            db_map = self.db_name_to_map[row_data[db_column]]
            model_data_dict.setdefault((db_map, object_class_id), list()).append(row_data)
        for object_class_id, data in model_data_dict.items():
            source_model = SubParameterValueModel(self)
            source_model.reset_model(data)
            model = ObjectParameterValueFilterProxyModel(
                self, parameter_definition_id_column, object_id_column, db_column
            )
            model.setSourceModel(source_model)
            self.sub_models.append((object_class_id, model))
        for row in reversed(rows):
            self.empty_row_model.removeRows(row, 1)
        self.invalidate_filter()


class ObjectParameterDefinitionModel(ObjectParameterModel):
    """A model that concatenates several object parameter definition models
    (one per object class) vertically.
    """

    def __init__(self, parent=None):
        """Init class."""
        super().__init__(parent)
        self.empty_row_model = EmptyObjectParameterDefinitionModel(self)
        self.empty_row_model.rowsInserted.connect(self._handle_empty_rows_inserted)
        self.object_class_name_column = None

    def reset_model(self, main_data=None):
        """Reset model data. Each sub-model is filled with parameter definition data
        for a different object class."""
        self.beginResetModel()
        self.sub_models = []
        header = self.db_maps[0].object_parameter_definition_fields() + ["database"]
        self.fixed_columns = [header.index('object_class_name'), header.index('database')]
        self.object_class_name_column = header.index('object_class_name')
        parameter_definition_id_column = header.index('id')
        self.set_horizontal_header_labels(header)
        data_dict = {}
        for db_map in self.db_maps:
            for parameter_definition in db_map.object_parameter_definition_list():
                object_class_id = (db_map, parameter_definition.object_class_id)
                data_dict.setdefault(object_class_id, list()).append(
                    list(parameter_definition) + [self._parent.db_map_to_name[db_map]]
                )
        for object_class_id, data in data_dict.items():
            source_model = SubParameterDefinitionModel(self)
            source_model.reset_model([list(x) for x in data])
            model = ObjectParameterDefinitionFilterProxyModel(self, parameter_definition_id_column)
            model.setSourceModel(source_model)
            self.sub_models.append((object_class_id, model))
        self.empty_row_model.set_horizontal_header_labels(header)
        self.empty_row_model.clear()
        self.endResetModel()

    def update_filter(self):
        """Update filter."""
        self.layoutAboutToBeChanged.emit()
        selected_parameter_definition_ids = self._parent.selected_obj_parameter_definition_ids
        for object_class_id, model in self.sub_models:
            model.update_filter(selected_parameter_definition_ids.get(object_class_id, {}))
            model.clear_filtered_out_values()
        self.clear_filtered_out_values()
        self.layoutChanged.emit()

    def move_rows_to_sub_models(self, rows):
        """Move rows from empty row model to a new sub_model.
        Called when the empty row model succesfully inserts new data in the db.
        """
        db_column = self.header.index("database")
        object_class_id_column = self.header.index("object_class_id")
        parameter_definition_id_column = self.header.index('id')
        model_data_dict = {}
        for row in rows:
            row_data = self.empty_row_model._main_data[row]
            object_class_id = row_data[object_class_id_column]
            db_map = self.db_name_to_map[row_data[db_column]]
            model_data_dict.setdefault((db_map, object_class_id), list()).append(row_data)
        for object_class_id, data in model_data_dict.items():
            source_model = SubParameterDefinitionModel(self)
            source_model.reset_model(data)
            model = ObjectParameterDefinitionFilterProxyModel(self, parameter_definition_id_column)
            model.setSourceModel(source_model)
            self.sub_models.append((object_class_id, model))
        for row in reversed(rows):
            self.empty_row_model.removeRows(row, 1)
        self.invalidate_filter()

    def clear_parameter_value_lists(self, value_list_ids):
        """Clear parameter value_lists from model."""
        value_list_id_column = self.header.index("value_list_id")
        value_list_name_column = self.header.index("value_list_name")
        for _, model in self.sub_models:
            for row_data in model.sourceModel()._main_data:
                value_list_id = row_data[value_list_id_column]
                if value_list_id in value_list_ids:
                    row_data[value_list_id_column] = None
                    row_data[value_list_name_column] = None
        self.dataChanged.emit(
            self.index(0, value_list_name_column),
            self.index(self.rowCount() - 1, value_list_name_column),
            [Qt.DisplayRole],
        )

    def rename_parameter_value_lists(self, db_map, value_lists):
        """Rename parameter value_lists in model."""
        value_list_id_column = self.header.index("value_list_id")
        value_list_name_column = self.header.index("value_list_name")
        parameter_value_list_dict = {x.id: x.name for x in value_lists}
        for class_id, model in self.sub_models:
            if class_id[0] != db_map:
                continue
            for row_data in model.sourceModel()._main_data:
                value_list_id = row_data[value_list_id_column]
                if value_list_id in parameter_value_list_dict:
                    row_data[value_list_name_column] = parameter_value_list_dict[value_list_id]
        self.dataChanged.emit(
            self.index(0, value_list_name_column),
            self.index(self.rowCount() - 1, value_list_name_column),
            [Qt.DisplayRole],
        )


class RelationshipParameterModel(MinimalTableModel):
    """A model that combines several relationship parameter models
    (one per relationship class), one on top of the other.
    """

    def __init__(self, parent=None):
        """Init class."""
        super().__init__(parent)
        self._parent = parent
        self.db_maps = parent.db_maps
        self.db_name_to_map = parent.db_name_to_map
        self.sub_models = []
        self.object_class_id_lists = {}
        self.empty_row_model = EmptyRowModel(self)
        self.fixed_columns = list()
        self.filtered_out = dict()
        self.italic_font = QFont()
        self.italic_font.setItalic(True)

    def add_object_class_id_lists(self, db_map, wide_relationship_class_list):
        """Populate a dictionary of object class id lists per relationship class."""
        # NOTE: this must be called when adding new relationship classes
        self.object_class_id_lists.update(
            {
                (db_map, x.id): [(db_map, int(x)) for x in x.object_class_id_list.split(",")]
                for x in wide_relationship_class_list
            }
        )

    def flags(self, index):
        """Return flags for given index.
        Depending on the index's row we will land on a specific model.
        Models whose relationship class id is not selected are skipped.
        Models whose object class id list doesn't intersect the selected ones are also skipped.
        """
        row = index.row()
        column = index.column()
        selected_object_class_ids = self._parent.selected_object_class_ids
        selected_relationship_class_ids = self._parent.all_selected_relationship_class_ids()
        for relationship_class_id, model in self.sub_models:
            if selected_object_class_ids:
                object_class_id_list = self.object_class_id_lists[relationship_class_id]
                if not selected_object_class_ids.intersection(object_class_id_list):
                    continue
            if selected_relationship_class_ids:
                if relationship_class_id not in selected_relationship_class_ids:
                    continue
            if row < model.rowCount():
                return model.index(row, column).flags()
            row -= model.rowCount()
        return self.empty_row_model.index(row, column).flags()

    def data(self, index, role=Qt.DisplayRole):
        """Return data for given index and role.
        Depending on the index's row we will land on a specific model.
        Models whose relationship class id is not selected are skipped.
        Models whose object class id list doesn't intersect the selected ones are also skipped.
        """
        row = index.row()
        column = index.column()
        selected_object_class_ids = self._parent.selected_object_class_ids
        selected_relationship_class_ids = self._parent.all_selected_relationship_class_ids()
        for relationship_class_id, model in self.sub_models:
            if selected_object_class_ids:
                object_class_id_list = self.object_class_id_lists[relationship_class_id]
                if not selected_object_class_ids.intersection(object_class_id_list):
                    continue
            if selected_relationship_class_ids:
                if relationship_class_id not in selected_relationship_class_ids:
                    continue
            if row < model.rowCount():
                if role == Qt.DecorationRole and column == self.relationship_class_name_column:
                    object_class_name_list = model.index(row, self.object_class_name_list_column).data(Qt.DisplayRole)
                    return self._parent.icon_mngr.relationship_icon(object_class_name_list)
                return model.index(row, column).data(role)
            row -= model.rowCount()
        if role == Qt.DecorationRole and column == self.relationship_class_name_column:
            object_class_name_list = self.empty_row_model.index(row, self.object_class_name_list_column).data(
                Qt.DisplayRole
            )
            return self._parent.icon_mngr.relationship_icon(object_class_name_list)
        return self.empty_row_model.index(row, column).data(role)

    def rowCount(self, parent=QModelIndex()):
        """Return the sum of rows in all models.
        Models whose relationship class id is not selected are skipped.
        Models whose object class id list doesn't intersect the selected ones are also skipped.
        """
        count = 0
        selected_object_class_ids = self._parent.selected_object_class_ids
        selected_relationship_class_ids = self._parent.all_selected_relationship_class_ids()
        for relationship_class_id, model in self.sub_models:
            if selected_object_class_ids:
                object_class_id_list = self.object_class_id_lists[relationship_class_id]
                if not selected_object_class_ids.intersection(object_class_id_list):
                    continue
            if selected_relationship_class_ids:
                if relationship_class_id not in selected_relationship_class_ids:
                    continue
            count += model.rowCount()
        count += self.empty_row_model.rowCount()
        return count

    def batch_set_data(self, indexes, data):
        """Batch set data for indexes.
        Distribute indexes and data among the different submodels
        and call batch_set_data on each of them."""
        if not indexes:
            return False
        if len(indexes) != len(data):
            return False
        model_indexes = {}
        model_data = {}
        selected_object_class_ids = self._parent.selected_object_class_ids
        selected_relationship_class_ids = self._parent.all_selected_relationship_class_ids()
        for k, index in enumerate(indexes):
            if not index.isValid():
                continue
            row = index.row()
            column = index.column()
            for relationship_class_id, model in self.sub_models:
                if selected_object_class_ids:
                    object_class_id_list = self.object_class_id_lists[relationship_class_id]
                    if not selected_object_class_ids.intersection(object_class_id_list):
                        continue
                if selected_relationship_class_ids:
                    if relationship_class_id not in selected_relationship_class_ids:
                        continue
                if row < model.rowCount():
                    model_indexes.setdefault(model, list()).append(model.index(row, column))
                    model_data.setdefault(model, list()).append(data[k])
                    break
                row -= model.rowCount()
            else:
                model = self.empty_row_model
                model_indexes.setdefault(model, list()).append(model.index(row, column))
                model_data.setdefault(model, list()).append(data[k])
        updated_count = 0
        update_error_log = []
        for _, model in self.sub_models:
            model.batch_set_data(model_indexes.get(model, list()), model_data.get(model, list()))
            updated_count += model.sourceModel().updated_count
            update_error_log += model.sourceModel().error_log
        model = self.empty_row_model
        model.batch_set_data(model_indexes.get(model, list()), model_data.get(model, list()))
        add_error_log = model.error_log
        added_rows = model.added_rows
        # Find square envelope of indexes to emit dataChanged
        top = min(ind.row() for ind in indexes)
        bottom = max(ind.row() for ind in indexes)
        left = min(ind.column() for ind in indexes)
        right = max(ind.column() for ind in indexes)
        self.dataChanged.emit(self.index(top, left), self.index(bottom, right))
        if added_rows:
            self.move_rows_to_sub_models(added_rows)
            self._parent.commit_available.emit(True)
            self._parent.msg.emit("Successfully added entries.")
        if updated_count:
            self._parent.commit_available.emit(True)
            self._parent.msg.emit("Successfully updated entries.")
        error_log = add_error_log + update_error_log
        if error_log:
            msg = format_string_list(error_log)
            self._parent.msg_error.emit(msg)
        return True

    def insertRows(self, row, count, parent=QModelIndex()):
        """Find the right sub-model (or the empty model) and call insertRows on it."""
        selected_object_class_ids = self._parent.selected_object_class_ids
        selected_relationship_class_ids = self._parent.all_selected_relationship_class_ids()
        for relationship_class_id, model in self.sub_models:
            if selected_object_class_ids:
                object_class_id_list = self.object_class_id_lists[relationship_class_id]
                if not selected_object_class_ids.intersection(object_class_id_list):
                    continue
            if selected_relationship_class_ids:
                if relationship_class_id not in selected_relationship_class_ids:
                    continue
            if row < model.rowCount():
                return model.insertRows(row, count)
            row -= model.rowCount()
        return self.empty_row_model.insertRows(row, count)

    def removeRows(self, row, count, parent=QModelIndex()):
        """Find the right sub-models (or empty model) and call removeRows on them."""
        if row < 0 or row + count - 1 >= self.rowCount():
            return False
        self.beginRemoveRows(parent, row, row + count - 1)
        selected_object_class_ids = self._parent.selected_object_class_ids
        selected_relationship_class_ids = self._parent.all_selected_relationship_class_ids()
        model_row_sets = {}
        for i in range(row, row + count):
            for relationship_class_id, model in self.sub_models:
                if selected_object_class_ids:
                    object_class_id_list = self.object_class_id_lists[relationship_class_id]
                    if not selected_object_class_ids.intersection(object_class_id_list):
                        continue
                if selected_relationship_class_ids:
                    if relationship_class_id not in selected_relationship_class_ids:
                        continue
                if i < model.rowCount():
                    model_row_sets.setdefault(model, set()).add(i)
                    break
                i -= model.rowCount()
            else:
                model_row_sets.setdefault(self.empty_row_model, set()).add(i)
        for _, model in self.sub_models:
            try:
                row_set = model_row_sets[model]
                min_row = min(row_set)
                max_row = max(row_set)
                model.removeRows(min_row, max_row - min_row + 1)
            except KeyError:
                pass
        try:
            row_set = model_row_sets[self.empty_row_model]
            min_row = min(row_set)
            max_row = max(row_set)
            self.empty_row_model.removeRows(min_row, max_row - min_row + 1)
        except KeyError:
            pass
        self.endRemoveRows()
        return True

    @Slot("QModelIndex", "int", "int", name="_handle_empty_rows_inserted")
    def _handle_empty_rows_inserted(self, parent, first, last):
        offset = self.rowCount() - self.empty_row_model.rowCount()
        self.rowsInserted.emit(QModelIndex(), offset + first, offset + last)

    def invalidate_filter(self):
        """Invalidate filter."""
        self.layoutAboutToBeChanged.emit()
        for _, model in self.sub_models:
            model.invalidateFilter()
        self.layoutChanged.emit()

    @busy_effect
    def auto_filter_values(self, column):
        """Return values to populate the auto filter of given column.
        Each 'row' in the returned value consists of:
        1) The 'checked' state, True if the value *hasn't* been filtered out
        2) The value itself (an object name, a parameter name, a numerical value...)
        3) A set of relationship class ids where the value is found.
        """
        values = dict()
        selected_object_class_ids = self._parent.selected_object_class_ids
        selected_relationship_class_ids = self._parent.all_selected_relationship_class_ids()
        for relationship_class_id, model in self.sub_models:
            if selected_object_class_ids:
                object_class_id_list = self.object_class_id_lists[relationship_class_id]
                if not selected_object_class_ids.intersection(object_class_id_list):
                    continue
            if selected_relationship_class_ids:
                if relationship_class_id not in selected_relationship_class_ids:
                    continue
            data = model.sourceModel()._main_data
            row_count = model.sourceModel().rowCount()
            for i in range(row_count):
                if not model.main_filter_accepts_row(i, None):
                    continue
                if not model.auto_filter_accepts_row(i, None, ignored_columns=[column]):
                    continue
                values.setdefault(data[i][column], set()).add(relationship_class_id)
        filtered_out = self.filtered_out.get(column, [])
        return [[val not in filtered_out, val, rel_cls_id_set] for val, rel_cls_id_set in values.items()]

    def set_filtered_out_values(self, column, values):
        """Set values that need to be filtered out."""
        filtered_out = [val for rel_cls_id, values in values.items() for val in values]
        self.filtered_out[column] = filtered_out
        for relationship_class_id, model in self.sub_models:
            model.set_filtered_out_values(column, values.get(relationship_class_id, {}))
        if filtered_out:
            self.setHeaderData(column, Qt.Horizontal, self.italic_font, Qt.FontRole)
        else:
            self.setHeaderData(column, Qt.Horizontal, None, Qt.FontRole)

    def clear_filtered_out_values(self):
        """Clear the set of filtered out values."""
        for column in self.filtered_out:
            self.setHeaderData(column, Qt.Horizontal, None, Qt.FontRole)
        self.filtered_out = dict()

    def rename_object_classes(self, db_map, object_classes):
        """Rename object classes in model."""
        object_class_name_list_column = self.header.index("object_class_name_list")
        object_class_d = {(db_map, x.id): x.name for x in object_classes}
        for relationship_class_id, model in self.sub_models:
            object_class_id_list = self.object_class_id_lists[relationship_class_id]
            obj_cls_name_d = {
                k: object_class_d[id_] for k, id_ in enumerate(object_class_id_list) if id_ in object_class_d
            }
            if not obj_cls_name_d:
                continue
            for row_data in model.sourceModel()._main_data:
                object_class_name_list = row_data[object_class_name_list_column].split(',')
                for k, new_name in obj_cls_name_d.items():
                    object_class_name_list[k] = new_name
                row_data[object_class_name_list_column] = ",".join(object_class_name_list)

    def rename_relationship_classes(self, db_map, relationship_classes):
        """Rename relationship classes in model."""
        relationship_class_name_column = self.header.index("relationship_class_name")
        relationship_class_id_name = {(db_map, x.id): x.name for x in relationship_classes}
        for relationship_class_id, model in self.sub_models:
            if relationship_class_id not in relationship_class_id_name:
                continue
            relationship_class_name = relationship_class_id_name[relationship_class_id]
            for row_data in model.sourceModel()._main_data:
                row_data[relationship_class_name_column] = relationship_class_name

    def rename_parameter_tags(self, db_map, parameter_tags):
        """Rename parameter tags in model."""
        parameter_tag_list_column = self.header.index("parameter_tag_list")
        parameter_tag_id_list_column = self.header.index("parameter_tag_id_list")
        parameter_tag_dict = {x.id: x.tag for x in parameter_tags}
        for rel_cls_id, model in self.sub_models:
            if rel_cls_id[0] != db_map:
                continue
            for row_data in model.sourceModel()._main_data:
                parameter_tag_id_list = row_data[parameter_tag_id_list_column]
                parameter_tag_list = row_data[parameter_tag_list_column]
                if not parameter_tag_id_list:
                    continue
                split_parameter_tag_id_list = [int(x) for x in parameter_tag_id_list.split(",")]
                matches = [
                    (k, tag_id) for k, tag_id in enumerate(split_parameter_tag_id_list) if tag_id in parameter_tag_dict
                ]
                if not matches:
                    continue
                split_parameter_tag_list = parameter_tag_list.split(",")
                for k, tag_id in matches:
                    new_tag = parameter_tag_dict[tag_id]
                    split_parameter_tag_list[k] = new_tag
                row_data[parameter_tag_list_column] = ",".join(split_parameter_tag_list)

    def remove_object_classes(self, db_map, object_classes):
        """Remove object classes from model."""
        self.layoutAboutToBeChanged.emit()
        object_class_ids = {(db_map, x['id']) for x in object_classes}
        for i, (relationship_class_id, _) in reversed(list(enumerate(self.sub_models))):
            object_class_id_list = self.object_class_id_lists[relationship_class_id]
            if object_class_ids.intersection(object_class_id_list):
                self.sub_models.pop(i)
        self.layoutChanged.emit()

    def remove_relationship_classes(self, relationship_classes):
        """Remove relationship classes from model."""
        self.layoutAboutToBeChanged.emit()
        relationship_class_ids = [(db_map, x['id']) for x in relationship_classes]
        for i, (relationship_class_id, _) in reversed(list(enumerate(self.sub_models))):
            if relationship_class_id in relationship_class_ids:
                self.sub_models.pop(i)
        self.layoutChanged.emit()

    def remove_parameter_tags(self, db_map, parameter_tag_ids):
        """Remove parameter tags from model."""
        parameter_tag_list_column = self.header.index("parameter_tag_list")
        parameter_tag_id_list_column = self.header.index("parameter_tag_id_list")
        for rel_cls_id, model in self.sub_models:
            if rel_cls_id[0] != db_map:
                continue
            for row_data in model.sourceModel()._main_data:
                parameter_tag_id_list = row_data[parameter_tag_id_list_column]
                parameter_tag_list = row_data[parameter_tag_list_column]
                if not parameter_tag_id_list:
                    continue
                split_parameter_tag_id_list = [int(x) for x in parameter_tag_id_list.split(",")]
                matches = [k for k, tag_id in enumerate(split_parameter_tag_id_list) if tag_id in parameter_tag_ids]
                if not matches:
                    continue
                split_parameter_tag_list = parameter_tag_list.split(",")
                for k in sorted(matches, reverse=True):
                    del split_parameter_tag_list[k]
                row_data[parameter_tag_list_column] = ",".join(split_parameter_tag_list)


class RelationshipParameterValueModel(RelationshipParameterModel):
    """A model that combines several relationship parameter value models
    (one per relationship class), one on top of the other.
    """

    def __init__(self, parent=None):
        """Init class."""
        super().__init__(parent)
        self.empty_row_model = EmptyRelationshipParameterValueModel(self)
        self.empty_row_model.rowsInserted.connect(self._handle_empty_rows_inserted)
        self.relationship_class_name_column = None
        self.object_class_name_list_column = None

    def reset_model(self, main_data=None):
        """Reset model data. Each sub-model is filled with parameter value data
        for a different relationship class."""
        self.beginResetModel()
        self.sub_models = []
        for db_map in self.db_maps:
            self.add_object_class_id_lists(db_map, db_map.wide_relationship_class_list())
        header = self.db_maps[0].relationship_parameter_value_fields() + ["database"]
        self.fixed_columns = [
            header.index(x) for x in ('relationship_class_name', 'object_name_list', 'parameter_name', "database")
        ]
        self.relationship_class_name_column = header.index('relationship_class_name')
        self.object_class_name_list_column = header.index('object_class_name_list')
        parameter_definition_id_column = header.index('parameter_id')
        object_id_list_column = header.index('object_id_list')
        db_column = header.index('database')
        self.set_horizontal_header_labels(header)
        data_dict = {}
        for db_map in self.db_maps:
            for parameter_value in db_map.relationship_parameter_value_list():
                relationship_class_id = (db_map, parameter_value.relationship_class_id)
                data_dict.setdefault(relationship_class_id, list()).append(
                    list(parameter_value) + [self._parent.db_map_to_name[db_map]]
                )
        for relationship_class_id, data in data_dict.items():
            source_model = SubParameterValueModel(self)
            source_model.reset_model([list(x) for x in data])
            model = RelationshipParameterValueFilterProxyModel(
                self, parameter_definition_id_column, object_id_list_column, db_column
            )
            model.setSourceModel(source_model)
            self.sub_models.append((relationship_class_id, model))
        self.empty_row_model.set_horizontal_header_labels(header)
        self.empty_row_model.clear()
        self.endResetModel()

    def update_filter(self):
        """Update filter."""
        self.layoutAboutToBeChanged.emit()
        selected_parameter_definition_ids = self._parent.selected_rel_parameter_definition_ids
        selected_object_ids = self._parent.selected_object_ids
        selected_object_id_lists = self._parent.selected_object_id_lists
        for relationship_class_id, model in self.sub_models:
            parameter_definition_ids = selected_parameter_definition_ids.get(relationship_class_id, {})
            object_class_id_list = self.object_class_id_lists[relationship_class_id]
            object_ids = set(y for x in object_class_id_list for y in selected_object_ids.get(x, {}))
            object_id_lists = selected_object_id_lists.get(relationship_class_id, {})
            model.update_filter(parameter_definition_ids, object_ids, object_id_lists)
            model.clear_filtered_out_values()
        self.clear_filtered_out_values()
        self.layoutChanged.emit()

    def move_rows_to_sub_models(self, rows):
        """Move rows from empty row model to a new sub_model.
        Called when the empty row model succesfully inserts new data in the db.
        """
        db_column = self.header.index("database")
        relationship_class_id_column = self.header.index("relationship_class_id")
        parameter_definition_id_column = self.header.index('parameter_id')
        object_id_list_column = self.header.index('object_id_list')
        model_data_dict = {}
        for row in rows:
            row_data = self.empty_row_model._main_data[row]
            relationship_class_id = row_data[relationship_class_id_column]
            db_map = self.db_name_to_map[row_data[db_column]]
            model_data_dict.setdefault((db_map, relationship_class_id), list()).append(row_data)
        for relationship_class_id, data in model_data_dict.items():
            source_model = SubParameterValueModel(self)
            source_model.reset_model(data)
            model = RelationshipParameterValueFilterProxyModel(
                self, parameter_definition_id_column, object_id_list_column, db_column
            )
            model.setSourceModel(source_model)
            self.sub_models.append((relationship_class_id, model))
        for row in reversed(rows):
            self.empty_row_model.removeRows(row, 1)
        self.invalidate_filter()

    def rename_objects(self, db_map, objects):
        """Rename objects in model."""
        object_id_list_column = self.header.index("object_id_list")
        object_name_list_column = self.header.index("object_name_list")
        object_id_name = {x.id: x.name for x in objects}
        for relationship_class_id, model in self.sub_models:
            if relationship_class_id[0] != db_map:
                continue
            for row_data in model.sourceModel()._main_data:
                object_id_list = [int(x) for x in row_data[object_id_list_column].split(',')]
                object_name_list = row_data[object_name_list_column].split(',')
                for i, object_id in enumerate(object_id_list):
                    if object_id in object_id_name:
                        object_name_list[i] = object_id_name[object_id]
                row_data[object_name_list_column] = ",".join(object_name_list)

    def remove_objects(self, db_map, objects):
        """Remove objects from model."""
        object_id_list_column = self.header.index("object_id_list")
        object_ids = {x['id'] for x in objects}
        for relationship_class_id, model in self.sub_models:
            if relationship_class_id[0] != db_map:
                continue
            source_model = model.sourceModel()
            for row in reversed(range(source_model.rowCount())):
                object_id_list = source_model._main_data[row][object_id_list_column]
                if object_ids.intersection(int(x) for x in object_id_list.split(',')):
                    source_model.removeRows(row, 1)

    def remove_relationships(self, db_map, relationships):
        """Remove relationships from model."""
        relationship_id_column = self.header.index("relationship_id")
        relationship_ids = {}
        for relationship in relationships:
            relationship_ids.setdefault((db_map, relationship['class_id']), set()).add(relationship['id'])
        for relationship_class_id, model in self.sub_models:
            if relationship_class_id not in relationship_ids:
                continue
            class_relationship_ids = relationship_ids[relationship_class_id]
            source_model = model.sourceModel()
            for row in reversed(range(source_model.rowCount())):
                relationship_id = source_model._main_data[row][relationship_id_column]
                if relationship_id in class_relationship_ids:
                    source_model.removeRows(row, 1)

    def rename_parameter(self, parameter_id, relationship_class_id, new_name):
        """Rename single parameter in model."""
        parameter_id_column = self.header.index("parameter_id")
        parameter_name_column = self.header.index("parameter_name")
        for model_relationship_class_id, model in self.sub_models:
            if model_relationship_class_id != relationship_class_id:
                continue
            for row_data in model.sourceModel()._main_data:
                if row_data[parameter_id_column] == parameter_id:
                    row_data[parameter_name_column] = new_name

    def remove_parameters(self, parameter_dict):
        """Remove parameters from model."""
        parameter_id_column = self.header.index("parameter_id")
        for relationship_class_id, model in self.sub_models:
            if relationship_class_id not in parameter_dict:
                continue
            parameter_ids = parameter_dict[relationship_class_id]
            source_model = model.sourceModel()
            for row in reversed(range(source_model.rowCount())):
                parameter_id = source_model._main_data[row][parameter_id_column]
                if parameter_id in parameter_ids:
                    source_model.removeRows(row, 1)


class RelationshipParameterDefinitionModel(RelationshipParameterModel):
    """A model that combines several relationship parameter definition models
    (one per relationship class), one on top of the other.
    """

    def __init__(self, parent=None):
        """Init class."""
        super().__init__(parent)
        self.empty_row_model = EmptyRelationshipParameterDefinitionModel(self)
        self.empty_row_model.rowsInserted.connect(self._handle_empty_rows_inserted)
        self.relationship_class_name_column = None
        self.object_class_name_list_column = None

    def reset_model(self, main_data=None):
        """Reset model data. Each sub-model is filled with parameter definition data
        for a different relationship class."""
        self.beginResetModel()
        self.sub_models = []
        for db_map in self.db_maps:
            self.add_object_class_id_lists(db_map, db_map.wide_relationship_class_list())
        header = self.db_maps[0].relationship_parameter_definition_fields() + ["database"]
        self.fixed_columns = [
            header.index(x) for x in ('relationship_class_name', 'object_class_name_list', 'database')
        ]
        self.relationship_class_name_column = header.index('relationship_class_name')
        self.object_class_name_list_column = header.index('object_class_name_list')
        parameter_definition_id_column = header.index('id')
        self.set_horizontal_header_labels(header)
        data_dict = {}
        for db_map in self.db_maps:
            for parameter_definition in db_map.relationship_parameter_definition_list():
                relationship_class_id = (db_map, parameter_definition.relationship_class_id)
                data_dict.setdefault(relationship_class_id, list()).append(
                    list(parameter_definition) + [self._parent.db_map_to_name[db_map]]
                )
        for relationship_class_id, data in data_dict.items():
            source_model = SubParameterDefinitionModel(self)
            source_model.reset_model([list(x) for x in data])
            model = RelationshipParameterDefinitionFilterProxyModel(self, parameter_definition_id_column)
            model.setSourceModel(source_model)
            self.sub_models.append((relationship_class_id, model))
        self.empty_row_model.set_horizontal_header_labels(header)
        self.empty_row_model.clear()
        self.endResetModel()

    def update_filter(self):
        """Update filter."""
        self.layoutAboutToBeChanged.emit()
        selected_parameter_definition_ids = self._parent.selected_rel_parameter_definition_ids
        for relationship_class_id, model in self.sub_models:
            parameter_definition_ids = selected_parameter_definition_ids.get(relationship_class_id, {})
            model.update_filter(parameter_definition_ids)
            model.clear_filtered_out_values()
        self.clear_filtered_out_values()
        self.layoutChanged.emit()

    def move_rows_to_sub_models(self, rows):
        """Move rows from empty row model to a new sub_model.
        Called when the empty row model succesfully inserts new data in the db.
        """
        db_column = self.header.index("database")
        relationship_class_id_column = self.header.index("relationship_class_id")
        parameter_definition_id_column = self.header.index('id')
        model_data_dict = {}
        for row in rows:
            row_data = self.empty_row_model._main_data[row]
            relationship_class_id = row_data[relationship_class_id_column]
            db_map = self.db_name_to_map[row_data[db_column]]
            model_data_dict.setdefault((db_map, relationship_class_id), list()).append(row_data)
        for relationship_class_id, data in model_data_dict.items():
            source_model = SubParameterDefinitionModel(self)
            source_model.reset_model(data)
            model = RelationshipParameterDefinitionFilterProxyModel(self, parameter_definition_id_column)
            model.setSourceModel(source_model)
            self.sub_models.append((relationship_class_id, model))
        for row in reversed(rows):
            self.empty_row_model.removeRows(row, 1)
        self.invalidate_filter()

    def clear_parameter_value_lists(self, value_list_ids):
        """Clear parameter value_lists from model."""
        value_list_id_column = self.header.index("value_list_id")
        value_list_name_column = self.header.index("value_list_name")
        for _, model in self.sub_models:
            for row_data in model.sourceModel()._main_data:
                value_list_id = row_data[value_list_id_column]
                if value_list_id in value_list_ids:
                    row_data[value_list_id_column] = None
                    row_data[value_list_name_column] = None
        self.dataChanged.emit(
            self.index(0, value_list_name_column),
            self.index(self.rowCount() - 1, value_list_name_column),
            [Qt.DisplayRole],
        )

    def rename_parameter_value_lists(self, db_map, value_lists):
        """Rename parameter value_lists in model."""
        value_list_id_column = self.header.index("value_list_id")
        value_list_name_column = self.header.index("value_list_name")
        parameter_value_list_dict = {x.id: x.name for x in value_lists}
        for class_id, model in self.sub_models:
            if class_id[0] != db_map:
                continue
            for row_data in model.sourceModel()._main_data:
                value_list_id = row_data[value_list_id_column]
                if value_list_id in parameter_value_list_dict:
                    row_data[value_list_name_column] = parameter_value_list_dict[value_list_id]
        self.dataChanged.emit(
            self.index(0, value_list_name_column),
            self.index(self.rowCount() - 1, value_list_name_column),
            [Qt.DisplayRole],
        )


class ObjectParameterDefinitionFilterProxyModel(QSortFilterProxyModel):
    """A filter proxy model for object parameter models."""

    def __init__(self, parent, parameter_definition_id_column):
        """Init class."""
        super().__init__(parent)
        self.parameter_definition_ids = set()
        self.parameter_definition_id_column = parameter_definition_id_column
        self.filtered_out = dict()

    def update_filter(self, parameter_definition_ids):
        """Update filter."""
        if parameter_definition_ids == self.parameter_definition_ids:
            return
        self.parameter_definition_ids = parameter_definition_ids
        self.invalidateFilter()

    def set_filtered_out_values(self, column, values):
        """Set values that need to be filtered out."""
        if values == self.filtered_out.get(column, {}):
            return
        self.filtered_out[column] = values
        self.invalidateFilter()

    def clear_filtered_out_values(self):
        """Clear the filtered out values."""
        if not self.filtered_out:
            return
        self.filtered_out = dict()
        self.invalidateFilter()

    def auto_filter_accepts_row(self, source_row, source_parent, ignored_columns=None):
        """Accept or reject row."""
        if ignored_columns is None:
            ignored_columns = []
        for column, values in self.filtered_out.items():
            if column in ignored_columns:
                continue
            if self.sourceModel()._main_data[source_row][column] in values:
                return False
        return True

    def main_filter_accepts_row(self, source_row, source_parent):
        """Accept or reject row."""
        if self.parameter_definition_ids:
            parameter_definition_id = self.sourceModel()._main_data[source_row][self.parameter_definition_id_column]
            return parameter_definition_id in self.parameter_definition_ids
        return True

    def filterAcceptsRow(self, source_row, source_parent):
        """Accept or reject row."""
        if not self.main_filter_accepts_row(source_row, source_parent):
            return False
        if not self.auto_filter_accepts_row(source_row, source_parent):
            return False
        return True

    def batch_set_data(self, indexes, data):
        source_indexes = [self.mapToSource(x) for x in indexes]
        return self.sourceModel().batch_set_data(source_indexes, data)


class ObjectParameterValueFilterProxyModel(ObjectParameterDefinitionFilterProxyModel):
    """A filter proxy model for object parameter value models."""

    def __init__(self, parent, parameter_definition_id_column, object_id_column, db_column):
        """Init class."""
        super().__init__(parent, parameter_definition_id_column)
        self.object_ids = set()
        self.object_id_column = object_id_column
        self.db_column = db_column

    def update_filter(self, parameter_definition_ids, object_ids):  # pylint: disable=arguments-differ
        """Update filter."""
        if parameter_definition_ids == self.parameter_definition_ids and object_ids == self.object_ids:
            return
        self.parameter_definition_ids = parameter_definition_ids
        self.object_ids = object_ids
        self.invalidateFilter()

    def main_filter_accepts_row(self, source_row, source_parent):
        """Accept or reject row."""
        if not super().main_filter_accepts_row(source_row, source_parent):
            return False
        if self.object_ids:
            db = self.sourceModel()._main_data[source_row][self.db_column]
            object_id = self.sourceModel()._main_data[source_row][self.object_id_column]
            return (db, object_id) in self.object_ids
        return True


class RelationshipParameterDefinitionFilterProxyModel(QSortFilterProxyModel):
    """A filter proxy model for relationship parameter definition models."""

    def __init__(self, parent, parameter_definition_id_column):
        """Init class."""
        super().__init__(parent)
        self.parameter_definition_ids = set()
        self.parameter_definition_id_column = parameter_definition_id_column
        self.filtered_out = dict()

    def update_filter(self, parameter_definition_ids):
        """Update filter."""
        if parameter_definition_ids == self.parameter_definition_ids:
            return
        self.parameter_definition_ids = parameter_definition_ids
        self.invalidateFilter()

    def set_filtered_out_values(self, column, values):
        """Set values that need to be filtered out."""
        if values == self.filtered_out.get(column, {}):
            return
        self.filtered_out[column] = values
        self.invalidateFilter()

    def clear_filtered_out_values(self):
        """Clear the set of values that need to be filtered out."""
        if not self.filtered_out:
            return
        self.filtered_out = dict()
        self.invalidateFilter()

    def auto_filter_accepts_row(self, source_row, source_parent, ignored_columns=None):
        """Accept or reject row."""
        if ignored_columns is None:
            ignored_columns = list()
        for column, values in self.filtered_out.items():
            if column in ignored_columns:
                continue
            if self.sourceModel()._main_data[source_row][column] in values:
                return False
        return True

    def main_filter_accepts_row(self, source_row, source_parent):
        """Accept or reject row."""
        if self.parameter_definition_ids:
            parameter_definition_id = self.sourceModel()._main_data[source_row][self.parameter_definition_id_column]
            return parameter_definition_id in self.parameter_definition_ids
        return True

    def filterAcceptsRow(self, source_row, source_parent):
        """Accept or reject row."""
        if not self.main_filter_accepts_row(source_row, source_parent):
            return False
        if not self.auto_filter_accepts_row(source_row, source_parent):
            return False
        return True

    def batch_set_data(self, indexes, data):
        source_indexes = [self.mapToSource(x) for x in indexes]
        return self.sourceModel().batch_set_data(source_indexes, data)


class RelationshipParameterValueFilterProxyModel(RelationshipParameterDefinitionFilterProxyModel):
    """A filter proxy model for relationship parameter value models."""

    def __init__(self, parent, parameter_definition_id_column, object_id_list_column, db_column):
        """Init class."""
        super().__init__(parent, parameter_definition_id_column)
        self.object_ids = dict()
        self.object_id_lists = set()
        self.object_id_list_column = object_id_list_column
        self.db_column = db_column

    def update_filter(self, parameter_definition_ids, object_ids, object_id_lists):  # pylint: disable=arguments-differ
        """Update filter."""
        if (
            parameter_definition_ids == self.parameter_definition_ids
            and object_ids == self.object_ids
            and object_id_lists == self.object_id_lists
        ):
            return
        self.parameter_definition_ids = parameter_definition_ids
        self.object_ids = object_ids
        self.object_id_lists = object_id_lists
        self.invalidateFilter()

    def main_filter_accepts_row(self, source_row, source_parent):
        """Accept or reject row."""
        if not super().main_filter_accepts_row(source_row, source_parent):
            return False
        object_id_list = self.sourceModel()._main_data[source_row][self.object_id_list_column]
        db = self.sourceModel()._main_data[source_row][self.db_column]
        if self.object_id_lists:
            return (db, object_id_list) in self.object_id_lists
        if self.object_ids:
<<<<<<< HEAD
            return len(self.object_ids.intersection((db, int(x)) for x in object_id_list.split(","))) > 0
=======
            return bool(self.object_ids.intersection(int(x) for x in object_id_list.split(",")))
>>>>>>> d08d3ada
        return True


class TreeNode:
    """A helper class to use as the internalPointer of indexes in ParameterValueListModel.

    Attributes
        parent (TreeNode): the parent node
        row (int): the row, needed by ParameterValueListModel.parent()
        text (str, NoneType): the text to show
        level (int, NoneType): the level in the tree
        id (int, NoneType): the id from the db table
    """

<<<<<<< HEAD
    def __init__(self, parent, row, text=None, level=None, id=None):
=======
    def __init__(self, parent, row, text=None, identifier=None):
>>>>>>> d08d3ada
        self.parent = parent
        self.row = row
        self.child_nodes = list()
        self.text = text
<<<<<<< HEAD
        self.level = level
        self.id = id
=======
        self.id = identifier
>>>>>>> d08d3ada


class ParameterValueListModel(QAbstractItemModel):
    """A class to display parameter value list data in a treeview."""

    def __init__(self, parent):
        """Initialize class"""
        super().__init__(parent)
        self._parent = parent
        self.bold_font = QFont()
        self.bold_font.setBold(True)
        gray_color = QGuiApplication.palette().text().color()
        gray_color.setAlpha(128)
        self.gray_brush = QBrush(gray_color)
        self.empty_list = "Type new list name here..."
        self.empty_value = "Type new list value here..."
        self._root_nodes = list()
        self.dataChanged.connect(self._handle_data_changed)

    def build_tree(self):
        """Initialize the internal data structure of TreeNode instances."""
        self.beginResetModel()
        self._root_nodes = list()
<<<<<<< HEAD
        k = 0
        for db_map in self._parent.db_maps:
            db_node = TreeNode(None, k, text=self._parent.db_map_to_name[db_map], level=0)
            k += 1
            self._root_nodes.append(db_node)
            i = 0
            for wide_value_list in db_map.wide_parameter_value_list_list():
                list_node = TreeNode(db_node, i, text=wide_value_list.name, id=wide_value_list.id, level=1)
                i += 1
                db_node.child_nodes.append(list_node)
                j = 0
                for value in wide_value_list.value_list.split(","):
                    child_node = TreeNode(list_node, j, text=value, level=2)
                    j += 1
                    list_node.child_nodes.append(child_node)
                list_node.child_nodes.append(TreeNode(list_node, j, text=self.empty_value, level=2))
            db_node.child_nodes.append(TreeNode(db_node, i, text=self.empty_list, level=1))
=======
        i = 0
        for wide_value_list in self.db_map.wide_parameter_value_list_list():
            root_node = TreeNode(None, i, text=wide_value_list.name, identifier=wide_value_list.id)
            i += 1
            self._root_nodes.append(root_node)
            j = 0
            for value in wide_value_list.value_list.split(","):
                child_node = TreeNode(root_node, j, text=value)
                j += 1
                root_node.child_nodes.append(child_node)
            root_node.child_nodes.append(TreeNode(root_node, j, text=self.empty_value))
        self._root_nodes.append(TreeNode(None, i, text=self.empty_list))
>>>>>>> d08d3ada
        self.endResetModel()

    def index(self, row, column, parent=QModelIndex()):
        """Returns the index of the item in the model specified by the given row, column and parent index.
        Toplevel indexes get their pointer from the `_root_nodes` attribute;
        whereas inner indexes get their pointer from the `child_nodes` attribute of the parent node.
        """
        if not parent.isValid():
            return self.createIndex(row, column, self._root_nodes[row])
        parent_node = parent.internalPointer()
        return self.createIndex(row, column, parent_node.child_nodes[row])

    def parent(self, index):
        """Returns the parent of the model item with the given index.
        Use the internal pointer to retrieve the parent node and use it
        to create the parent index.
        """
        if not index.isValid():
            return QModelIndex()
        node = index.internalPointer()
        if node.parent is None:
            return QModelIndex()
        return self.createIndex(node.parent.row, 0, node.parent)

    def rowCount(self, parent=QModelIndex()):
        """Returns the number of rows under the given parent.
        Get it from the lenght of the appropriate list.
        """
        if not parent.isValid():
            return len(self._root_nodes)
        node = parent.internalPointer()
        return len(node.child_nodes)

    def columnCount(self, parent=QModelIndex()):
        """Returns the number of columns under the given parent. Always 1.
        """
        return 1

    def data(self, index, role=Qt.DisplayRole):
        """Returns the data stored under the given role for the item referred to by the index.
        Bold toplevel items. Get the DisplayRole from the `text` attribute of the internal pointer.
        """
        if not index.isValid():
            return None
        if role == Qt.FontRole and index.internalPointer().level == 1:
            # Bold list items
            return self.bold_font
        if role == Qt.ForegroundRole and index.parent().isValid() and index.row() == self.rowCount(index.parent()) - 1:
            # Paint gray last item in each inner level
            return self.gray_brush
        if role in (Qt.DisplayRole, Qt.EditRole):
            text = index.internalPointer().text
            # Deserialize value (so we don't see e.g. quotes around strings)
            if (
                role == Qt.DisplayRole
                and index.internalPointer().level == 2
                and index.row() != self.rowCount(index.parent()) - 1
            ):
                text = json.loads(text)
            return text
        return None

    def flags(self, index):
        """Returns the item flags for the given index.
        """
        if index.internalPointer().level == 0:
            return Qt.ItemIsEnabled | Qt.ItemIsSelectable
        return Qt.ItemIsEditable | Qt.ItemIsEnabled | Qt.ItemIsSelectable

    def setData(self, index, value, role=Qt.EditRole):
        """Sets the role data for the item at index to value.
        Returns True if successful; otherwise returns False.
        Basically just update the `text` attribute of the internal pointer.
        """
        if not index.isValid():
            return False
        if role != Qt.EditRole:
            return False
        node = index.internalPointer()
        if node.level == 2:
            # values are stored as json (list *names*, as normal python types)
            value = json.dumps(value)
        if value == node.text:
            return False
        node.text = value
        self.dataChanged.emit(index, index, [role])
        return True

    def appendRows(self, count, parent=QModelIndex()):
        """Append count rows into the model.
        Items in the new row will be children of the item represented by the parent model index.
        """
        row = self.rowCount(parent)
        self.beginInsertRows(parent, row, row + count - 1)
        parent_node = parent.internalPointer()
        if parent_node.level == 0:
            parent_node.child_nodes.append(TreeNode(parent_node, row, text=self.empty_list, level=1))
        elif parent_node.level == 1:
            parent_node.child_nodes.append(TreeNode(parent_node, row, text=self.empty_value, level=2))
        self.endInsertRows()

    @Slot("QModelIndex", "QModelIndex", "QVector", name="_handle_data_changed")
    def _handle_data_changed(self, top_left, bottom_right, roles=None):
        """Called when data in the model changes.
        """
        if roles is None:
            roles = list()
        if Qt.EditRole not in roles:
            return
        parent = self.parent(top_left)
        if parent != self.parent(bottom_right):
            return
        self.append_empty_rows(bottom_right)
        to_add, to_update = self.items_to_add_and_update(top_left.row(), bottom_right.row(), parent)
        self._parent.add_parameter_value_lists(to_add)
        self._parent.update_parameter_value_lists(to_update)

    def append_empty_rows(self, index):
        """Append emtpy rows if index is the last children, so the user can continue editing the model.
        """
        parent = index.parent()
        if not parent.isValid():
            return
        if self.rowCount(parent) == index.row() + 1:
            self.appendRows(1, parent)
            if index.internalPointer().level == 1:
                self.appendRows(1, index)

    def items_to_add_and_update(self, first, last, parent):
        """Return list of items to add and update in the db.
        """
        to_add = dict()
        to_update = dict()
        if parent.internalPointer().level == 0:
            # The changes correspond to list *names*.
            # We need to check them all
            db_name = parent.internalPointer().text
            db_map = self._parent.db_name_to_map[db_name]
            for row in range(first, last + 1):
                index = self.index(row, 0, parent)
                node = index.internalPointer()
<<<<<<< HEAD
                id_ = node.id
                name = node.text
                if id_:
                    # Update
                    to_update.setdefault(db_map, []).append(dict(id=id_, name=name))
=======
                if node.id:
                    # Update
                    to_update.append(dict(id=node.id, name=node.text))
>>>>>>> d08d3ada
                else:
                    # Add
                    value_list = [
                        self.index(i, 0, index).internalPointer().text for i in range(self.rowCount(index) - 1)
                    ]
                    if value_list:
<<<<<<< HEAD
                        to_add.setdefault(db_map, []).append(dict(parent=index, name=name, value_list=value_list))
        elif parent.internalPointer().level == 1:
=======
                        to_add.append(dict(parent=index, name=node.text, value_list=value_list))
        else:
>>>>>>> d08d3ada
            # The changes correspond to list *values*, so it's enough to check the parent
            db_name = parent.parent().internalPointer().text
            db_map = self._parent.db_name_to_map[db_name]
            value_list = [
                str(self.index(i, 0, parent).internalPointer().text) for i in range(self.rowCount(parent) - 1)
            ]
<<<<<<< HEAD
            id_ = parent.internalPointer().id
            if id_:
                # Update
                to_update.setdefault(db_map, []).append(dict(id=id_, value_list=value_list))
=======
            identifier = parent.internalPointer().id
            if identifier:
                # Update
                to_update.append(dict(id=identifier, value_list=value_list))
>>>>>>> d08d3ada
            else:
                # Add
                name = parent.internalPointer().text
                to_add.setdefault(db_map, []).append(dict(parent=parent, name=name, value_list=value_list))
        return to_add, to_update

    def batch_set_data(self, indexes, values):
        """Set edit role for indexes to values in batch."""
        # NOTE: Not in use at the moment
        parented_rows = dict()
        for index, value in zip(indexes, values):
            index.internalPointer().text = value
            parent = self.parent(index)
            parented_rows.setdefault(parent, list()).append(index.row())
        # Emit dataChanged parent-wise
        for parent, rows in parented_rows.items():
            top_left = self.index(min(rows), 0, parent)
            bottom_right = self.index(max(rows), 0, parent)
            self.dataChanged.emit(top_left, bottom_right, [Qt.EditRole])

    def removeRow(self, row, parent=QModelIndex()):
        """Remove row under parent, but never the last row (which is the empty one)"""
        if row == self.rowCount(parent) - 1:
            return
        self.beginRemoveRows(parent, row, row)
        if not parent.isValid():
            # Row is at the top level
            self._root_nodes.pop(row)
            # Update row attribute of tail items. This is awful but we need it.
            for r in range(row, len(self._root_nodes)):
                node = self._root_nodes[r]
                node.row = r
        else:
            # Row is at the low level
            parent_node = parent.internalPointer()
            child_nodes = parent_node.child_nodes
            child_nodes.pop(row)
            # We don't need to update the row attribute of the childs, since they're not used.
        self.endRemoveRows()


class LazyLoadingArrayModel(EmptyRowModel):
    """A model of array data, used by TreeViewForm.

    Attributes:
        parent (JSONEditor): the parent widget
        stride (int): The number of elements to fetch
    """

    def __init__(self, parent, stride=256):
        """Initialize class"""
        super().__init__(parent)
        self._orig_data = []
        self._stride = stride
        self.set_horizontal_header_labels("json")
        self._wrong_data = False

    def reset_model(self, data):
        """Store given array into the `_orig_data` attribute.
        Initialize first `_stride` rows of the model.
        """
        if data is None:
            data = []
        self._orig_data = data
        if not isinstance(self._orig_data, list):
            return
        data = list()
        for _ in range(self._stride):
            try:
                data.append([self._orig_data.pop(0)])
            except IndexError:
                break
        super().reset_model(data)

    def canFetchMore(self, parent):
        if isinstance(self._orig_data, list):
            return self._orig_data
        return False

    def fetchMore(self, parent):
        """Pop data from the _orig_data attribute and add it to the model."""
        data = list()
        for _ in range(self._stride):
            try:
                data.append([self._orig_data.pop(0)])
            except IndexError:
                break
        count = len(data)
        last_data_row = self.rowCount() - 1
        self.insertRows(last_data_row, count)
        indexes = [self.index(last_data_row + i, 0) for i in range(count)]
        self.batch_set_data(indexes, data)

    def all_data(self):
        """Return all data into a list."""
        if not isinstance(self._orig_data, list):
            return self._orig_data
        last_data_row = self.rowCount() - 1
        all_data = [self._main_data[i][0] for i in range(last_data_row)]
        all_data.extend(self._orig_data)  # Whatever remains unfetched
        return all_data<|MERGE_RESOLUTION|>--- conflicted
+++ resolved
@@ -208,36 +208,9 @@
         parent_type = parent.data(Qt.UserRole)
         if parent_type == 'root':
             return super().hasChildren(parent)
-<<<<<<< HEAD
         if parent_type == 'relationship':
             return False
         if self.flat and parent_type in ('object', 'relationship_class'):
-=======
-        if parent_type == 'object_class':
-            object_class_id = parent.data(Qt.UserRole + 1)['id']
-            if object_class_id in self._fetched['object_class']:
-                return super().hasChildren(parent)
-            return True
-        if parent_type == 'object':
-            if self.flat:
-                # The flat model doesn't go beyond the 'object' level
-                return False
-            object_id = parent.data(Qt.UserRole + 1)['id']
-            object_class_id = parent.data(Qt.UserRole + 1)['class_id']
-            if object_id in self._fetched['object']:
-                return super().hasChildren(parent)
-            return True
-        if parent_type == 'relationship_class':
-            if self.flat:
-                # The flat model doesn't go beyond the 'object' level
-                return False
-            object_id = parent.parent().data(Qt.UserRole + 1)['id']
-            relationship_class_id = parent.data(Qt.UserRole + 1)['id']
-            if (object_id, relationship_class_id) in self._fetched['relationship_class']:
-                return super().hasChildren(parent)
-            return True
-        if parent_type == 'relationship':
->>>>>>> d08d3ada
             return False
         fetched = self._fetched[parent_type]
         if parent in fetched:
@@ -312,12 +285,7 @@
         db_item = QStandardItem(self._parent.db_map_to_name[db_map])
         return [object_class_item, db_item]
 
-<<<<<<< HEAD
     def new_object_row(self, db_map, object_):
-=======
-    @staticmethod
-    def new_object_item(object_):
->>>>>>> d08d3ada
         """Returns new object item."""
         object_item = QStandardItem(object_.name)
         object_item.setData('object', Qt.UserRole)
@@ -336,12 +304,7 @@
         db_item = QStandardItem(self._parent.db_map_to_name[db_map])
         return [relationship_class_item, db_item]
 
-<<<<<<< HEAD
     def new_relationship_row(self, db_map, relationship):
-=======
-    @staticmethod
-    def new_relationship_item(wide_relationship):
->>>>>>> d08d3ada
         """Returns new relationship item."""
         relationship_item = QStandardItem(relationship.object_name_list)
         relationship_item.setData('relationship', Qt.UserRole)
@@ -414,7 +377,6 @@
         """Add relationship class items to model."""
         relationship_class_dict = {}
         for relationship_class in relationship_classes:
-<<<<<<< HEAD
             for object_class_id in relationship_class.object_class_id_list.split(","):
                 relationship_class_dict.setdefault(int(object_class_id), list()).append(relationship_class)
         for i in range(self.root_item.rowCount()):
@@ -422,23 +384,6 @@
             db_map_dict = object_class_item.data(Qt.UserRole + 1)
             if db_map not in db_map_dict:
                 # Can someone be adding relationship classes where one of the classes doesn't exist in the same db?
-=======
-            relationship_class_dict.setdefault(relationship_class.object_class_id_list, list()).append(
-                relationship_class
-            )
-        items = self.findItems('*', Qt.MatchWildcard | Qt.MatchRecursive, column=0)
-        for visited_item in items:
-            visited_type = visited_item.data(Qt.UserRole)
-            if not visited_type == 'object':
-                continue
-            visited_object = visited_item.data(Qt.UserRole + 1)
-            visited_object_class_id = visited_object['class_id']
-            relationship_class_list = list()
-            for object_class_id_list, classes in relationship_class_dict.items():
-                if visited_object_class_id in [int(x) for x in object_class_id_list.split(',')]:
-                    relationship_class_list.extend(classes)
-            if not relationship_class_list:
->>>>>>> d08d3ada
                 continue
             object_class = db_map_dict[db_map]
             object_class_id = object_class['id']
@@ -639,7 +584,6 @@
                 db_map_dict = object_item.data(Qt.UserRole + 1)
                 if db_map not in db_map_dict:
                     continue
-<<<<<<< HEAD
                 object_ = db_map_dict[db_map]
                 object_id = object_['id']
                 upd_object = class_object_dict.pop(object_id, None)
@@ -682,27 +626,6 @@
             self.remove_object_rows(db_map, removed_rows, object_class_item)
 
     def update_relationship_classes(self, db_map, relationship_classes):
-=======
-            elif visited_type == 'relationship':
-                relationship = visited_item.data(Qt.UserRole + 1)
-                object_id_list = [int(x) for x in relationship['object_id_list'].split(",")]
-                object_name_list = relationship['object_name_list'].split(",")
-                found = False
-                for i, identifier in enumerate(object_id_list):
-                    try:
-                        updated_item = updated_items_dict[identifier]
-                        object_name_list[i] = updated_item.name
-                        found = True
-                    except KeyError:
-                        continue
-                if found:
-                    str_object_name_list = ",".join(object_name_list)
-                    relationship['object_name_list'] = str_object_name_list
-                    visited_item.setText(str_object_name_list)
-                    visited_item.setData(relationship, Qt.UserRole + 1)
-
-    def update_relationship_classes(self, updated_items):
->>>>>>> d08d3ada
         """Update relationship classes in the model."""
         relationship_class_dict = {}
         for rel_cls in relationship_classes:
@@ -1035,14 +958,6 @@
         parent_type = parent.data(Qt.UserRole)
         if parent_type == 'root':
             return super().hasChildren(parent)
-<<<<<<< HEAD
-=======
-        if parent_type == 'relationship_class':
-            relationship_class_id = parent.data(Qt.UserRole + 1)['id']
-            if relationship_class_id in self._fetched_relationship_class_id:
-                return super().hasChildren(parent)
-            return True
->>>>>>> d08d3ada
         if parent_type == 'relationship':
             return False
         if parent in self._fetched:
@@ -1098,12 +1013,7 @@
         db_item = QStandardItem(self._parent.db_map_to_name[db_map])
         return [relationship_class_item, db_item]
 
-<<<<<<< HEAD
     def new_relationship_row(self, db_map, relationship):
-=======
-    @staticmethod
-    def new_relationship_item(wide_relationship):
->>>>>>> d08d3ada
         """Returns new relationship item."""
         relationship_item = QStandardItem(relationship.object_name_list)
         relationship_item.setData('relationship', Qt.UserRole)
@@ -1205,7 +1115,6 @@
                 relationship = db_map_dict[db_map]
                 object_id_list = [int(x) for x in relationship['object_id_list'].split(",")]
                 object_name_list = relationship['object_name_list'].split(",")
-<<<<<<< HEAD
                 for k, id_ in enumerate(object_id_list):
                     if id_ in object_d:
                         object_name_list[k] = object_d[id_]
@@ -1214,23 +1123,6 @@
                 relationship_item.setData(str_object_name_list, Qt.DisplayRole)
 
     def update_relationship_classes(self, db_map, relationship_classes):
-=======
-                found = False
-                for k, identifier in enumerate(object_id_list):
-                    try:
-                        updated_item = updated_items_dict[identifier]
-                        object_name_list[k] = updated_item.name
-                        found = True
-                    except KeyError:
-                        continue
-                if found:
-                    str_object_name_list = ",".join(object_name_list)
-                    relationship['object_name_list'] = str_object_name_list
-                    visited_item.setText(str_object_name_list)
-                    visited_item.setData(relationship, Qt.UserRole + 1)
-
-    def update_relationship_classes(self, updated_items):
->>>>>>> d08d3ada
         """Update relationship classes in the model."""
         rel_cls_d = {x.id: x for x in relationship_classes}
         existing_rows = [
@@ -1480,7 +1372,6 @@
             self._main_data[index.row()][index.column()] = data[k]
         return True
 
-<<<<<<< HEAD
     def items_to_update(self, indexes, data):
         """A list of items (dict) to update in the database."""
         raise NotImplementedError()
@@ -1488,15 +1379,6 @@
     def update_items_in_db(self, items_to_update):
         """A list of ids of items updated in the database."""
         raise NotImplementedError()
-=======
-    def items_to_update(self, indexes, data):  # pylint: disable=no-self-use
-        """A list of items (dict) to update in the database. Reimplement in subclasses."""
-        return []
-
-    def update_items_in_db(self, items_to_update):  # pylint: disable=no-self-use
-        """A list of ids of items updated in the database. Reimplement in subclasses."""
-        return []
->>>>>>> d08d3ada
 
 
 class SubParameterValueModel(SubParameterModel):
@@ -2026,19 +1908,11 @@
             self.error_log.extend(error_log)
             id_column = self._parent.horizontal_header_labels().index('id')
             tag_dict = dict()
-<<<<<<< HEAD
             for i, par_def in enumerate(par_defs):
                 if par_def.name in name_tag_dict:
                     tag_dict[par_def.id] = name_tag_dict[par_def.name]
                 self._main_data[self.added_rows[i]][id_column] = par_def.id
             _, def_tag_error_log = db_map.set_parameter_definition_tags(tag_dict)
-=======
-            for i, parameter in enumerate(parameters):
-                if parameter.name in name_tag_dict:
-                    tag_dict[parameter.id] = name_tag_dict[parameter.name]
-                self._main_data[self.added_rows[i]][id_column] = parameter.id
-            _, def_tag_error_log = self._parent.db_map.set_parameter_definition_tags(tag_dict)
->>>>>>> d08d3ada
             self.error_log.extend(def_tag_error_log)
 
 
@@ -3582,11 +3456,7 @@
         if self.object_id_lists:
             return (db, object_id_list) in self.object_id_lists
         if self.object_ids:
-<<<<<<< HEAD
-            return len(self.object_ids.intersection((db, int(x)) for x in object_id_list.split(","))) > 0
-=======
-            return bool(self.object_ids.intersection(int(x) for x in object_id_list.split(",")))
->>>>>>> d08d3ada
+            return bool(self.object_ids.intersection((db, int(x)) for x in object_id_list.split(",")))
         return True
 
 
@@ -3601,21 +3471,13 @@
         id (int, NoneType): the id from the db table
     """
 
-<<<<<<< HEAD
-    def __init__(self, parent, row, text=None, level=None, id=None):
-=======
-    def __init__(self, parent, row, text=None, identifier=None):
->>>>>>> d08d3ada
+    def __init__(self, parent, row, text=None, level=None, identififer=None):
         self.parent = parent
         self.row = row
         self.child_nodes = list()
         self.text = text
-<<<<<<< HEAD
         self.level = level
-        self.id = id
-=======
         self.id = identifier
->>>>>>> d08d3ada
 
 
 class ParameterValueListModel(QAbstractItemModel):
@@ -3639,7 +3501,6 @@
         """Initialize the internal data structure of TreeNode instances."""
         self.beginResetModel()
         self._root_nodes = list()
-<<<<<<< HEAD
         k = 0
         for db_map in self._parent.db_maps:
             db_node = TreeNode(None, k, text=self._parent.db_map_to_name[db_map], level=0)
@@ -3647,7 +3508,7 @@
             self._root_nodes.append(db_node)
             i = 0
             for wide_value_list in db_map.wide_parameter_value_list_list():
-                list_node = TreeNode(db_node, i, text=wide_value_list.name, id=wide_value_list.id, level=1)
+                list_node = TreeNode(db_node, i, text=wide_value_list.name, identifier=wide_value_list.id, level=1)
                 i += 1
                 db_node.child_nodes.append(list_node)
                 j = 0
@@ -3657,20 +3518,6 @@
                     list_node.child_nodes.append(child_node)
                 list_node.child_nodes.append(TreeNode(list_node, j, text=self.empty_value, level=2))
             db_node.child_nodes.append(TreeNode(db_node, i, text=self.empty_list, level=1))
-=======
-        i = 0
-        for wide_value_list in self.db_map.wide_parameter_value_list_list():
-            root_node = TreeNode(None, i, text=wide_value_list.name, identifier=wide_value_list.id)
-            i += 1
-            self._root_nodes.append(root_node)
-            j = 0
-            for value in wide_value_list.value_list.split(","):
-                child_node = TreeNode(root_node, j, text=value)
-                j += 1
-                root_node.child_nodes.append(child_node)
-            root_node.child_nodes.append(TreeNode(root_node, j, text=self.empty_value))
-        self._root_nodes.append(TreeNode(None, i, text=self.empty_list))
->>>>>>> d08d3ada
         self.endResetModel()
 
     def index(self, row, column, parent=QModelIndex()):
@@ -3812,47 +3659,27 @@
             for row in range(first, last + 1):
                 index = self.index(row, 0, parent)
                 node = index.internalPointer()
-<<<<<<< HEAD
-                id_ = node.id
-                name = node.text
-                if id_:
-                    # Update
-                    to_update.setdefault(db_map, []).append(dict(id=id_, name=name))
-=======
                 if node.id:
                     # Update
-                    to_update.append(dict(id=node.id, name=node.text))
->>>>>>> d08d3ada
+                    to_update.setdefault(db_map, []).append(dict(id=node.id, name=node.text))
                 else:
                     # Add
                     value_list = [
                         self.index(i, 0, index).internalPointer().text for i in range(self.rowCount(index) - 1)
                     ]
                     if value_list:
-<<<<<<< HEAD
-                        to_add.setdefault(db_map, []).append(dict(parent=index, name=name, value_list=value_list))
+                        to_add.setdefault(db_map, []).append(dict(parent=index, name=node.text, value_list=value_list))
         elif parent.internalPointer().level == 1:
-=======
-                        to_add.append(dict(parent=index, name=node.text, value_list=value_list))
-        else:
->>>>>>> d08d3ada
             # The changes correspond to list *values*, so it's enough to check the parent
             db_name = parent.parent().internalPointer().text
             db_map = self._parent.db_name_to_map[db_name]
             value_list = [
                 str(self.index(i, 0, parent).internalPointer().text) for i in range(self.rowCount(parent) - 1)
             ]
-<<<<<<< HEAD
             id_ = parent.internalPointer().id
             if id_:
                 # Update
                 to_update.setdefault(db_map, []).append(dict(id=id_, value_list=value_list))
-=======
-            identifier = parent.internalPointer().id
-            if identifier:
-                # Update
-                to_update.append(dict(id=identifier, value_list=value_list))
->>>>>>> d08d3ada
             else:
                 # Add
                 name = parent.internalPointer().text
