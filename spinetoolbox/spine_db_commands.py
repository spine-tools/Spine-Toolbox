--- conflicted
+++ resolved
@@ -107,6 +107,9 @@
         "parameter value": "add parameter values",
         "parameter value list": "add parameter value lists",
         "parameter tag": "add parameter tags",
+        "scenario": "add scenario",
+        "alternative": "add alternative",
+        "scenario_alternative": "add scenario alternative",
     }
     _update_command_name = {
         "object class": "update object classes",
@@ -117,6 +120,9 @@
         "parameter value": "update parameter values",
         "parameter value list": "update parameter value lists",
         "parameter tag": "update parameter tags",
+        "scenario": "update scenario",
+        "alternative": "update alternative",
+        "scenario_alternative": "update scenario alternative",
     }
     _add_method_name = {
         "object class": "add_object_classes",
@@ -127,6 +133,9 @@
         "parameter value": "add_parameter_values",
         "parameter value list": "add_wide_parameter_value_lists",
         "parameter tag": "add_parameter_tags",
+        "scenario": "add_scenarios",
+        "alternative": "add_alternatives",
+        "scenario_alternative": "add_scenario_alternatives",
     }
     _readd_method_name = {
         "object class": "readd_object_classes",
@@ -137,6 +146,9 @@
         "parameter value": "readd_parameter_values",
         "parameter value list": "readd_wide_parameter_value_lists",
         "parameter tag": "readd_parameter_tags",
+        "scenario": "readd_scenarios",
+        "alternative": "readd_alternatives",
+        "scenario_alternative": "readd_scenario_alternatives",
     }
     _update_method_name = {
         "object class": "update_object_classes",
@@ -147,6 +159,9 @@
         "parameter value": "update_parameter_values",
         "parameter value list": "update_wide_parameter_value_lists",
         "parameter tag": "update_parameter_tags",
+        "scenario": "update_scenarios",
+        "alternative": "update_alternatives",
+        "scenario_alternative": "update_scenario_alternatives",
     }
     _get_method_name = {
         "object class": "get_object_classes",
@@ -157,6 +172,9 @@
         "parameter value": "get_parameter_values",
         "parameter value list": "get_parameter_value_lists",
         "parameter tag": "get_parameter_tags",
+        "scenario": "get_scenarios",
+        "alternative": "get_alternatives",
+        "scenario_alternative": "get_scenario_alternatives",
     }
     _added_signal_name = {
         "object class": "object_classes_added",
@@ -167,6 +185,9 @@
         "parameter value": "parameter_values_added",
         "parameter value list": "parameter_value_lists_added",
         "parameter tag": "parameter_tags_added",
+        "scenario": "scenarios_added",
+        "alternative": "alternatives_added",
+        "scenario_alternative": "scenario_alternatives_added",
     }
     _updated_signal_name = {
         "object class": "object_classes_updated",
@@ -177,6 +198,9 @@
         "parameter value": "parameter_values_updated",
         "parameter value list": "parameter_value_lists_updated",
         "parameter tag": "parameter_tags_updated",
+        "scenario": "scenarios_updated",
+        "alternative": "alternatives_updated",
+        "scenario_alternative": "scenario_alternatives_updated",
     }
 
     def __init__(self, db_mngr, db_map):
@@ -249,66 +273,6 @@
 
 
 class AddItemsCommand(CommandBase):
-<<<<<<< HEAD
-    _command_name = {
-        "scenario": "add scenarios",
-        "alternative": "add alternatives",
-        "scenario_alternative": "add scenario alternatives",
-        "object class": "add object classes",
-        "object": "add objects",
-        "relationship class": "add relationship classes",
-        "relationship": "add relationships",
-        "parameter definition": "add parameter definitions",
-        "parameter value": "add parameter values",
-        "parameter value list": "add parameter value lists",
-        "parameter tag": "add parameter tags",
-    }
-    _method_name = {
-        "scenario": "add_scenarios",
-        "alternative": "add_alternatives",
-        "scenario_alternative": "add_scenario_alternatives",
-        "object class": "add_object_classes",
-        "object": "add_objects",
-        "relationship class": "add_wide_relationship_classes",
-        "relationship": "add_wide_relationships",
-        "parameter definition": "add_parameter_definitions",
-        "parameter value": "add_parameter_values",
-        "parameter value list": "add_wide_parameter_value_lists",
-        "parameter tag": "add_parameter_tags",
-    }
-    _redo_method_name = {
-        "scenario": "readd_scenarios",
-        "alternative": "readd_alternatives",
-        "scenario_alternative": "readd_scenario_alternatives",
-        "object class": "readd_object_classes",
-        "object": "readd_objects",
-        "relationship class": "readd_wide_relationship_classes",
-        "relationship": "readd_wide_relationships",
-        "parameter definition": "readd_parameter_definitions",
-        "parameter value": "readd_parameter_values",
-        "parameter value list": "readd_wide_parameter_value_lists",
-        "parameter tag": "readd_parameter_tags",
-    }
-    _emit_signal_name = {
-        "scenario": "scenarios_added",
-        "alternative": "alternatives_added",
-        "scenario_alternative": "scenario_alternatives_added",
-        "object class": "object_classes_added",
-        "object": "objects_added",
-        "relationship class": "relationship_classes_added",
-        "relationship": "relationships_added",
-        "parameter definition": "_parameter_definitions_added",
-        "parameter value": "_parameter_values_added",
-        "parameter value list": "parameter_value_lists_added",
-        "parameter tag": "parameter_tags_added",
-    }
-    _receive_signal_name = {
-        "parameter definition": "parameter_definitions_added",
-        "parameter value": "parameter_values_added",
-    }
-
-=======
->>>>>>> 7d0cfeeb
     def __init__(self, db_mngr, db_map, data, item_type):
         """
         Args:
@@ -357,49 +321,6 @@
 
 
 class UpdateItemsCommand(CommandBase):
-<<<<<<< HEAD
-    _command_name = {
-        "scenario": "update scenarios",
-        "alternative": "update alternatives",
-        "scenario_alternative": "update scenario alternatives",
-        "object class": "update object classes",
-        "object": "update objects",
-        "relationship class": "update relationship classes",
-        "relationship": "update relationships",
-        "parameter definition": "update parameter definitions",
-        "parameter value": "update parameter values",
-        "parameter value list": "update parameter value lists",
-        "parameter tag": "update parameter tags",
-    }
-    _method_name = {
-        "scenario": "update_scenarios",
-        "alternative": "update_alternatives",
-        "scenario_alternative": "update_scenario_alternatives",
-        "object class": "update_object_classes",
-        "object": "update_objects",
-        "relationship class": "update_wide_relationship_classes",
-        "relationship": "update_wide_relationships",
-        "parameter definition": "update_parameter_definitions",
-        "parameter value": "update_parameter_values",
-        "parameter value list": "update_wide_parameter_value_lists",
-        "parameter tag": "update_parameter_tags",
-    }
-    _emit_signal_name = {
-        "scenario": "scenarios_updated",
-        "alternative": "alternatives_updated",
-        "scenario_alternative": "scenario_alternatives_updated",
-        "object class": "object_classes_updated",
-        "object": "objects_updated",
-        "relationship class": "relationship_classes_updated",
-        "relationship": "relationships_updated",
-        "parameter definition": "_parameter_definitions_updated",
-        "parameter value": "_parameter_values_updated",
-        "parameter value list": "parameter_value_lists_updated",
-        "parameter tag": "parameter_tags_updated",
-    }
-
-=======
->>>>>>> 7d0cfeeb
     def __init__(self, db_mngr, db_map, data, item_type):
         """
         Args:
@@ -473,37 +394,6 @@
 
 
 class RemoveItemsCommand(CommandBase):
-<<<<<<< HEAD
-
-    _undo_method_name = {
-        "scenario": "readd_scenarios",
-        "alternative": "readd_alternatives",
-        "scenario_alternative": "readd_scenario_alternatives",
-        "object class": "readd_object_classes",
-        "object": "readd_objects",
-        "relationship class": "readd_wide_relationship_classes",
-        "relationship": "readd_wide_relationships",
-        "parameter definition": "readd_parameter_definitions",
-        "parameter value": "readd_parameter_values",
-        "parameter value list": "readd_wide_parameter_value_lists",
-        "parameter tag": "readd_parameter_tags",
-    }
-    _emit_signal_name = {
-        "scenario": "scenarios_added",
-        "alternative": "alternatives_added",
-        "scenario_alternative": "scenario_alternatives_readd",
-        "object class": "object_classes_added",
-        "object": "objects_added",
-        "relationship class": "relationship_classes_added",
-        "relationship": "relationships_added",
-        "parameter definition": "_parameter_definitions_added",
-        "parameter value": "_parameter_values_added",
-        "parameter value list": "parameter_value_lists_added",
-        "parameter tag": "parameter_tags_added",
-    }
-
-=======
->>>>>>> 7d0cfeeb
     def __init__(self, db_mngr, db_map, typed_data):
         """
         Args:
