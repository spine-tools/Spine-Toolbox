#############################################################################
# Copyright (C) 2017 - 2018 VTT Technical Research Centre of Finland
#
# This file is part of Spine Toolbox.
#
# Spine Toolbox is free software: you can redistribute it and/or modify
# it under the terms of the GNU Lesser General Public License as published by
# the Free Software Foundation, either version 3 of the License, or
# (at your option) any later version.
#
# This program is distributed in the hope that it will be useful,
# but WITHOUT ANY WARRANTY; without even the implied warranty of
# MERCHANTABILITY or FITNESS FOR A PARTICULAR PURPOSE. See the
# GNU Lesser General Public License for more details.
#
# You should have received a copy of the GNU Lesser General Public License
# along with this program.  If not, see <http://www.gnu.org/licenses/>.
#############################################################################

"""
Classes for handling models in PySide2's model/view framework.
Note: These are Spine Toolbox internal data models.


:author: Pekka Savolainen <pekka.t.savolainen@vtt.fi>
:date:   23.1.2018
"""

import logging
from PySide2.QtCore import Qt, QModelIndex, QAbstractListModel, QAbstractTableModel


class ToolTemplateModel(QAbstractListModel):
    """Class to store tools that are available in a project e.g. GAMS or Julia models."""
    def __init__(self, parent=None):
        super().__init__()
        self._tools = list()
        self._tools.append('No tool')  # TODO: Try to get rid of this
        self._parent = parent

    def rowCount(self, parent=None, *args, **kwargs):
        """Must be reimplemented when subclassing. Returns
        the number of Tools in the model.

        Args:
            parent (QModelIndex): Not used (because this is a list)
            *args:
            **kwargs:

        Returns:
            Number of rows (available tools) in the model
        """
        return len(self._tools)

    def data(self, index, role=None):
        """Must be reimplemented when subclassing.

        Args:
            index (QModelIndex): Requested index
            role (int): Data role

        Returns:
            Tool name when display role requested
        """
        if not index.isValid() or self.rowCount() == 0:
            # TODO: This was return QVariant in PyQt5, check what this should be.
            return None
        row = index.row()
        # TODO: Try to get rid of first item (str: 'No Tool') by just returning 'No Tool' when rowCount == 1 && row==0
        if role == Qt.DisplayRole:
            if row == 0:
                return self._tools[0]
            else:
                toolname = self._tools[row].name
                return toolname
        elif role == Qt.ToolTipRole:
            if row == 0 or row >= self.rowCount():
                return ""
            else:
                return self._tools[row].def_file_path

    def flags(self, index):
        """Returns enabled flags for the given index.

        Args:
            index (QModelIndex): Index of Tool
        """
        return Qt.ItemIsEnabled | Qt.ItemIsSelectable

    def insertRow(self, tool, row=None, parent=QModelIndex(), *args, **kwargs):
        """Insert row (tool) into model.

        Args:
            tool (Tool): Tool added to the model
            row (str): Row to insert tool to
            parent (QModelIndex): Parent of child (not used)
            *args:
            **kwargs:

        Returns:
            Void
        """
        if not row:
            row = self.rowCount()
        self.beginInsertRows(parent, row, row)
        self._tools.insert(row, tool)
        self.endInsertRows()

    def removeRow(self, row, parent=QModelIndex(), *args, **kwargs):
        """Remove row (tool) from model.

        Args:
            row (int): Row to remove the tool from
            parent (QModelIndex): Parent of tool on row (not used)
            *args:
            **kwargs:

        Returns:
            Boolean variable
        """
        if row < 0 or row > self.rowCount():
            # logging.error("Invalid row number")
            return False
        self.beginRemoveRows(parent, row, row)
        self._tools.pop(row)
        self.endRemoveRows()
        return True

    def tool_template(self, row):
        """Returns tool template on given row.

        Args:
            row (int): Row of tool template

        Returns:
            ToolTemplate from tool template list
        """
        return self._tools[row]

    def find_tool_template(self, name):
        """Returns tool template with the given name.

        Args:
            name (str): Name of tool template to find
        """
        for tool in self._tools:
            if isinstance(tool, str):
                continue
            else:
                if name.lower() == tool.name.lower():
                    return tool
        return None

    def tool_template_row(self, name):
        """Returns the index (row) on which the given template lives or -1 if not found."""
        for i in range(len(self._tools)):
            if isinstance(self._tools[i], str):
                continue
            else:
                if name == self._tools[i].name:
                    return i
        return -1


class ConnectionModel(QAbstractTableModel):
    """Table model for storing connections between items."""

    def __init__(self, parent=None):
        super().__init__()
        self._parent = parent  # QMainWindow
        self.connections = []
        self.header = list()

    def flags(self, index):
        """Returns flags for table items."""
        return Qt.ItemIsEnabled

    def rowCount(self, *args, **kwargs):
        """Number of rows in the model. This should be the same as the number of items in the project."""
        return len(self.connections)

    def columnCount(self, *args, **kwargs):
        """Number of columns in the model. This should be the same as the number of items in the project."""
        try:
            n = len(self.connections[0])
        except IndexError:
            return 0
        return n

    def headerData(self, section, orientation, role=Qt.DisplayRole):
        """Set headers."""
        if role == Qt.DisplayRole:
            try:
                h = self.header[section]
            except IndexError:
                return None
            return h
        else:
            return None

    def data(self, index, role):
        """Returns the data stored under the given role for the item referred to by the index.

        Args:
            index (QModelIndex): Index of item
            role (int): Data role

        Returns:
            Item data for given role.
        """
        if not index.isValid():
            return None
        if role == Qt.DisplayRole:
            return self.connections[index.row()][index.column()]
        elif role == Qt.ToolTipRole:
            row_header = self.headerData(index.row(), Qt.Vertical, Qt.DisplayRole)
            column_header = self.headerData(index.column(), Qt.Horizontal, Qt.DisplayRole)
            if row_header == column_header:
                return row_header + " (Feedback)"
            else:
                return row_header + "->" + column_header + " - " + str(index.row()) + ":" + str(index.column())
        else:
            return None

    def setData(self, index, value, role=Qt.EditRole):
        """Set data of single cell in table. Toggles the boolean value at index.

        Args:
            index (QModelIndex): Index of data to edit
            value (QVariant): Value to write to index (Not used)
            role (int): Role for editing
        """
        if not index.isValid():
            return False
        if not role == Qt.EditRole:
            return False
        current = self.connections[index.row()][index.column()]
        if not current:
            self.connections[index.row()][index.column()] = True
        else:
            self.connections[index.row()][index.column()] = False
        # noinspection PyUnresolvedReferences
        self.dataChanged.emit(index, index)
        return True

    def insertRows(self, row, count, parent=QModelIndex()):
        """Inserts count rows into the model before the given row.
        Items in the new row will be children of the item represented
        by the parent model index.

        Args:
            row (int): Row number where new rows are inserted
            count (int): Number of inserted rows
            parent (QModelIndex): Parent index

        Returns:
            True if rows were inserted successfully, False otherwise
        """
        if row < 0 or row > self.rowCount():
            return False
        if not count == 1:
            logging.error("Insert 1 row at a time")
            return False
        # beginInsertRows(const QModelIndex & parent, int first, int last)
        self.beginInsertRows(parent, row, row)
        new_row = list()
        if self.columnCount() == 0:
            new_row.append(False)
        else:
            # noinspection PyUnusedLocal
            [new_row.append(False) for i in range(self.columnCount())]
        # Notice if insert index > rowCount(), new object is inserted to end
        self.connections.insert(row, new_row)
        self.endInsertRows()
        return True

    def insertColumns(self, column, count, parent=QModelIndex()):
        """Inserts count columns into the model before the given column.
        Items in the new column will be children of the item represented
        by the parent model index.

        Args:
            column (int): Column number where new columns are inserted
            count (int): Number of inserted columns
            parent (QModelIndex): Parent index

        Returns:
            True if columns were inserted successfully, False otherwise
        """
        if column < 0 or column > self.columnCount():
            return False
        if not count == 1:
            logging.error("Insert 1 column at a time")
            return False
        # beginInsertColumns(const QModelIndex & parent, int first, int last)
        self.beginInsertColumns(parent, column, column)
        if self.rowCount() == 1:
            # This is the feedback cell of a single item (cell already written in insertRows())
            pass
        else:
            for j in range(self.rowCount()):
                # Notice if insert index > rowCount(), new object is inserted to end
                self.connections[j].insert(column, False)
        self.endInsertColumns()
        return True

    def removeRows(self, row, count, parent=QModelIndex()):
        """Removes count rows starting with the given row under parent parent from the model.

        Args:
            row (int): Row number where to start removing rows
            count (int): Number of removed rows
            parent (QModelIndex): Parent index

        Returns:
            True if rows were removed successfully, False otherwise
        """
        if row < 0 or row > self.rowCount():
            return False
        if not count == 1:
            logging.error("Remove 1 row at a time")
            return False
        # beginRemoveRows(const QModelIndex & parent, int first, int last)
        self.beginRemoveRows(parent, row, row)
        removed_row = self.connections.pop(row)
        # logging.debug("{0} removed from row:{1}".format(removed_row, row))
        self.endRemoveRows()
        return True

    def removeColumns(self, column, count, parent=QModelIndex()):
        """Removes count columns starting with the given column under parent parent from the model.

        Args:
            column (int): Column number where to start removing columns
            count (int): Number of removed columns
            parent (QModelIndex): Parent index

        Returns:
            True if columns were removed successfully, False otherwise
        """
        if column < 0 or column > self.columnCount():
            return False
        if not count == 1:
            logging.error("Remove 1 column at a time")
            return False
        # beginRemoveColumns(const QModelIndex & parent, int first, int last)
        self.beginRemoveColumns(parent, column, column)
        # for loop all rows and remove the column from each
        removed_column = list()
        removing_last_column = False
        if self.columnCount() == 1:
            removing_last_column = True
        for r in self.connections:
            removed_column.append(r.pop(column))
        if removing_last_column:
            self.connections = []
        # logging.debug("{0} removed from column:{1}".format(removed_column, column))
        self.endRemoveColumns()
        return True

    def append_item(self, item, index):
        """Embiggen connections table for a new item.

        Args:
            item (QStandardItem): New item
            index (int): Table row and column where the new item is appended

        Returns:
            True if successful, False otherwise
        """
        item_name = item.data(Qt.UserRole).name
        # logging.debug("Appending item {0} on row and column: {1}".format(item_name, index))
        # logging.debug("Appending {3}. rows:{0} columns:{1} data:\n{2}"
        #               .format(self.rowCount(), self.columnCount(), self.connections, item_name))
        self.header.insert(index, item_name)
        if not self.insertRows(index, 1, parent=QModelIndex()):
            return False
        if not self.insertColumns(index, 1, parent=QModelIndex()):
            return False
        # logging.debug("After append. rows:{0} columns:{1} data:\n{2}"
        #               .format(self.rowCount(), self.columnCount(), self.connections))
        return True

    def remove_item(self, item):
        """Remove item from connections table.

        Args:
            item: Removed item

        Returns:
            True if successful, False otherwise
        """
        item_name = item.data(Qt.UserRole).name
        try:
            item_index = self.header.index(item_name)
        except ValueError:
            logging.error("{0} not found in connection table header list".format(item_name))
            return False
        # logging.debug("Removing {3}. rows:{0} columns:{1} data:\n{2}"
        #               .format(self.rowCount(), self.columnCount(), self.connections, item_name))
        if not self.removeRows(item_index, 1, parent=QModelIndex()):
            return False
        if not self.removeColumns(item_index, 1, parent=QModelIndex()):
            return False
        self.header.remove(item_name)
        # logging.debug("After remove. rows:{0} columns:{1} data:\n{2}"
        #               .format(self.rowCount(), self.columnCount(), self.connections))
        return True

    def output_items(self, name):
        """Returns a list of input items for the given item."""
        item_row = self.header.index(name)  # Row or column of item in the model
        output_items = list()
        for column in range(self.columnCount()):
            a = self.connections[item_row][column]
            # logging.debug("row:{0} column:{1} is {2}".format(item_row, column, a))
            if a:
                # append the name of output item to list
                output_items.append(self.header[column])
        return output_items

    def input_items(self, name):
        """Returns a list of output items for the given item."""
        item_column = self.header.index(name)  # Row or column of item in the model
        input_items = list()
        for row in range(self.rowCount()):
            a = self.connections[row][item_column]
            # logging.debug("row:{0} column:{1} is {2}".format(row, item_column, a))
            if a:
                # append the name of input item to list
                input_items.append(self.header[row])
        return input_items

    def get_connections(self):
        """Returns the internal data structure of the model."""
        return self.connections

    def reset_model(self, connection_table):
        """Reset model. Used for restoring connections from project save file."""
        if not connection_table:
            return
        self.beginResetModel()
        self.connections = connection_table
        self.endResetModel()
        top_left = self.index(0, 0)
        bottom_right = self.index(self.rowCount()-1, self.columnCount()-1)
        self.dataChanged.emit(top_left, bottom_right)


class MinimalTableModel(QAbstractTableModel):
    """Table model for outlining simple tabular data."""

    def __init__(self, parent=None):
        super().__init__()
        self._parent = parent  # QMainWindow
        self._data = list()
        self.header = list()
        self._tool_tip = None

    def flags(self, index):
        """Returns flags for table items."""
        return Qt.ItemIsEditable | Qt.ItemIsEnabled

    def rowCount(self, *args, **kwargs):
        """Number of rows in the model."""
        return len(self._data)

    def columnCount(self, *args, **kwargs):
        """Number of columns in the model."""
        return len(self.header)

    def headerData(self, section, orientation=Qt.Horizontal, role=Qt.DisplayRole):
        """Get headers."""
        if orientation == Qt.Horizontal and role == Qt.DisplayRole:
            try:
                h = self.header[section]
            except IndexError:
                return None
            return h
        else:
            return None

    def data(self, index, role=Qt.DisplayRole):
        """Returns the data stored under the given role for the item referred to by the index.

        Args:
            index (QModelIndex): Index of item
            role (int): Data role

        Returns:
            Item data for given role.
        """
        if not index.isValid():
            return None
        if role == Qt.DisplayRole:
            return self._data[index.row()][index.column()]
        elif role == Qt.ToolTipRole:
            return self._tool_tip
        else:
            return None

    def rowData(self, row, role=Qt.DisplayRole):
        """Returns the data stored under the given role for the given row.

        Args:
            index (QModelIndex): Index of item
            role (int): Data role

        Returns:
            Item data for given role.
        """
        if not 0 <= row < self.rowCount():
            return None
        if role == Qt.DisplayRole:
            return self._data[row]
        else:
            return None

    def columnData(self, column, role=Qt.DisplayRole):
        """Returns the data stored under the given role for the given column.

        Args:
            index (QModelIndex): Index of item
            role (int): Data role

        Returns:
            Item data for given role.
        """
        if not 0 <= column < self.columnCount():
            return None
        if role == Qt.DisplayRole:
            return [self._data[row][column] for row in range(self.rowCount())]
        else:
            return None

    def modelData(self, role=Qt.DisplayRole):
        """Returns all the model data.

        Args:
            role (int): Data role

        Returns:
            Model data for given role.
        """
        if role == Qt.DisplayRole:
            return self._data
        else:
            return None

    def setData(self, index, value, role=Qt.DisplayRole):
        if not index.isValid():
            return False
        if role == Qt.DisplayRole:
            self._data[index.row()][index.column()] = value
            #self.dataChanged.emit(index, index)
            return True
        return False

    def insertRows(self, row, count, parent=QModelIndex()):
        """Inserts count rows into the model before the given row.
        Items in the new row will be children of the item represented
        by the parent model index.

        Args:
            row (int): Row number where new rows are inserted
            count (int): Number of inserted rows
            parent (QModelIndex): Parent index

        Returns:
            True if rows were inserted successfully, False otherwise
        """
        if row < 0 or row > self.rowCount():
            return False
        if not count == 1:
            logging.error("Insert 1 row at a time")
            return False
        self.beginInsertRows(parent, row, row)
        new_row = list()
        if self.columnCount() == 0:
            new_row.append(None)
        else:
            # noinspection PyUnusedLocal
            [new_row.append(None) for i in range(self.columnCount())]
        # Notice if insert index > rowCount(), new object is inserted to end
        self._data.insert(row, new_row)
        self.endInsertRows()
        return True

    def insertColumns(self, column, count, parent=QModelIndex()):
        """Inserts count columns into the model before the given column.
        Items in the new column will be children of the item represented
        by the parent model index.

        Args:
            column (int): Column number where new columns are inserted
            count (int): Number of inserted columns
            parent (QModelIndex): Parent index

        Returns:
            True if columns were inserted successfully, False otherwise
        """
        if column < 0 or column > self.columnCount():
            return False
        if not count == 1:
            logging.error("Insert 1 column at a time")
            return False
        self.beginInsertColumns(parent, column, column)
        for j in range(self.rowCount()):
            # Notice if insert index > rowCount(), new object is inserted to end
            self._data[j].insert(column, None)
        self.endInsertColumns()
        return True

    def removeRows(self, row, count, parent=QModelIndex()):
        """Removes count rows starting with the given row under parent parent from the model.

        Args:
            row (int): Row number where to start removing rows
            count (int): Number of removed rows
            parent (QModelIndex): Parent index

        Returns:
            True if rows were removed successfully, False otherwise
        """
        if row < 0 or row > self.rowCount():
            return False
        if not count == 1:
            logging.error("Remove 1 row at a time")
            return False
        self.beginRemoveRows(parent, row, row)
        removed_row = self._data.pop(row)
        # logging.debug("{0} removed from row:{1}".format(removed_row, row))
        self.endRemoveRows()
        return True

    def reset_model(self, new_data):
        """Reset model."""
        self.beginResetModel()
        self._data = new_data
        self.endResetModel()

    def set_tool_tip(self, tool_tip):
<<<<<<< HEAD
=======
        """Set tool tip"""
>>>>>>> e1b9be91
        self._tool_tip = tool_tip<|MERGE_RESOLUTION|>--- conflicted
+++ resolved
@@ -552,7 +552,7 @@
             return False
         if role == Qt.DisplayRole:
             self._data[index.row()][index.column()] = value
-            #self.dataChanged.emit(index, index)
+            # self.dataChanged.emit(index, index)
             return True
         return False
 
@@ -640,8 +640,5 @@
         self.endResetModel()
 
     def set_tool_tip(self, tool_tip):
-<<<<<<< HEAD
-=======
         """Set tool tip"""
->>>>>>> e1b9be91
         self._tool_tip = tool_tip