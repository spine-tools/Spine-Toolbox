--- conflicted
+++ resolved
@@ -3642,9 +3642,8 @@
         for foreign_key in schema.foreign_keys:
             fields = ",".join(foreign_key['fields'])
             reference_resource = foreign_key['reference']['resource']
-<<<<<<< HEAD
-            reference_fields = foreign_key['reference']['fields']
-            data.append([fields, reference_resource, reference_fields])
+            reference_fields = ",".join(foreign_key['reference']['fields'])
+            data.append([fields, reference_resource, reference_fields, None])
         super().reset_model(data)
 
 
@@ -3693,9 +3692,4 @@
 
     def data(self, index, role):
         if role == Qt.DisplayRole:
-            return self._data[index.row()][index.column()]
-=======
-            reference_fields = ",".join(foreign_key['reference']['fields'])
-            data.append([fields, reference_resource, reference_fields, None])
-        super().reset_model(data)
->>>>>>> 80953c98
+            return self._data[index.row()][index.column()]