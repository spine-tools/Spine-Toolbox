######################################################################################################################
# Copyright (C) 2017-2020 Spine project consortium
# This file is part of Spine Toolbox.
# Spine Toolbox is free software: you can redistribute it and/or modify it under the terms of the GNU Lesser General
# Public License as published by the Free Software Foundation, either version 3 of the License, or (at your option)
# any later version. This program is distributed in the hope that it will be useful, but WITHOUT ANY WARRANTY;
# without even the implied warranty of MERCHANTABILITY or FITNESS FOR A PARTICULAR PURPOSE. See the GNU Lesser General
# Public License for more details. You should have received a copy of the GNU Lesser General Public License along with
# this program. If not, see <http://www.gnu.org/licenses/>.
######################################################################################################################

"""
SpineDBFetcher class.

:authors: M. Marin (KTH)
:date:   13.3.2020
"""

from PySide2.QtCore import Signal, Slot, QObject, QThread, Qt
from PySide2.QtGui import QCursor


class SpineDBFetcher(QObject):
    """Handles signals from DB manager and channels them to listeners."""

    scenarios_fetched = Signal(object)
    alternatives_fetched = Signal(object)
    scenario_alternatives_fetched = Signal(object)
    object_classes_fetched = Signal(object)
    objects_fetched = Signal(object)
    relationship_classes_fetched = Signal(object)
    relationships_fetched = Signal(object)
    parameter_definitions_fetched = Signal(object)
    parameter_values_fetched = Signal(object)
    parameter_value_lists_fetched = Signal(object)
    parameter_tags_fetched = Signal(object)

    def __init__(self, db_mngr, listener, *db_maps):
        """Initializes the fetcher object.

        Args:
            db_mngr (SpineDBManager)
            listener (DataStoreForm)
            db_maps (DiffDatabaseMapping)
        """
        super().__init__()
        self.db_mngr = db_mngr
        self.listener = listener
        self.db_maps = db_maps
        self._thread = QThread()
        self.moveToThread(self._thread)
        self._thread.start()
        self.connect_signals()

    def connect_signals(self):
        """Connects signals."""
        self.alternatives_fetched.connect(self.receive_alternatives_fetched)
        self.scenarios_fetched.connect(self.receive_scenarios_fetched)
        self.scenario_alternatives_fetched.connect(self.receive_scenario_alternatives_fetched)
        self.object_classes_fetched.connect(self.receive_object_classes_fetched)
        self.objects_fetched.connect(self.receive_objects_fetched)
        self.relationship_classes_fetched.connect(self.receive_relationship_classes_fetched)
        self.relationships_fetched.connect(self.receive_relationships_fetched)
        self.parameter_definitions_fetched.connect(self.receive_parameter_definitions_fetched)
        self.parameter_values_fetched.connect(self.receive_parameter_values_fetched)
        self.parameter_value_lists_fetched.connect(self.receive_parameter_value_lists_fetched)
        self.parameter_tags_fetched.connect(self.receive_parameter_tags_fetched)
        self.destroyed.connect(lambda: self.clean_up())  # pylint: disable=unnecessary-lambda
        qApp.aboutToQuit.connect(self._thread.quit)  # pylint: disable=undefined-variable

    def run(self):
        self.listener.setCursor(QCursor(Qt.BusyCursor))
        self.listener.silenced = True
<<<<<<< HEAD
        self.alternatives_fetched.emit({x: self.db_mngr.get_alternatives(x) for x in self.db_maps})
        self.scenarios_fetched.emit({x: self.db_mngr.get_scenarios(x) for x in self.db_maps})
        self.scenario_alternatives_fetched.emit({x: self.db_mngr.get_scenario_alternatives(x) for x in self.db_maps})
        self.object_classes_fetched.emit({x: self.db_mngr.get_object_classes(x) for x in self.db_maps})
        self.relationship_classes_fetched.emit({x: self.db_mngr.get_relationship_classes(x) for x in self.db_maps})
        self.parameter_definitions_fetched.emit({x: self.db_mngr.get_parameter_definitions(x) for x in self.db_maps})
        self.objects_fetched.emit({x: self.db_mngr.get_objects(x) for x in self.db_maps})
        self.relationships_fetched.emit({x: self.db_mngr.get_relationships(x) for x in self.db_maps})
        self.parameter_values_fetched.emit({x: self.db_mngr.get_parameter_values(x) for x in self.db_maps})
        self.parameter_value_lists_fetched.emit({x: self.db_mngr.get_parameter_value_lists(x) for x in self.db_maps})
        self.parameter_tags_fetched.emit({x: self.db_mngr.get_parameter_tags(x) for x in self.db_maps})
=======
        object_classes = {x: self.db_mngr.get_object_classes(x) for x in self.db_maps}
        relationship_classes = {x: self.db_mngr.get_relationship_classes(x) for x in self.db_maps}
        parameter_definitions = {x: self.db_mngr.get_parameter_definitions(x) for x in self.db_maps}
        objects = {x: self.db_mngr.get_objects(x) for x in self.db_maps}
        relationships = {x: self.db_mngr.get_relationships(x) for x in self.db_maps}
        parameter_values = {x: self.db_mngr.get_parameter_values(x) for x in self.db_maps}
        parameter_value_lists = {x: self.db_mngr.get_parameter_value_lists(x) for x in self.db_maps}
        parameter_tags = {x: self.db_mngr.get_parameter_tags(x) for x in self.db_maps}
        self.object_classes_fetched.emit(object_classes)
        self.relationship_classes_fetched.emit(relationship_classes)
        self.parameter_definitions_fetched.emit(parameter_definitions)
        self.objects_fetched.emit(objects)
        self.relationships_fetched.emit(relationships)
        self.parameter_values_fetched.emit(parameter_values)
        self.parameter_value_lists_fetched.emit(parameter_value_lists)
        self.parameter_tags_fetched.emit(parameter_tags)
>>>>>>> 0e317171
        self.deleteLater()

    def clean_up(self):
        self._thread.quit()
        self.listener.silenced = False
        self.listener.unsetCursor()

    @Slot(object)
    def receive_alternatives_fetched(self, db_map_data):
        self.db_mngr.cache_items("alternative", db_map_data)
        self.listener.receive_alternatives_added(db_map_data)

    @Slot(object)
    def receive_scenarios_fetched(self, db_map_data):
        self.db_mngr.cache_items("scenario", db_map_data)
        self.listener.receive_scenarios_added(db_map_data)

    @Slot(object)
    def receive_scenario_alternatives_fetched(self, db_map_data):
        self.db_mngr.cache_items("scenario_alternative", db_map_data)
        self.listener.receive_scenario_alternatives_added(db_map_data)

    @Slot(object)
    def receive_object_classes_fetched(self, db_map_data):
        self.db_mngr.cache_items("object class", db_map_data)
        self.db_mngr.update_icons(db_map_data)
        self.listener.receive_object_classes_fetched(db_map_data)

    @Slot(object)
    def receive_objects_fetched(self, db_map_data):
        self.db_mngr.cache_items("object", db_map_data)
        self.listener.receive_objects_fetched(db_map_data)

    @Slot(object)
    def receive_relationship_classes_fetched(self, db_map_data):
        self.db_mngr.cache_items("relationship class", db_map_data)
        self.listener.receive_relationship_classes_fetched(db_map_data)

    @Slot(object)
    def receive_relationships_fetched(self, db_map_data):
        self.db_mngr.cache_items("relationship", db_map_data)
        self.listener.receive_relationships_fetched(db_map_data)

    @Slot(object)
    def receive_parameter_definitions_fetched(self, db_map_data):
        self.db_mngr.cache_items("parameter definition", db_map_data)
        self.listener.receive_parameter_definitions_fetched(db_map_data)

    @Slot(object)
    def receive_parameter_values_fetched(self, db_map_data):
        self.db_mngr.cache_items("parameter value", db_map_data)
        self.listener.receive_parameter_values_fetched(db_map_data)

    @Slot(object)
    def receive_parameter_value_lists_fetched(self, db_map_data):
        self.db_mngr.cache_items("parameter value list", db_map_data)
        self.listener.receive_parameter_value_lists_fetched(db_map_data)

    @Slot(object)
    def receive_parameter_tags_fetched(self, db_map_data):
        self.db_mngr.cache_items("parameter tag", db_map_data)
        self.listener.receive_parameter_tags_fetched(db_map_data)<|MERGE_RESOLUTION|>--- conflicted
+++ resolved
@@ -71,19 +71,6 @@
     def run(self):
         self.listener.setCursor(QCursor(Qt.BusyCursor))
         self.listener.silenced = True
-<<<<<<< HEAD
-        self.alternatives_fetched.emit({x: self.db_mngr.get_alternatives(x) for x in self.db_maps})
-        self.scenarios_fetched.emit({x: self.db_mngr.get_scenarios(x) for x in self.db_maps})
-        self.scenario_alternatives_fetched.emit({x: self.db_mngr.get_scenario_alternatives(x) for x in self.db_maps})
-        self.object_classes_fetched.emit({x: self.db_mngr.get_object_classes(x) for x in self.db_maps})
-        self.relationship_classes_fetched.emit({x: self.db_mngr.get_relationship_classes(x) for x in self.db_maps})
-        self.parameter_definitions_fetched.emit({x: self.db_mngr.get_parameter_definitions(x) for x in self.db_maps})
-        self.objects_fetched.emit({x: self.db_mngr.get_objects(x) for x in self.db_maps})
-        self.relationships_fetched.emit({x: self.db_mngr.get_relationships(x) for x in self.db_maps})
-        self.parameter_values_fetched.emit({x: self.db_mngr.get_parameter_values(x) for x in self.db_maps})
-        self.parameter_value_lists_fetched.emit({x: self.db_mngr.get_parameter_value_lists(x) for x in self.db_maps})
-        self.parameter_tags_fetched.emit({x: self.db_mngr.get_parameter_tags(x) for x in self.db_maps})
-=======
         object_classes = {x: self.db_mngr.get_object_classes(x) for x in self.db_maps}
         relationship_classes = {x: self.db_mngr.get_relationship_classes(x) for x in self.db_maps}
         parameter_definitions = {x: self.db_mngr.get_parameter_definitions(x) for x in self.db_maps}
@@ -92,6 +79,9 @@
         parameter_values = {x: self.db_mngr.get_parameter_values(x) for x in self.db_maps}
         parameter_value_lists = {x: self.db_mngr.get_parameter_value_lists(x) for x in self.db_maps}
         parameter_tags = {x: self.db_mngr.get_parameter_tags(x) for x in self.db_maps}
+        alternatives = {x: self.db_mngr.get_alternatives(x) for x in self.db_maps}
+        scenarios = {x: self.db_mngr.get_scenarios(x) for x in self.db_maps}
+        scenario_alternatives = {x: self.db_mngr.get_scenario_alternatives(x) for x in self.db_maps}
         self.object_classes_fetched.emit(object_classes)
         self.relationship_classes_fetched.emit(relationship_classes)
         self.parameter_definitions_fetched.emit(parameter_definitions)
@@ -100,7 +90,9 @@
         self.parameter_values_fetched.emit(parameter_values)
         self.parameter_value_lists_fetched.emit(parameter_value_lists)
         self.parameter_tags_fetched.emit(parameter_tags)
->>>>>>> 0e317171
+        self.alternatives_fetched.emit(alternatives)
+        self.scenarios_fetched.emit(scenarios)
+        self.scenario_alternatives_fetched.emit(scenario_alternatives)
         self.deleteLater()
 
     def clean_up(self):
