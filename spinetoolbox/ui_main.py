--- conflicted
+++ resolved
@@ -118,7 +118,6 @@
     kernel_shutdown = Signal(object, str)
     persistent_console_requested = Signal(object, str, tuple, str)
 
-<<<<<<< HEAD
     def __init__(self, toolboxuibase):
         """Initializes application and main window."""
         from .ui.mainwindow import Ui_MainWindow  # pylint: disable=import-outside-toplevel
@@ -128,30 +127,11 @@
         self.ui = Ui_MainWindow()
         self.ui.setupUi(self)  # Set up gui widgets from Qt Designer files
         self.takeCentralWidget().deleteLater()
-=======
-    def __init__(self):
-        from .ui.mainwindow import Ui_MainWindow  # pylint: disable=import-outside-toplevel
-
-        super().__init__(flags=Qt.WindowType.Window)
-        self.set_app_style()
-        self.set_error_mode()
-        self._qsettings = QSettings("SpineProject", "Spine Toolbox", self)
-        self._update_qsettings()
-        locale.setlocale(locale.LC_NUMERIC, 'C')
-        self.ui = Ui_MainWindow()
-        self.ui.setupUi(self)
         add_keyboard_shortcuts_to_action_tool_tips(self.ui)
->>>>>>> a90b8aaa
         self.label_item_name = QLabel()
         self._button_item_dir = QToolButton()
         self._properties_title = QWidget()
         self._setup_properties_title()
-<<<<<<< HEAD
-=======
-        self.takeCentralWidget().deleteLater()
-        self.setWindowIcon(QIcon(":/symbols/app.ico"))
-        set_taskbar_icon()
->>>>>>> a90b8aaa
         self.ui.graphicsView.set_ui(self)
         self.key_press_filter = ChildCyclingKeyPressFilter(self)
         self.ui.tabWidget_item_properties.installEventFilter(self.key_press_filter)
@@ -255,15 +235,9 @@
         # Save/restore splitter states when hiding/showing execution lists
         if obj == self.ui.listView_console_executions:
             if ev.type() == QEvent.Type.Hide:
-<<<<<<< HEAD
                 self.qsettings.setValue("mainWindow/consoleSplitterPosition", self.ui.splitter_console.saveState())
             elif ev.type() == QEvent.Type.Show:
                 splitter_state = self.qsettings.value("mainWindow/consoleSplitterPosition", defaultValue="false")
-=======
-                self._qsettings.setValue("mainWindow/consoleSplitterPosition", self.ui.splitter_console.saveState())
-            elif ev.type() == QEvent.Type.Show:
-                splitter_state = self._qsettings.value("mainWindow/consoleSplitterPosition", defaultValue="false")
->>>>>>> a90b8aaa
                 if splitter_state != "false":
                     self.ui.splitter_console.restoreState(splitter_state)
         return super().eventFilter(obj, ev)
@@ -352,27 +326,6 @@
         self.persistent_console_requested.connect(
             self._setup_persistent_console, Qt.ConnectionType.BlockingQueuedConnection
         )
-<<<<<<< HEAD
-=======
-
-    @staticmethod
-    def set_app_style():
-        """Sets app style on Windows to 'windowsvista' or to a default if not available."""
-        if sys.platform == "win32":
-            if "windowsvista" not in QStyleFactory.keys():
-                return
-            QApplication.setStyle("windowsvista")
-
-    @staticmethod
-    def set_error_mode():
-        """Sets Windows error mode to show all error dialog boxes from subprocesses.
-
-        See https://docs.microsoft.com/en-us/windows/win32/api/errhandlingapi/nf-errhandlingapi-seterrormode
-        for documentation.
-        """
-        if sys.platform == "win32":
-            import ctypes  # pylint: disable=import-outside-toplevel
->>>>>>> a90b8aaa
 
     def switch_to_user_mode(self):
         """Switches the main window into user mode."""
