######################################################################################################################
# Copyright (C) 2017-2022 Spine project consortium
# This file is part of Spine Toolbox.
# Spine Toolbox is free software: you can redistribute it and/or modify it under the terms of the GNU Lesser General
# Public License as published by the Free Software Foundation, either version 3 of the License, or (at your option)
# any later version. This program is distributed in the hope that it will be useful, but WITHOUT ANY WARRANTY;
# without even the implied warranty of MERCHANTABILITY or FITNESS FOR A PARTICULAR PURPOSE. See the GNU Lesser General
# Public License for more details. You should have received a copy of the GNU Lesser General Public License along with
# this program. If not, see <http://www.gnu.org/licenses/>.
######################################################################################################################

"""
Contains ToolboxUI class.
"""

import os
import sys
import locale
import logging
import json
import pathlib
from zipfile import ZipFile
import numpy as np
from PySide6.QtCore import (
    QByteArray,
    QItemSelection,
    QMimeData,
    QModelIndex,
    QPoint,
    Qt,
    Signal,
    Slot,
    QSettings,
    QUrl,
    QEvent,
)
from PySide6.QtGui import QDesktopServices, QGuiApplication, QKeySequence, QIcon, QCursor, QWindow, QAction, QUndoStack
from PySide6.QtWidgets import (
    QMainWindow,
    QApplication,
    QErrorMessage,
    QFileDialog,
    QInputDialog,
    QMenu,
    QMessageBox,
    QCheckBox,
    QDockWidget,
    QWidget,
    QLabel,
    QScrollArea,
    QToolButton,
    QVBoxLayout,
    QHBoxLayout,
)
from spine_engine.load_project_items import load_item_specification_factories
from spine_items.category import CATEGORIES, CATEGORY_DESCRIPTIONS
from .project_item_icon import ProjectItemIcon
from .load_project_items import load_project_items
from .mvcmodels.project_tree_item import CategoryProjectTreeItem, RootProjectTreeItem
from .mvcmodels.project_item_model import ProjectItemModel
from .mvcmodels.project_item_specification_models import ProjectItemSpecificationModel, FilteredSpecificationModel
from .mvcmodels.filter_execution_model import FilterExecutionModel
from .widgets.set_description_dialog import SetDescriptionDialog
from .widgets.multi_tab_spec_editor import MultiTabSpecEditor
from .widgets.about_widget import AboutWidget
from .widgets.custom_menus import RecentProjectsPopupMenu, KernelsPopupMenu
from .widgets.settings_widget import SettingsWidget
from .widgets.custom_qwidgets import ToolBarWidgetAction
from .widgets.jupyter_console_widget import JupyterConsoleWidget
from .widgets.persistent_console_widget import PersistentConsoleWidget
from .widgets import toolbars
from .widgets.open_project_widget import OpenProjectDialog
from .widgets.jump_properties_widget import JumpPropertiesWidget
from .widgets.link_properties_widget import LinkPropertiesWidget
from .widgets.console_window import ConsoleWindow
from .project import SpineToolboxProject
from .spine_db_manager import SpineDBManager
from .spine_db_editor.widgets.multi_spine_db_editor import MultiSpineDBEditor
from .spine_engine_manager import make_engine_manager
from .config import MAINWINDOW_SS, DEFAULT_WORK_DIR, ONLINE_DOCUMENTATION_URL
from .helpers import (
    create_dir,
    ensure_window_is_on_screen,
    set_taskbar_icon,
    supported_img_formats,
    recursive_overwrite,
    ChildCyclingKeyPressFilter,
    open_url,
    busy_effect,
    format_log_message,
    color_from_index,
    load_specification_from_file,
    load_specification_local_data,
    same_path,
<<<<<<< HEAD
    solve_connection_file,
=======
    unique_name,
>>>>>>> 97af5f67
)
from .project_commands import (
    AddSpecificationCommand,
    ReplaceSpecificationCommand,
    RemoveSpecificationCommand,
    RenameProjectItemCommand,
    SpineToolboxCommand,
    SaveSpecificationAsCommand,
    AddProjectItemsCommand,
    RemoveAllProjectItemsCommand,
    RemoveProjectItemsCommand,
)
from .plugin_manager import PluginManager
from .link import JumpLink, Link, LINK_COLOR, JUMP_COLOR
from .project_item.logging_connection import LoggingConnection, LoggingJump
from spinetoolbox.server.engine_client import EngineClient, RemoteEngineInitFailed, ClientSecurityModel


class ToolboxUI(QMainWindow):
    """Class for application main GUI functions."""

    # Signals to comply with the spinetoolbox.logger_interface.LoggerInterface interface.
    msg = Signal(str)
    msg_success = Signal(str)
    msg_error = Signal(str)
    msg_warning = Signal(str)
    msg_proc = Signal(str)
    msg_proc_error = Signal(str)
    information_box = Signal(str, str)
    error_box = Signal(str, str)
    # The rest of the msg_* signals should be moved to LoggerInterface in the long run.
    jupyter_console_requested = Signal(object, str, str, str, dict)
    persistent_console_requested = Signal(object, str, tuple, str)

    def __init__(self):
        """Initializes application and main window."""
        from .ui.mainwindow import Ui_MainWindow  # pylint: disable=import-outside-toplevel

        super().__init__(flags=Qt.Window)
        self.set_error_mode()
        self._qsettings = QSettings("SpineProject", "Spine Toolbox", self)
        self._update_qsettings()
        locale.setlocale(locale.LC_NUMERIC, 'C')
        # Setup the user interface from Qt Designer files
        self.ui = Ui_MainWindow()
        self.ui.setupUi(self)
        self.label_item_name = QLabel()
        self._button_item_dir = QToolButton()
        self._properties_title = QWidget()
        self._setup_properties_title()
        self.takeCentralWidget().deleteLater()
        self.setWindowIcon(QIcon(":/symbols/app.ico"))
        set_taskbar_icon()  # in helpers.py
        self.ui.graphicsView.set_ui(self)
        self.key_press_filter = ChildCyclingKeyPressFilter(self)
        self.ui.tabWidget_item_properties.installEventFilter(self.key_press_filter)
        self._share_item_edit_actions()
        self.ui.listView_console_executions.setModel(FilterExecutionModel(self))
        # Set style sheets
        self.setStyleSheet(MAINWINDOW_SS)
        # Class variables
        self.undo_stack = QUndoStack(self)
        self._item_categories = dict()
        self._item_properties_uis = dict()
        self.item_factories = dict()  # maps item types to `ProjectItemFactory` objects
        self._item_specification_factories = dict()  # maps item types to `ProjectItemSpecificationFactory` objects
        self._project = None
        self.project_item_model = None
        self.specification_model = None
        self.filtered_spec_factory_models = {}
        self.show_datetime = self.update_datetime()
        self.active_project_item = None
        self.active_link_item = None
        self._selected_item_names = set()
        self.execution_in_progress = False
        self.sync_item_selection_with_scene = True
        self._anchor_callbacks = {}
        self.ui.textBrowser_eventlog.set_toolbox(self)
        # DB manager
        self.db_mngr = SpineDBManager(self._qsettings, self)
        # Widget and form references
        self.settings_form = None
        self.add_project_item_form = None
        self.recent_projects_menu = RecentProjectsPopupMenu(self)
        self.kernels_menu = KernelsPopupMenu(self)
        # Make and initialize toolbars
        self.main_toolbar = toolbars.MainToolBar(
            self.ui.actionExecute_project, self.ui.actionExecute_selection, self.ui.actionStop_execution, self
        )
        self.addToolBar(Qt.TopToolBarArea, self.main_toolbar)
        self.setStatusBar(None)
        self.detached_jupyter_consoles = {}  # Mapping of kernel name to ConsoleWindow
        # Additional consoles for item execution
        self._item_consoles = {}
        self._filter_item_consoles = {}
        self._persistent_consoles = {}
        self._jupyter_consoles = {}
        self._current_execution_keys = {}
        # Setup main window menu
        self.add_zoom_action()
        self.add_menu_actions()
        self.ui.menuFile.setToolTipsVisible(True)
        self.ui.menuEdit.setToolTipsVisible(True)
        self.ui.menuConsoles.setToolTipsVisible(True)
        # Hidden QActions for debugging or testing
        self.show_properties_tabbar = QAction(self)
        self.show_supported_img_formats = QAction(self)
        self._add_actions()
        self.set_debug_qactions()
        self.ui.tabWidget_item_properties.tabBar().hide()  # Hide tab bar in properties dock widget
        # Finalize init
        self.restore_dock_widgets()
        self.restore_ui()
        self.ui.listView_console_executions.hide()
        self.ui.listView_console_executions.installEventFilter(self)
        self.parse_project_item_modules()
        self.init_project_item_model()
        self.init_specification_model()
        self.make_item_properties_uis()
        self.main_toolbar.setup()
        self.link_properties_widgets = {
            LoggingConnection: LinkPropertiesWidget(self, base_color=LINK_COLOR),
            LoggingJump: JumpPropertiesWidget(self, base_color=JUMP_COLOR),
        }
        link_tab = self._make_properties_tab(self.link_properties_widgets[LoggingConnection])
        jump_tab = self._make_properties_tab(self.link_properties_widgets[LoggingJump])
        self.ui.tabWidget_item_properties.addTab(link_tab, "Link properties")
        self.ui.tabWidget_item_properties.addTab(jump_tab, "Loop properties")
        self._plugin_manager = PluginManager(self)
        self._plugin_manager.load_installed_plugins()
        self.set_work_directory()
        self._disable_project_actions()
        self.connect_signals()

    def eventFilter(self, obj, ev):
        # Save/restore splitter states when hiding/showing execution lists
        if obj == self.ui.listView_console_executions:
            if ev.type() == QEvent.Hide:
                self._qsettings.setValue("mainWindow/consoleSplitterPosition", self.ui.splitter_console.saveState())
            elif ev.type() == QEvent.Show:
                splitter_state = self._qsettings.value("mainWindow/consoleSplitterPosition", defaultValue="false")
                if splitter_state != "false":
                    self.ui.splitter_console.restoreState(splitter_state)
        return super().eventFilter(obj, ev)

    def _setup_properties_title(self):
        self.label_item_name.setAlignment(Qt.AlignHCenter | Qt.AlignVCenter)
        self.label_item_name.setMinimumHeight(28)
        self._button_item_dir.setIcon(QIcon(":icons/folder-open-regular.svg"))
        layout = QHBoxLayout(self._properties_title)
        layout.addWidget(self.label_item_name)
        layout.addWidget(self._button_item_dir)
        layout.setSpacing(0)
        layout.setContentsMargins(0, 0, 0, 0)

    def connect_signals(self):
        """Connect signals."""
        # Event and process log signals
        self.msg.connect(self.add_message)
        self.msg_success.connect(self.add_success_message)
        self.msg_error.connect(self.add_error_message)
        self.msg_warning.connect(self.add_warning_message)
        self.msg_proc.connect(self.add_process_message)
        self.msg_proc_error.connect(self.add_process_error_message)
        self.ui.textBrowser_eventlog.anchorClicked.connect(self.open_anchor)
        # Message box signals
        self.information_box.connect(self._show_message_box)
        self.error_box.connect(self._show_error_box)
        # Menu commands
        self.ui.actionNew.triggered.connect(self.new_project)
        self.ui.actionOpen.triggered.connect(self.open_project)
        self.ui.actionOpen_recent.setMenu(self.recent_projects_menu)
        self.ui.actionOpen_recent.hovered.connect(self.show_recent_projects_menu)
        self.ui.actionStart_jupyter_console.setMenu(self.kernels_menu)
        self.ui.actionStart_jupyter_console.hovered.connect(self.show_kernels_menu)
        self.ui.actionSave.triggered.connect(self.save_project)
        self.ui.actionSave_As.triggered.connect(self.save_project_as)
        self.ui.actionClose.triggered.connect(lambda _checked=False: self.close_project())
        self.ui.actionSet_description.triggered.connect(self.set_project_description)
        self.ui.actionNew_DB_editor.triggered.connect(self.new_db_editor)
        self.ui.actionSettings.triggered.connect(self.show_settings)
        self.ui.actionQuit.triggered.connect(self.close)
        self.ui.actionRemove_all.triggered.connect(self.remove_all_items)
        self.ui.actionInstall_plugin.triggered.connect(self._plugin_manager.show_install_plugin_dialog)
        self.ui.actionManage_plugins.triggered.connect(self._plugin_manager.show_manage_plugins_dialog)
        self.ui.actionUser_Guide.triggered.connect(self.show_user_guide)
        self.ui.actionGetting_started.triggered.connect(self.show_getting_started_guide)
        self.ui.actionAbout.triggered.connect(self.show_about)
        self.ui.actionRetrieve_project.triggered.connect(self.retrieve_project)
        self.ui.menuEdit.aboutToShow.connect(self.refresh_edit_action_states)
        self.ui.menuEdit.aboutToHide.connect(self.enable_edit_actions)
        # noinspection PyArgumentList
        self.ui.actionAbout_Qt.triggered.connect(lambda: QApplication.aboutQt())  # pylint: disable=unnecessary-lambda
        self.ui.actionRestore_Dock_Widgets.triggered.connect(self.restore_dock_widgets)
        self.ui.actionCopy.triggered.connect(self.project_item_to_clipboard)
        self.ui.actionPaste.triggered.connect(lambda: self.project_item_from_clipboard(duplicate_files=False))
        self.ui.actionDuplicate.triggered.connect(lambda: self.duplicate_project_item(duplicate_files=False))
        self.ui.actionPasteAndDuplicateFiles.triggered.connect(
            lambda: self.project_item_from_clipboard(duplicate_files=True)
        )
        self.ui.actionDuplicateAndDuplicateFiles.triggered.connect(
            lambda: self.duplicate_project_item(duplicate_files=True)
        )
        self.ui.actionOpen_project_directory.triggered.connect(self._open_project_directory)
        self.ui.actionOpen_item_directory.triggered.connect(self._open_project_item_directory)
        self.ui.actionRename_item.triggered.connect(self._rename_project_item)
        self.ui.actionRemove.triggered.connect(self._remove_selected_items)
        # Debug actions
        self.show_properties_tabbar.triggered.connect(self.toggle_properties_tabbar_visibility)
        self.show_supported_img_formats.triggered.connect(supported_img_formats)  # in helpers.py
        # Context-menus
        self.ui.treeView_project.customContextMenuRequested.connect(self.show_item_context_menu)
        # Undo stack
        self.undo_stack.cleanChanged.connect(self.update_window_modified)
        # Views
        self.ui.listView_console_executions.selectionModel().currentChanged.connect(self._select_console_execution)
        self.ui.listView_console_executions.model().layoutChanged.connect(self._refresh_console_execution_list)
        self.ui.treeView_project.selectionModel().selectionChanged.connect(self.item_selection_changed)
        # Models
        self.project_item_model.rowsInserted.connect(self._update_execute_enabled)
        self.project_item_model.rowsRemoved.connect(self._update_execute_enabled)
        # Execution
        self.ui.actionExecute_project.triggered.connect(self._execute_project)
        self.ui.actionExecute_selection.triggered.connect(self._execute_selection)
        self.ui.actionStop_execution.triggered.connect(self._stop_execution)
        # Open dir
        self._button_item_dir.clicked.connect(self._open_active_item_dir)
        # Consoles
        self.jupyter_console_requested.connect(self._setup_jupyter_console)
        self.persistent_console_requested.connect(self._setup_persistent_console, Qt.BlockingQueuedConnection)

    @Slot(bool)
    def _open_active_item_dir(self, _checked=False):
        self.active_project_item.open_directory()

    @staticmethod
    def set_error_mode():
        """Sets Windows error mode to show all error dialog boxes from subprocesses.

        See https://docs.microsoft.com/en-us/windows/win32/api/errhandlingapi/nf-errhandlingapi-seterrormode
        for documentation.
        """
        if sys.platform == "win32":
            import ctypes  # pylint: disable=import-outside-toplevel

            ctypes.windll.kernel32.SetErrorMode(0)

    def _update_qsettings(self):
        """Updates obsolete settings."""
        old_new = {
            "appSettings/useEmbeddedJulia": "appSettings/useJuliaKernel",
            "appSettings/useEmbeddedPython": "appSettings/usePythonKernel",
        }
        for old, new in old_new.items():
            if not self._qsettings.contains(new) and self._qsettings.contains(old):
                self._qsettings.setValue(new, self._qsettings.value(old))
                self._qsettings.remove(old)
        if self._qsettings.contains("appSettings/saveAtExit"):
            try:
                old_value = int(self._qsettings.value("appSettings/saveAtExit"))
            except ValueError:
                # Old value is already of correct form.
                pass
            else:
                new_value = {0: "prompt", 1: "prompt", 2: "automatic"}[old_value]
                self._qsettings.setValue("appSettings/saveAtExit", new_value)

    def _update_execute_enabled(self):
        first_index = next(self.project_item_model.leaf_indexes(), None)
        self.ui.actionExecute_project.setEnabled(first_index is not None and not self.execution_in_progress)

    def _update_execute_selected_enabled(self):
        has_selection = bool(self._selected_item_names)
        self.ui.actionExecute_selection.setEnabled(has_selection and not self.execution_in_progress)

    @Slot(bool)
    def update_window_modified(self, clean):
        """Updates window modified status and save actions depending on the state of the undo stack."""
        self.setWindowModified(not clean)
        self.ui.actionSave.setDisabled(clean)

    def parse_project_item_modules(self):
        """Collects data from project item factories."""
        self._item_categories, self.item_factories = load_project_items("spine_items")
        self._item_specification_factories = load_item_specification_factories("spine_items")

    def set_work_directory(self, new_work_dir=None):
        """Creates a work directory if it does not exist or changes the current work directory to given.

        Args:
            new_work_dir (str, optional): If given, changes the work directory to given
                and creates the directory if it does not exist.
        """
        verbose = new_work_dir is not None
        if not new_work_dir:
            new_work_dir = self._qsettings.value("appSettings/workDir", defaultValue=DEFAULT_WORK_DIR)
            if not new_work_dir:
                # It is possible "appSettings/workDir" is an empty string???
                new_work_dir = DEFAULT_WORK_DIR
        try:
            create_dir(new_work_dir)
            self._qsettings.setValue("appSettings/workDir", new_work_dir)
            if verbose:
                self.msg.emit(f"Work directory is now <b>{new_work_dir}</b>")
        except OSError:
            self.msg_error.emit(f"[OSError] Creating work directory {new_work_dir} failed. Check permissions.")

    def project(self):
        """Returns current project or None if no project open.

        Returns:
            SpineToolboxProject: current project or None
        """
        return self._project

    def qsettings(self):
        """Returns application preferences object."""
        return self._qsettings

    def item_specification_factories(self):
        """Returns project item specification factories.

        Returns:
            list of ProjectItemSpecificationFactory: specification factories
        """
        return self._item_specification_factories

    def update_window_title(self):
        """Updates main window title."""
        if not self._project:
            self.setWindowTitle("Spine Toolbox")
            return
        self.setWindowTitle("{0} [{1}][*] - Spine Toolbox".format(self._project.name, self._project.project_dir))

    @Slot()
    def init_project(self, project_dir):
        """Initializes project at application start-up.

        Opens the last project that was open when app was closed
        (if enabled in Settings) or starts the app without a project.

        Args:
            project_dir (str): project directory
        """
        p = os.path.join(f"{ONLINE_DOCUMENTATION_URL}", "getting_started.html")
        getting_started_anchor = (
            "<a style='color:#99CCFF;' title='"
            + p
            + f"' href='{ONLINE_DOCUMENTATION_URL}/getting_started.html'>Getting Started</a>"
        )
        welcome_msg = "Welcome to Spine Toolbox! If you need help, please read the {0} guide.".format(
            getting_started_anchor
        )
        if not project_dir:
            open_previous_project = int(self._qsettings.value("appSettings/openPreviousProject", defaultValue="0"))
            if (
                open_previous_project != Qt.CheckState.Checked.value
            ):  # 2: Qt.CheckState.Checked, ie. open_previous_project==True
                self.msg.emit(welcome_msg)
                return
            # Get previous project (directory)
            project_dir = self._qsettings.value("appSettings/previousProject", defaultValue="")
            if not project_dir:
                return
        if os.path.isfile(project_dir) and project_dir.endswith(".proj"):
            # Previous project was a .proj file -> Show welcome message instead
            self.msg.emit(welcome_msg)
            return
        if not os.path.isdir(project_dir):
            self.msg_error.emit(
                "Cannot open previous project. Directory <b>{0}</b> may have been moved.".format(project_dir)
            )
            self.remove_path_from_recent_projects(project_dir)
            return
        self.open_project(project_dir)

    @Slot()
    def new_project(self):
        """Opens a file dialog where user can select a directory where a project is created.
        Pops up a question box if selected directory is not empty or if it already contains
        a Spine Toolbox project. Initial project name is the directory name.
        """
        recents = self.qsettings().value("appSettings/recentProjectStorages", defaultValue=None)
        home_dir = os.path.abspath(os.path.join(str(pathlib.Path.home())))
        if not recents:
            initial_path = home_dir
        else:
            recents_lst = str(recents).split("\n")
            if not os.path.isdir(recents_lst[0]):
                # Remove obsolete entry from recentProjectStorages
                OpenProjectDialog.remove_directory_from_recents(recents_lst[0], self.qsettings())
                initial_path = home_dir
            else:
                initial_path = recents_lst[0]
        # noinspection PyCallByClass
        project_dir = QFileDialog.getExistingDirectory(self, "Select project directory (New project...)", initial_path)
        if not project_dir:
            return
        if not os.path.isdir(project_dir):  # Just to be sure, probably not needed
            self.msg_error.emit("Selection is not a directory, please try again")
            return
        # Check if directory is empty and/or a project directory
        if not self.overwrite_check(project_dir):
            return
        self.create_project(project_dir)

    def create_project(self, proj_dir):
        """Creates new project and sets it active.

        Args:
            proj_dir (str): Path to project directory
        """
        if self._project is not None:
            if not self.close_project():
                return
        self.undo_stack.clear()
        self._project = SpineToolboxProject(
            self, proj_dir, self._plugin_manager.plugin_specs, settings=self._qsettings, logger=self
        )
        self.project_item_model.connect_to_project(self._project)
        self.specification_model.connect_to_project(self._project)
        self._enable_project_actions()
        self.ui.actionSave.setDisabled(True)  # Disable in a clean project
        self._connect_project_signals()
        self.update_window_title()
        self.ui.graphicsView.reset_zoom()
        # Update recentProjects
        self.update_recent_projects()
        # Update recentProjectStorages
        OpenProjectDialog.update_recents(os.path.abspath(os.path.join(proj_dir, os.path.pardir)), self.qsettings())
        self.save_project()
        self._plugin_manager.reload_plugins_with_local_data()
        self.msg.emit(f"New project <b>{self._project.name}</b> is now open")

    @Slot()
    def open_project(self, load_dir=None):
        """Opens project from a selected or given directory.

        Args:
            load_dir (str, optional): Path to project base directory. If default value is used,
                a file explorer dialog is opened where the user can select the
                project to open.

        Returns:
            bool: True when opening the project succeeded, False otherwise
        """
        if not load_dir:
            custom_open_dialog = self.qsettings().value("appSettings/customOpenProjectDialog", defaultValue="true")
            if custom_open_dialog == "true":
                dialog = OpenProjectDialog(self)
                if not dialog.exec():
                    return False
                load_dir = dialog.selection()
            else:
                recents = self.qsettings().value("appSettings/recentProjectStorages", defaultValue=None)
                if not recents:
                    start_dir = os.path.abspath(os.path.join(str(pathlib.Path.home())))
                else:
                    start_dir = str(recents).split("\n")[0]
                load_dir = QFileDialog.getExistingDirectory(self, caption="Open Spine Toolbox Project", dir=start_dir)
                if not load_dir:
                    return False  # Cancelled
        return self.restore_project(load_dir)

    def restore_project(self, project_dir, ask_confirmation=True):
        """Initializes UI, Creates project, models, connections, etc., when opening a project.

        Args:
            project_dir (str): Project directory
            ask_confirmation (bool): True closes the previous project with a confirmation box if user has enabled this

        Returns:
            bool: True when restoring project succeeded, False otherwise
        """
        if not self.close_project(ask_confirmation):
            return False
        # Create project
        self.undo_stack.clear()
        self._project = SpineToolboxProject(
            self, project_dir, self._plugin_manager.plugin_specs, settings=self._qsettings, logger=self
        )
        self.project_item_model.connect_to_project(self._project)
        self.specification_model.connect_to_project(self._project)
        self._enable_project_actions()
        self.ui.actionSave.setDisabled(True)  # Save is disabled in a clean project
        self._connect_project_signals()
        self.update_window_title()
        # Populate project model with project items
        success = self._project.load(self._item_specification_factories, self.item_factories)
        if not success:
            self.remove_path_from_recent_projects(self._project.project_dir)
            return False
        self._plugin_manager.reload_plugins_with_local_data()
        self.ui.treeView_project.expandAll()
        # Reset zoom on Design View
        self.ui.graphicsView.reset_zoom()
        self.update_recent_projects()
        self.msg.emit(f"Project <b>{self._project.name}</b> is now open")
        return True

    def _toolbars(self):
        """Yields all toolbars in the window."""
        yield self.main_toolbar
        yield from self._plugin_manager.plugin_toolbars.values()

    def _disable_project_actions(self):
        """Disables all project-related actions, except
        New project, Open project and Open recent. Called
        in the constructor and when closing a project."""
        for toolbar in self._toolbars():
            toolbar.set_project_actions_enabled(False)
        self.ui.actionOpen_project_directory.setDisabled(True)
        self.ui.actionSave.setDisabled(True)
        self.ui.actionSave_As.setDisabled(True)
        self.ui.actionClose.setDisabled(True)
        self.ui.actionSet_description.setDisabled(True)
        self.ui.actionExecute_project.setDisabled(True)
        self.ui.actionExecute_selection.setDisabled(True)
        self.ui.actionStop_execution.setDisabled(True)

    def _enable_project_actions(self):
        """Enables all project-related actions. Called when a
        new project is created and when a project is opened."""
        for toolbar in self._toolbars():
            toolbar.set_project_actions_enabled(True)
        self.ui.actionOpen_project_directory.setEnabled(True)
        self.ui.actionSave.setEnabled(True)
        self.ui.actionSave_As.setEnabled(True)
        self.ui.actionClose.setEnabled(True)
        self.ui.actionSet_description.setEnabled(True)
        self._unset_execution_in_progress()

    def refresh_toolbars(self):
        """Set toolbars' color using highest possible contrast."""
        all_toolbars = list(self._toolbars())
        for k, toolbar in enumerate(all_toolbars):
            color = color_from_index(k, len(all_toolbars), base_hue=217.0, saturation=0.6)
            toolbar.set_color(color)

    @Slot()
    def show_recent_projects_menu(self):
        """Updates and sets up the recent projects menu to File-Open recent menu item."""
        if not self.recent_projects_menu.isVisible():
            self.recent_projects_menu = RecentProjectsPopupMenu(self)
            self.ui.actionOpen_recent.setMenu(self.recent_projects_menu)

    @Slot()
    def show_kernels_menu(self):
        if not self.kernels_menu.isVisible():
            self.kernels_menu = KernelsPopupMenu(self)
            self.kernels_menu.add_kernels()
            self.ui.actionStart_jupyter_console.setMenu(self.kernels_menu)

    @Slot()
    def save_project(self):
        """Saves project."""
        if not self._project:
            self.msg.emit("Please open or create a project first")
            return
        self._project.save()
        self.msg.emit(f"Project <b>{self._project.name}</b> saved")
        self.undo_stack.setClean()

    @Slot()
    def save_project_as(self):
        """Asks user for a new project directory and duplicates the current project there.
        The name of the duplicated project will be the new directory name. The duplicated
        project is activated."""
        if not self._project:
            self.msg.emit("Please open or create a project first")
            return
        # Ask for a new directory
        # noinspection PyCallByClass, PyArgumentList
        answer = QFileDialog.getExistingDirectory(
            self,
            "Select new project directory (Save as...)",
            os.path.abspath(os.path.join(self._project.project_dir, os.path.pardir)),
        )
        if not answer:  # Canceled
            return
        # Just do regular save if selected directory is the same as the current project directory
        if pathlib.Path(answer) == pathlib.Path(self._project.project_dir):
            self.msg_warning.emit("Project directory unchanged")
            self.save_project()
            return
        if not self.overwrite_check(answer):
            return
        if not self.undo_stack.isClean():
            self.save_project()  # Save before copying the project, so the changes are not discarded
        self.msg.emit(f"Saving project to directory {answer}")
        recursive_overwrite(self, self._project.project_dir, answer, silent=False)
        if not self.restore_project(answer, ask_confirmation=False):
            return
        self.save_project()  # Save to update project name in project.json, must be done after restore_project()
        # noinspection PyCallByClass, PyArgumentList
        QMessageBox.information(self, f"Project {self._project.name} saved", f"Project directory is now\n\n{answer}")

    def close_project(self, ask_confirmation=True):
        """Closes the current project.

        Args:
            ask_confirmation (bool): if False, no confirmation whatsoever is asked from user

        Returns:
            bool: True when no project open or when it's closed successfully, False otherwise.
        """
        if not self._project:
            return True
        if ask_confirmation and not self.undo_stack.isClean():
            save_at_exit = self._qsettings.value("appSettings/saveAtExit", defaultValue="prompt")
            if save_at_exit == "prompt" and not self._confirm_project_close():
                return False
            elif save_at_exit == "automatic" and not self.save_project():
                return False
        if not self.undo_critical_commands():
            return False
        self.clear_ui()
        self._project.tear_down()
        self._project = None
        self._disable_project_actions()
        self.undo_stack.setClean()
        self.update_window_title()
        self.ui.textBrowser_eventlog.clear()
        return True

    @Slot(bool)
    def set_project_description(self, _=False):
        """Opens a dialog where the user can enter a new description for the project."""
        if not self._project:
            return
        dialog = SetDescriptionDialog(self, self._project)
        dialog.show()

    def init_project_item_model(self):
        """Initializes project item model. Create root and category items and add them to the model."""
        root_item = RootProjectTreeItem()
        self.project_item_model = ProjectItemModel(root_item, self)
        for category in CATEGORIES:
            category_item = CategoryProjectTreeItem(str(category), CATEGORY_DESCRIPTIONS[category])
            self.project_item_model.insert_item(category_item)
        self.ui.treeView_project.setModel(self.project_item_model)

    def init_specification_model(self):
        """Initializes specification model."""
        factory_icons = {item_type: QIcon(factory.icon()) for item_type, factory in self.item_factories.items()}
        self.specification_model = ProjectItemSpecificationModel(factory_icons)
        for item_type in self.item_factories:
            model = self.filtered_spec_factory_models[item_type] = FilteredSpecificationModel(item_type)
            model.setSourceModel(self.specification_model)

    def make_item_properties_uis(self):
        for item_type, factory in self.item_factories.items():
            properties_ui = self._item_properties_uis[item_type] = factory.make_properties_widget(self)
            color = factory.icon_color()
            icon = factory.icon()
            properties_ui.set_color_and_icon(color, icon)
            scroll_area = QScrollArea(self)
            scroll_area.setWidget(properties_ui)
            scroll_area.setWidgetResizable(True)
            tab = self._make_properties_tab(scroll_area)
            self.ui.tabWidget_item_properties.addTab(tab, item_type)

    def _make_properties_tab(self, properties_ui):
        tab = QWidget(self)
        layout = QVBoxLayout(tab)
        layout.setContentsMargins(0, 0, 0, 0)
        layout.setSpacing(0)
        layout.addWidget(properties_ui)
        return tab

    def add_project_items(self, items_dict, silent=False):
        """Pushes an AddProjectItemsCommand to the undo stack.

        Args:
            items_dict (dict): mapping from item name to item dictionary
            silent (bool): if True, suppress log messages
        """
        if self._project is None or not items_dict:
            return
        self.undo_stack.push(AddProjectItemsCommand(self._project, items_dict, self.item_factories, silent))

    def supports_specifications(self, item_type):
        """Returns True if given project item type supports specifications.

        Returns:
            bool: True if item supports specifications, False otherwise
        """
        return item_type in self._item_specification_factories

    def restore_ui(self):
        """Restore UI state from previous session."""
        window_size = self._qsettings.value("mainWindow/windowSize", defaultValue="false")
        window_pos = self._qsettings.value("mainWindow/windowPosition", defaultValue="false")
        window_state = self._qsettings.value("mainWindow/windowState", defaultValue="false")
        window_maximized = self._qsettings.value("mainWindow/windowMaximized", defaultValue="false")  # returns str
        n_screens = self._qsettings.value("mainWindow/n_screens", defaultValue=1)  # number of screens on last exit
        # noinspection PyArgumentList
        n_screens_now = len(QGuiApplication.screens())  # Number of screens now
        original_size = self.size()
        # Note: cannot use booleans since Windows saves them as strings to registry
        if window_size != "false":
            self.resize(window_size)  # Expects QSize
        else:
            self.resize(1024, 800)
        if window_pos != "false":
            self.move(window_pos)  # Expects QPoint
        if window_state != "false":
            self.restoreState(window_state, version=1)  # Toolbar and dockWidget positions. Expects QByteArray
        if n_screens_now < int(n_screens):
            # There are less screens available now than on previous application startup
            # Move main window to position 0,0 to make sure that it is not lost on another screen that does not exist
            self.move(0, 0)
        ensure_window_is_on_screen(self, original_size)
        if window_maximized == "true":
            self.setWindowState(Qt.WindowMaximized)

    def clear_ui(self):
        """Clean UI to make room for a new or opened project."""
        self.activate_no_selection_tab()  # Clear properties widget
        self._restore_original_console()
        self.ui.graphicsView.scene().clear_icons_and_links()  # Clear all items from scene
        self._shutdown_engine_kernels()
        self._close_item_consoles()

    def undo_critical_commands(self):
        """Undoes critical commands in the undo stack.

        Returns:
            Bool: False if any critical commands aren't successfully undone
        """
        if self.undo_stack.isClean():
            return True
        commands = [self.undo_stack.command(ind) for ind in range(self.undo_stack.index())]

        def is_critical(cmd):
            if isinstance(cmd, SpineToolboxCommand):
                return cmd.is_critical
            return any(is_critical(cmd.child(i)) for i in range(cmd.childCount()))

        def successfully_undone(cmd):
            if isinstance(cmd, SpineToolboxCommand):
                return cmd.successfully_undone
            return all(successfully_undone(cmd.child(i)) for i in range(cmd.childCount()))

        critical_commands = [cmd for cmd in commands if is_critical(cmd)]
        if not critical_commands:
            return True
        for cmd in reversed(critical_commands):
            cmd.undo()
            if not successfully_undone(cmd):
                return False
        return True

    def overwrite_check(self, project_dir):
        """Checks if given directory is a project directory and/or empty
        And asks the user what to do in that case.

        Args:
            project_dir (str): Abs. path to a directory

        Returns:
            bool: True if user wants to overwrite an existing project or
            if the directory is not empty and the user wants to make it
            into a Spine Toolbox project directory anyway. False if user
            cancels the action.
        """
        # Check if directory is empty and/or a project directory
        is_project_dir = os.path.isdir(os.path.join(project_dir, ".spinetoolbox"))
        empty = not bool(os.listdir(project_dir))
        if not empty:
            if is_project_dir:
                msg1 = (
                    "Directory <b>{0}</b> already contains a Spine Toolbox project.<br/><br/>"
                    "Would you like to overwrite the existing project?".format(project_dir)
                )
                box1 = QMessageBox(
                    QMessageBox.Icon.Question,
                    "Overwrite?",
                    msg1,
                    buttons=QMessageBox.StandardButton.Ok | QMessageBox.StandardButton.Cancel,
                    parent=self,
                )
                box1.button(QMessageBox.StandardButton.Ok).setText("Overwrite")
                answer1 = box1.exec()
                if answer1 != QMessageBox.StandardButton.Ok:
                    return False
            else:
                msg2 = (
                    "Directory <b>{0}</b> is not empty.<br/><br/>"
                    "Would you like to make this directory into a Spine Toolbox project?".format(project_dir)
                )
                box2 = QMessageBox(
                    QMessageBox.Icon.Question,
                    "Not empty",
                    msg2,
                    buttons=QMessageBox.StandardButton.Ok | QMessageBox.StandardButton.Cancel,
                    parent=self,
                )
                box2.button(QMessageBox.StandardButton.Ok).setText("Go ahead")
                answer2 = box2.exec()
                if answer2 != QMessageBox.StandardButton.Ok:
                    return False
        return True

    @Slot(QItemSelection, QItemSelection)
    def item_selection_changed(self, selected, deselected):
        """Synchronizes selection with scene. The scene handles item/link de/activation."""
        inds = self.ui.treeView_project.selectedIndexes()
        self._selected_item_names = {
            self.project_item_model.item(i).name for i in self.ui.treeView_project.selectedIndexes()
        }
        self._update_execute_selected_enabled()
        if not self.sync_item_selection_with_scene:
            return
        project_items = [self.project_item_model.item(i).project_item for i in inds]
        project_item_names = {i.name for i in project_items}
        scene = self.ui.graphicsView.scene()
        for icon in scene.project_item_icons():
            icon.setSelected(icon.name() in project_item_names)

    def refresh_active_elements(self, active_project_item, active_link_item, selected_item_names):
        self._selected_item_names = selected_item_names
        self._update_execute_selected_enabled()
        self.ui.textBrowser_eventlog.set_item_log_selected(False)
        self._set_active_project_item(active_project_item)
        self._set_active_link_item(active_link_item)
        self._activate_properties_tab()
        self.ui.textBrowser_eventlog.set_item_log_selected(True)

    def _activate_properties_tab(self):
        if self.active_project_item:
            self.activate_item_tab()
            return
        self._restore_original_console()
        if self.active_link_item:
            self.activate_link_tab()
            return
        self.activate_no_selection_tab()

    def _set_active_project_item(self, active_project_item):
        """
        Args:
            active_project_item (ProjectItemBase or NoneType)
        """
        if self.active_project_item == active_project_item:
            return
        if self.active_project_item:
            # Deactivate old active project item
            if not self.active_project_item.deactivate():
                self.msg_error.emit(
                    "Something went wrong in disconnecting {0} signals".format(self.active_project_item.name)
                )
            self._item_properties_uis[self.active_project_item.item_type()].unset_item()
        self.active_project_item = active_project_item
        if self.active_project_item:
            self.active_project_item.activate()
            self._item_properties_uis[self.active_project_item.item_type()].set_item(self.active_project_item)

    def _set_active_link_item(self, active_link_item):
        """
        Sets active link and connects to corresponding properties widget.

        Args:
            active_link_item (LoggingConnection or LoggingJump, optional)
        """
        if self.active_link_item is active_link_item:
            return
        if self.active_link_item:
            self.link_properties_widgets[type(self.active_link_item)].unset_link()
        self.active_link_item = active_link_item
        if self.active_link_item:
            self.link_properties_widgets[type(self.active_link_item)].set_link(self.active_link_item)

    def activate_no_selection_tab(self):
        """Shows 'No Selection' tab."""
        for i in range(self.ui.tabWidget_item_properties.count()):
            if self.ui.tabWidget_item_properties.tabText(i) == "No Selection":
                self.ui.tabWidget_item_properties.setCurrentIndex(i)
                break
        self.ui.dockWidget_item.setWindowTitle("Properties")

    def activate_item_tab(self):
        """Shows active project item properties tab according to item type."""
        # Find tab index according to item type
        for i in range(self.ui.tabWidget_item_properties.count()):
            if self.ui.tabWidget_item_properties.tabText(i) == self.active_project_item.item_type():
                self.ui.tabWidget_item_properties.setCurrentIndex(i)
                break
        self.ui.tabWidget_item_properties.currentWidget().layout().insertWidget(0, self._properties_title)
        # Set QDockWidget title to selected item's type
        self.ui.dockWidget_item.setWindowTitle(self.active_project_item.item_type() + " Properties")
        color = self._item_properties_uis[self.active_project_item.item_type()].fg_color
        ss = f"QWidget{{background: {color.name()};}}"
        self._properties_title.setStyleSheet(ss)
        self._button_item_dir.show()
        self._button_item_dir.setToolTip(f"<html>Open <b>{self.active_project_item.name}</b> directory.</html>")

    def activate_link_tab(self):
        """Shows link properties tab."""
        tab_text = {LoggingConnection: "Link properties", LoggingJump: "Loop properties"}[type(self.active_link_item)]
        for i in range(self.ui.tabWidget_item_properties.count()):
            if self.ui.tabWidget_item_properties.tabText(i) == tab_text:
                self.ui.tabWidget_item_properties.setCurrentIndex(i)
                break
        self.ui.tabWidget_item_properties.currentWidget().layout().insertWidget(0, self._properties_title)
        self.ui.dockWidget_item.setWindowTitle(tab_text)
        color = self.link_properties_widgets[type(self.active_link_item)].fg_color
        ss = f"QWidget{{background: {color.name()};}}"
        self._properties_title.setStyleSheet(ss)
        self._button_item_dir.hide()

    def update_properties_ui(self):
        widget = self._get_active_properties_widget()
        if widget is not None:
            widget.repaint()

    def _get_active_properties_widget(self):
        if self.active_project_item is not None:
            return self._item_properties_uis[self.active_project_item.item_type()]
        if self.active_link_item is not None:
            return self.link_properties_widgets[type(self.active_link_item)]
        return None

    def add_specification(self, specification):
        """Pushes an AddSpecificationCommand to undo stack."""
        self.undo_stack.push(AddSpecificationCommand(self._project, specification, save_to_disk=True))

    @Slot()
    def import_specification(self):
        """Opens a file dialog where the user can select an existing specification
        definition file (.json). If file is valid, pushes AddSpecificationCommand to undo stack.
        """
        if not self._project:
            self.msg.emit("Please create a new project or open an existing one first")
            return
        # noinspection PyCallByClass, PyTypeChecker, PyArgumentList
        answer = QFileDialog.getOpenFileName(
            self, "Select Specification file", self._project.project_dir, "JSON (*.json)"
        )
        if answer[0] == "":  # Cancel button clicked
            return
        def_file = os.path.abspath(answer[0])
        # Load specification
        local_data = load_specification_local_data(self._project.config_dir)
        specification = load_specification_from_file(
            def_file, local_data, self._item_specification_factories, self._qsettings, self
        )
        if not specification:
            return
        self.undo_stack.push(AddSpecificationCommand(self._project, specification, save_to_disk=False))

    def replace_specification(self, name, specification):
        """Pushes an ReplaceSpecificationCommand to undo stack."""
        if name == specification.name:
            # If the spec name didn't change, we don't need to make a command.
            # This is because the changes don't affect the project.json file.
            self._project.replace_specification(name, specification)
            return
        self.undo_stack.push(ReplaceSpecificationCommand(self._project, name, specification))

    @Slot(str)
    def repair_specification(self, name):
        """Repairs specification if it is broken.

        Args:
            name (str): specification's name
        """
        specification = self._project.get_specification(name)
        item_factory = self.item_factories.get(specification.item_type)
        if item_factory is not None:
            item_factory.repair_specification(self, specification)

    def prompt_save_location(self, title, proposed_path, file_filter):
        """Shows a dialog for the user to select a path to save a file.

        Args:
            title (str): dialog window title
            proposed_path (str): A proposed location.
            file_filter (str): file extension filter

        Returns:
            str: absolute path or None if dialog was cancelled
        """
        answer = QFileDialog.getSaveFileName(self, title, proposed_path, file_filter)
        if not answer[0]:  # Cancel button clicked
            return None
        return os.path.abspath(answer[0])

    @Slot(str, str)
    def _log_specification_saved(self, name, path):
        """Prints a message in the event log, saying that given spec was saved in a certain location,
        together with a clickable link to change the location.

        Args:
            name (str): specification's name
            path (str): specification's file path
        """
        self.msg_success.emit(
            f"Specification <b>{name}</b> successfully saved as "
            f"<a style='color:#99CCFF;' href='file:///{path}'>{path}</a> "
            f"<a style='color:white;' href='change_spec_file.{name}'><b>[change]</b></a>"
        )

    @Slot()
    def remove_all_items(self):
        """Pushes a RemoveAllProjectItemsCommand to the undo stack."""
        if self._project is None or not self._project.has_items():
            self.msg.emit("No project items to remove.")
            return
        delete_data = int(self._qsettings.value("appSettings/deleteData", defaultValue="0")) != 0
        msg = "Remove all items from project? "
        if not delete_data:
            msg += "Item data directory will still be available in the project directory after this operation."
        else:
            msg += "<br><br><b>Warning: Item data will be permanently lost after this operation.</b>"
        message_box = QMessageBox(
            QMessageBox.Icon.Question,
            "Remove All Items",
            msg,
            buttons=QMessageBox.StandardButton.Ok | QMessageBox.StandardButton.Cancel,
            parent=self,
        )
        message_box.button(QMessageBox.StandardButton.Ok).setText("Remove Items")
        answer = message_box.exec()
        if answer != QMessageBox.StandardButton.Ok:
            return
        self.undo_stack.push(RemoveAllProjectItemsCommand(self._project, self.item_factories, delete_data=delete_data))

    def register_anchor_callback(self, url, callback):
        """Registers a callback for a given anchor in event log, see ``open_anchor()``.
        Used by ``ToolFactory.repair_specification()``.

        Args:
            url (str): The anchor url
            callback (function): A function to call when the anchor is clicked on event log.
        """
        self._anchor_callbacks[url] = callback

    @Slot(QUrl)
    def open_anchor(self, qurl):
        """Open file explorer in the directory given in qurl.

        Args:
            qurl (QUrl): The url to open
        """
        url = qurl.url()
        if url == "#":  # This is a Tip so do not try to open the URL
            return
        if url.startswith("change_spec_file."):
            _, spec_name = url.split(".")
            self._change_specification_file_location(spec_name)
            return
        callback = self._anchor_callbacks.get(url, None)
        if callback is not None:
            callback()
            return
        # noinspection PyTypeChecker, PyCallByClass, PyArgumentList
        res = QDesktopServices.openUrl(qurl)
        if not res:
            self.msg_error.emit(f"Unable to open <b>{url}</b>")

    def _change_specification_file_location(self, name):
        """Prompts user for new location for a project item specification.

        Delegates saving to project if one is open by pushing a command to the undo stack,
        otherwise tries to find the specification from the plugin manager.

        Args:
            name (str): specification's name
        """
        if self._project is not None:
            if not self._project.is_specification_name_reserved(name):
                self.msg_error.emit(f"Unable to find specification '{name}'")
                return
            spec = self._project.get_specification(name)
            path = self.prompt_save_location(
                f"Save {spec.item_type} specification", spec.definition_file_path, "JSON (*.json)"
            )
            if path is None:
                return
            self.undo_stack.push(SaveSpecificationAsCommand(self._project, name, path))
            return
        spec = None
        for plugin_spec in self._plugin_manager.plugin_specs:
            if plugin_spec.name == name:
                spec = plugin_spec
                break
        if spec is None:
            self.msg_error.emit(f"Unable to find specification '{name}'.")
            return
        path = self.prompt_save_location(
            f"Save {spec.item_type} specification", spec.definition_file_path, "JSON (*.json)"
        )
        if path is None:
            return
        spec.definition_file_path = path
        if not spec.save():
            return
        self._log_specification_saved(spec.name, path)

    @Slot(QModelIndex, QPoint)
    def show_specification_context_menu(self, ind, global_pos):
        """Context menu for item specifications.

        Args:
            ind (QModelIndex): In the ProjectItemSpecificationModel
            global_pos (QPoint): Mouse position
        """
        if not self.project():
            return
        spec = self.specification_model.specification(ind.row())
        if not self.supports_specification(spec.item_type):
            return
        item_factory = self.item_factories[spec.item_type]
        menu = item_factory.make_specification_menu(self, ind)
        menu.exec(global_pos)
        menu.deleteLater()
        menu = None

    @Slot(QModelIndex)
    def edit_specification(self, index, item):
        """Opens a specification editor widget.

        Args:
            index (QModelIndex): Index of the item (from double-click or context menu signal)
            item (ProjectItem, optional)
        """
        if not index.isValid():
            return
        specification = self.specification_model.specification(index.row())
        # Open spec in Tool specification edit widget
        self.show_specification_form(specification.item_type, specification, item)

    @Slot(QModelIndex)
    def remove_specification(self, index):
        """Removes specification from project.

        Args:
            index (QModelIndex): Index of the specification item
        """
        if not index.isValid():
            return
        specification = self.specification_model.specification(index.row())
        message = f"Remove Specification <b>{specification.name}</b> from Project?"
        message_box = QMessageBox(
            QMessageBox.Icon.Question,
            "Remove Specification",
            message,
            buttons=QMessageBox.StandardButton.Ok | QMessageBox.StandardButton.Cancel,
            parent=self,
        )
        message_box.button(QMessageBox.StandardButton.Ok).setText("Remove Specification")
        answer = message_box.exec()
        if answer != QMessageBox.StandardButton.Ok:
            return
        self.undo_stack.push(RemoveSpecificationCommand(self._project, specification.name))

    @busy_effect
    @Slot(QModelIndex)
    def open_specification_file(self, index):
        """Open the specification definition file in the default (.json) text-editor.

        Args:
            index (QModelIndex): Index of the item
        """
        if not index.isValid():
            return
        specification = self.specification_model.specification(index.row())
        file_path = specification.definition_file_path
        # Check if file exists first. openUrl may return True if file doesn't exist
        # TODO: this could still fail if the file is deleted or renamed right after the check
        if not os.path.isfile(file_path):
            logging.error("Failed to open editor for %s", file_path)
            self.msg_error.emit("Specification file <b>{0}</b> not found.".format(file_path))
            return
        tool_specification_url = "file:///" + file_path
        # Open Tool specification file in editor
        # noinspection PyTypeChecker, PyCallByClass, PyArgumentList
        res = open_url(tool_specification_url)
        if not res:
            self.msg_error.emit(
                "Unable to open specification file {0}. Make sure that <b>.json</b> "
                "files are associated with a text editor. For example on Windows "
                "10, go to Control Panel -> Default Programs to do this.".format(file_path)
            )

    @Slot(bool)
    def new_db_editor(self):
        editor = MultiSpineDBEditor(self.db_mngr, {})
        editor.show()

    @Slot()
    def _handle_zoom_minus_pressed(self):
        """Slot for handling case when '-' button in menu is pressed."""
        self.ui.graphicsView.zoom_out()

    @Slot()
    def _handle_zoom_plus_pressed(self):
        """Slot for handling case when '+' button in menu is pressed."""
        self.ui.graphicsView.zoom_in()

    @Slot()
    def _handle_zoom_reset_pressed(self):
        """Slot for handling case when 'reset zoom' button in menu is pressed."""
        self.ui.graphicsView.reset_zoom()

    def add_zoom_action(self):
        """Setups zoom widget action in view menu."""
        zoom_action = ToolBarWidgetAction("Zoom", parent=self.ui.menuView, compact=True)
        zoom_action.tool_bar.addAction("-", self._handle_zoom_minus_pressed).setToolTip("Zoom out")
        zoom_action.tool_bar.addAction("Reset", self._handle_zoom_reset_pressed).setToolTip("Reset zoom")
        zoom_action.tool_bar.addAction("+", self._handle_zoom_plus_pressed).setToolTip("Zoom in")
        self.ui.menuView.addSeparator()
        self.ui.menuView.addAction(zoom_action)

    @Slot()
    def restore_dock_widgets(self):
        """Dock all floating and or hidden QDockWidgets back to the main window."""
        for dock in self.findChildren(QDockWidget):
            dock.setMinimumSize(0, 0)
            dock.setVisible(True)
            dock.setFloating(False)
        self.splitDockWidget(self.ui.dockWidget_project, self.ui.dockWidget_eventlog, Qt.Orientation.Vertical)
        self.splitDockWidget(self.ui.dockWidget_eventlog, self.ui.dockWidget_console, Qt.Orientation.Horizontal)
        self.ui.dockWidget_eventlog.raise_()
        self.splitDockWidget(self.ui.dockWidget_project, self.ui.dockWidget_design_view, Qt.Orientation.Horizontal)
        self.splitDockWidget(self.ui.dockWidget_design_view, self.ui.dockWidget_item, Qt.Orientation.Horizontal)
        docks = (self.ui.dockWidget_project, self.ui.dockWidget_design_view, self.ui.dockWidget_item)
        width = sum(d.size().width() for d in docks)
        self.resizeDocks(docks, [0.2 * width, 0.5 * width, 0.3 * width], Qt.Orientation.Horizontal)
        docks = (self.ui.dockWidget_project, self.ui.dockWidget_eventlog)
        width = sum(d.size().width() for d in docks)
        self.resizeDocks(docks, [0.6 * width, 0.4 * width], Qt.Orientation.Vertical)

    def _add_actions(self):
        """Adds actions to the main window."""
        self.addAction(self.ui.actionExecute_project)
        self.addAction(self.ui.actionExecute_selection)
        self.addAction(self.ui.actionStop_execution)

    def set_debug_qactions(self):
        """Sets shortcuts for QActions that may be needed in debugging."""
        self.show_properties_tabbar.setShortcut(QKeySequence(Qt.CTRL | Qt.Key_0))
        self.show_supported_img_formats.setShortcut(QKeySequence(Qt.CTRL | Qt.Key_8))
        self.addAction(self.show_properties_tabbar)
        self.addAction(self.show_supported_img_formats)

    def add_menu_actions(self):
        """Adds extra actions to Edit and View menu."""
        self.ui.menuToolbars.addAction(self.main_toolbar.toggleViewAction())
        self.ui.menuDock_Widgets.addAction(self.ui.dockWidget_design_view.toggleViewAction())
        self.ui.menuDock_Widgets.addAction(self.ui.dockWidget_project.toggleViewAction())
        self.ui.menuDock_Widgets.addAction(self.ui.dockWidget_eventlog.toggleViewAction())
        self.ui.menuDock_Widgets.addAction(self.ui.dockWidget_item.toggleViewAction())
        self.ui.menuDock_Widgets.addAction(self.ui.dockWidget_console.toggleViewAction())
        undo_action = self.undo_stack.createUndoAction(self)
        redo_action = self.undo_stack.createRedoAction(self)
        undo_action.setShortcuts(QKeySequence.Undo)
        redo_action.setShortcuts(QKeySequence.Redo)
        undo_action.setIcon(QIcon(":/icons/menu_icons/undo.svg"))
        redo_action.setIcon(QIcon(":/icons/menu_icons/redo.svg"))
        before = self.ui.menuEdit.actions()[0]
        self.ui.menuEdit.insertAction(before, undo_action)
        self.ui.menuEdit.insertAction(before, redo_action)
        self.ui.menuEdit.insertSeparator(before)

    def toggle_properties_tabbar_visibility(self):
        """Shows or hides the tab bar in properties dock widget. For debugging purposes."""
        if self.ui.tabWidget_item_properties.tabBar().isVisible():
            self.ui.tabWidget_item_properties.tabBar().hide()
        else:
            self.ui.tabWidget_item_properties.tabBar().show()

    def update_datetime(self):
        """Returns a boolean, which determines whether
        date and time is prepended to every Event Log message."""
        d = int(self._qsettings.value("appSettings/dateTime", defaultValue="2"))
        return d != 0

    @Slot(str)
    def add_message(self, msg):
        """Append regular message to Event Log.

        Args:
            msg (str): String written to QTextBrowser
        """
        message = format_log_message("msg", msg, self.show_datetime)
        self.ui.textBrowser_eventlog.append(message)

    @Slot(str)
    def add_success_message(self, msg):
        """Append message with green text color to Event Log.

        Args:
            msg (str): String written to QTextBrowser
        """
        message = format_log_message("msg_success", msg, self.show_datetime)
        self.ui.textBrowser_eventlog.append(message)

    @Slot(str)
    def add_error_message(self, msg):
        """Append message with red color to Event Log.

        Args:
            msg (str): String written to QTextBrowser
        """
        message = format_log_message("msg_error", msg, self.show_datetime)
        self.ui.textBrowser_eventlog.append(message)

    @Slot(str)
    def add_warning_message(self, msg):
        """Append message with yellow (golden) color to Event Log.

        Args:
            msg (str): String written to QTextBrowser
        """
        message = format_log_message("msg_warning", msg, self.show_datetime)
        self.ui.textBrowser_eventlog.append(message)

    @Slot(str)
    def add_process_message(self, msg):
        """Writes message from stdout to process output QTextBrowser.

        Args:
            msg (str): String written to QTextBrowser
        """
        message = format_log_message("msg", msg)
        self.ui.textBrowser_eventlog.append(message)

    @Slot(str)
    def add_process_error_message(self, msg):
        """Writes message from stderr to process output QTextBrowser.

        Args:
            msg (str): String written to QTextBrowser
        """
        message = format_log_message("msg_error", msg)
        self.ui.textBrowser_eventlog.append(message)

    def override_console_and_execution_list(self):
        self._override_console()
        self._override_execution_list()

    def _override_console(self):
        """Sets the jupyter console of the active project item in Jupyter Console and updates title."""
        if self.active_project_item is not None:
            console = self._item_consoles.get(self.active_project_item)
        elif isinstance(self.active_link_item, LoggingJump):
            console = self._item_consoles.get(self.active_link_item)
        else:
            return
        self._do_override_console(console)

    def _do_override_console(self, console):
        if not isinstance(console, (PersistentConsoleWidget, JupyterConsoleWidget)):
            self._restore_original_console()
            return
        self._set_override_console(console)

    def _override_execution_list(self):
        """Displays executions of the active project item in Executions and updates title."""
        if self.active_project_item is None:
            return
        filter_consoles = self._filter_item_consoles.get(self.active_project_item)
        if filter_consoles is None:
            self.ui.listView_console_executions.hide()
            return
        self.ui.listView_console_executions.show()
        self.ui.listView_console_executions.model().reset_model(filter_consoles)
        current_key = self._current_execution_keys.get(self.active_project_item)
        current = self.ui.listView_console_executions.model().find_index(current_key)
        self.ui.listView_console_executions.setCurrentIndex(current)

    def _restore_original_console(self):
        """Sets the Console back to the original."""
        self.ui.listView_console_executions.hide()
        self._set_override_console(self.ui.label_no_console)

    def _set_override_console(self, console):
        splitter = self.ui.splitter_console
        if console == splitter.widget(1):
            return
        splitter.replaceWidget(1, console)
        console.show()
        try:
            new_title = console.name()
        except AttributeError:
            new_title = "Console"
        self.ui.dockWidget_console.setWindowTitle(new_title)

    @Slot()
    def _refresh_console_execution_list(self):
        """Refreshes console executions as the active project item starts new executions."""
        view = self.ui.listView_console_executions
        view.show()
        model = view.model()
        if model.rowCount() == 0:
            view.setCurrentIndex(QModelIndex())
        elif not view.currentIndex().isValid():
            index = view.model().index(0, 0)
            view.setCurrentIndex(index)
        else:
            current = view.currentIndex()
            self._select_console_execution(current, None)

    @Slot(QModelIndex, QModelIndex)
    def _select_console_execution(self, current, _previous):
        """Sets the console of the selected execution in Console."""
        if not current.data():
            return
        self._current_execution_keys[self.active_project_item] = current.data()
        console = current.model().get_console(current.data())
        self._do_override_console(console)

    def show_add_project_item_form(self, item_type, x=0, y=0, spec=""):
        """Show add project item widget."""
        if not self._project:
            self.msg.emit("Please open or create a project first")
            return
        factory = self.item_factories.get(item_type)
        if factory is None:
            self.msg_error.emit(f"{item_type} not found in factories")
            return
        self.add_project_item_form = factory.make_add_item_widget(self, x, y, spec)
        self.add_project_item_form.show()

    def supports_specification(self, item_type):
        """
        Returns True if given item type supports specifications.

        Args:
            item_type (str): item's type

        Returns:
            bool: True if item supports specifications, False otherwise
        """
        return item_type in self._item_specification_factories

    @Slot()
    def show_specification_form(self, item_type, specification=None, item=None, **kwargs):
        """
        Shows specification widget.

        Args:
            item_type (str): item's type
            specification (ProjectItemSpecification, optional): specification
            item (ProjectItem, optional): project item
            **kwargs: parameters passed to the specification widget
        """
        if not self._project:
            self.msg.emit("Please open or create a project first")
            return
        if not self.supports_specification(item_type):
            return
        msg = f"Opening {item_type} specification editor"
        if specification:
            msg += f" for {specification.name}"
        self.msg.emit(msg)
        multi_tab_editor = next(self.get_all_multi_tab_spec_editors(item_type), None)
        if multi_tab_editor is None:
            multi_tab_editor = MultiTabSpecEditor(self, item_type)
            multi_tab_editor.add_new_tab(specification, item, **kwargs)
            multi_tab_editor.show()
            return
        existing = self._get_existing_spec_editor(item_type, specification, item)
        if existing is None:
            multi_tab_editor.add_new_tab(specification, item, **kwargs)
        else:
            multi_tab_editor, editor = existing
            multi_tab_editor.set_current_tab(editor)
        if multi_tab_editor.isMinimized():
            multi_tab_editor.showNormal()
        multi_tab_editor.activateWindow()

    @staticmethod
    def get_all_multi_tab_spec_editors(item_type):
        for window in qApp.topLevelWindows():  # pylint: disable=undefined-variable
            if isinstance(window, QWindow):
                widget = QWidget.find(window.winId())
                if isinstance(widget, MultiTabSpecEditor) and widget.item_type == item_type:
                    yield widget

    def _get_existing_spec_editor(self, item_type, specification, item):
        for multi_tab_editor in self.get_all_multi_tab_spec_editors(item_type):
            for k in range(multi_tab_editor.tab_widget.count()):
                editor = multi_tab_editor.tab_widget.widget(k)
                if editor.specification is not None and editor.specification == specification and editor.item == item:
                    return multi_tab_editor, editor
        return None

    @Slot()
    def show_settings(self):
        """Show Settings widget."""
        self.settings_form = SettingsWidget(self)
        self.settings_form.show()

    @Slot()
    def show_about(self):
        """Show About Spine Toolbox form."""
        form = AboutWidget(self)
        form.show()

    # pylint: disable=no-self-use
    @Slot()
    def show_user_guide(self):
        """Open Spine Toolbox documentation index page in browser."""
        index_url = f"{ONLINE_DOCUMENTATION_URL}/index.html"
        # noinspection PyTypeChecker, PyCallByClass, PyArgumentList
        open_url(index_url)

    # pylint: disable=no-self-use
    @Slot()
    def show_getting_started_guide(self):
        """Open Spine Toolbox Getting Started HTML page in browser."""
        index_url = f"{ONLINE_DOCUMENTATION_URL}/getting_started.html"
        # noinspection PyTypeChecker, PyCallByClass, PyArgumentList
        open_url(index_url)

    @Slot()
    def retrieve_project(self):
        """Retrieves project from server."""
        msg = "Retrieve project by Job Id"
        # noinspection PyCallByClass, PyTypeChecker, PyArgumentList
        answer = QInputDialog.getText(self, msg, "Job Id?:", flags=Qt.WindowTitleHint | Qt.WindowCloseButtonHint)
        job_id = answer[0]
        if not job_id:  # Cancel button clicked
            return
        initial_path = os.path.abspath(os.path.join(str(pathlib.Path.home())))  # Home dir
        project_dir = QFileDialog.getExistingDirectory(self, "Select new project directory...)", initial_path)
        if not project_dir:
            return
        self.msg.emit(f"Retrieving project {job_id} from server and extracting to: {project_dir}")
        host, port, sec_model, sec_folder = self.engine_server_settings()
        if not host:
            self.msg_error.emit(
                "Spine Engine Server <b>host address</b> missing. "
                "Please enter host in <b>File->Settings->Engine</b>."
            )
            return
        elif not port:
            self.msg_error.emit(
                "Spine Engine Server <b>port</b> missing. " "Please select port in <b>File->Settings->Engine</b>."
            )
            return
        self.msg.emit(f"Connecting to Spine Engine Server at <b>{host}:{port}</b>")
        try:
            engine_client = EngineClient(host, port, sec_model, sec_folder)
        except RemoteEngineInitFailed as e:
            self.msg_error.emit(f"Server is not responding. {e}. Check settings in <b>File->Settings->Engine</b>.")
            return
        project_file = engine_client.retrieve_project(job_id)
        # Save the received zip file
        zip_path = os.path.join(project_dir, "project_package.zip")
        try:
            with open(zip_path, "wb") as f:
                f.write(project_file)
        except Exception as e:
            self.msg_error.emit(f"Saving the downloaded file to '{zip_path}' failed. [{type(e).__name__}: {e}")
            engine_client.close()
            return
        # Extract the saved file
        self.msg.emit(f"Extracting project file project_package.zip to: {project_dir}")
        with ZipFile(zip_path, "r") as zip_obj:
            try:
                first_bad_file = zip_obj.testzip()  # debugging
                if not first_bad_file:
                    zip_obj.extractall(project_dir)
                else:
                    self.msg_error.emit(f"Zip-file {zip_path} test failed. First bad file: {first_bad_file}")
            except Exception as e:
                self.msg_error.emit(f"Problem in extracting downloaded project: {e}")
                engine_client.close()
                return
        engine_client.close()
        try:
            os.remove(zip_path)  # Remove downloaded project_package.zip
        except OSError:
            self.msg_error.emit(f"Removing file {zip_path} failed")

    def engine_server_settings(self):
        """Returns the user given Spine Engine Server settings in a tuple."""
        host = self._qsettings.value("engineSettings/remoteHost", defaultValue="")  # Host name
        port = self._qsettings.value("engineSettings/remotePort", defaultValue="49152")  # Host port
        sec_model = self._qsettings.value("engineSettings/remoteSecurityModel", defaultValue="")  # ZQM security model
        security = ClientSecurityModel.NONE if not sec_model else ClientSecurityModel.STONEHOUSE
        sec_folder = (
            ""
            if security == ClientSecurityModel.NONE
            else self._qsettings.value("engineSettings/remoteSecurityFolder", defaultValue="")
        )
        return host, port, sec_model, sec_folder

    @Slot(QPoint)
    def show_item_context_menu(self, pos):
        """Context menu for project items listed in the project QTreeView.

        Args:
            pos (QPoint): Mouse position
        """
        ind = self.ui.treeView_project.indexAt(pos)
        global_pos = self.ui.treeView_project.viewport().mapToGlobal(pos)
        self.show_project_or_item_context_menu(global_pos, ind)

    def show_project_or_item_context_menu(self, pos, index):
        """Creates and shows the project item context menu.

        Args:
            pos (QPoint): Mouse position
            index (QModelIndex, optional): Index of concerned item or None
        """
        if not index:  # Clicked on a blank area in Design view
            menu = QMenu(self)
            menu.addAction(self.ui.actionPaste)
            menu.addAction(self.ui.actionPasteAndDuplicateFiles)
            menu.addSeparator()
            menu.addAction(self.ui.actionOpen_project_directory)
        elif not index.isValid():  # Clicked on a blank area in Project tree view
            menu = QMenu(self)
            menu.addAction(self.ui.actionOpen_project_directory)
        else:  # Clicked on an item, show the custom context menu for that item
            item = self.project_item_model.item(index)
            menu = item.custom_context_menu(self)
        menu.setToolTipsVisible(True)
        menu.aboutToShow.connect(self.refresh_edit_action_states)
        menu.aboutToHide.connect(self.enable_edit_actions)
        menu.exec(pos)
        menu.deleteLater()

    def show_link_context_menu(self, pos, link):
        """Context menu for connection links.

        Args:
            pos (QPoint): Mouse position
            link (Link(QGraphicsPathItem)): The concerned link
        """
        menu = QMenu(self)
        menu.addAction(self.ui.actionRemove)
        self.ui.actionRemove.setEnabled(True)
        menu.addAction(self.ui.actionTake_link)
        action = menu.exec(pos)
        if action is self.ui.actionTake_link:
            self.ui.graphicsView.take_link(link)
        self.refresh_edit_action_states()
        menu.deleteLater()

    @Slot()
    def refresh_edit_action_states(self):
        """Sets the enabled/disabled state for copy, paste, duplicate,
        and remove actions in File-Edit menu, project tree view
        context menu, and in Design View context menus just before the
        menus are shown to user."""
        clipboard = QApplication.clipboard()
        byte_data = clipboard.mimeData().data("application/vnd.spinetoolbox.ProjectItem")
        can_paste = not byte_data.isNull()
        selected_items = self.ui.graphicsView.scene().selectedItems()
        has_selection = bool(selected_items)
        can_copy = any(isinstance(x, ProjectItemIcon) for x in selected_items)
        has_items = self.project_item_model.n_items() > 0
        selected_project_items = [x for x in selected_items if isinstance(x, ProjectItemIcon)]
        _methods = [
            getattr(self.project_item_model.get_item(x.name()).project_item, "copy_local_data")
            for x in selected_project_items
        ]
        can_duplicate_files = any(m.__qualname__.partition(".")[0] != "ProjectItem" for m in _methods)
        self.ui.actionCopy.setEnabled(can_copy)
        self.ui.actionPaste.setEnabled(can_paste)
        self.ui.actionPasteAndDuplicateFiles.setEnabled(can_paste)
        self.ui.actionDuplicate.setEnabled(can_copy)
        self.ui.actionDuplicateAndDuplicateFiles.setEnabled(can_duplicate_files)
        self.ui.actionRemove.setEnabled(has_selection)
        self.ui.actionRemove_all.setEnabled(has_items)

    @Slot()
    def enable_edit_actions(self):
        """Enables project item edit actions after a QMenu has been shown.
        This is needed to enable keyboard shortcuts (e.g. Ctrl-C & del)
        again."""
        self.ui.actionCopy.setEnabled(True)
        self.ui.actionPaste.setEnabled(True)
        self.ui.actionPasteAndDuplicateFiles.setEnabled(True)
        self.ui.actionDuplicate.setEnabled(True)
        self.ui.actionDuplicateAndDuplicateFiles.setEnabled(True)

    def tear_down_consoles(self):
        """Closes the detached Jupyter Consoles if running."""
        while self.detached_jupyter_consoles:
            c = self.detached_jupyter_consoles.popitem()[1]  # kernel_name by ConsoleWindow
            if c is not None:
                c.close()

    def _tasks_before_exit(self):
        """
        Returns a list of tasks to perform before exiting the application.

        Possible tasks are:

        - `"prompt exit"`: prompt user if quitting is really desired
        - `"prompt save"`: prompt user if project should be saved before quitting
        - `"save"`: save project before quitting

        Returns:
            a list containing zero or more tasks
        """
        save_at_exit = (
            self._qsettings.value("appSettings/saveAtExit", defaultValue="prompt")
            if self._project is not None and not self.undo_stack.isClean()
            else None
        )
        if save_at_exit == "prompt":
            return ["prompt save"]
        show_confirm_exit = int(self._qsettings.value("appSettings/showExitPrompt", defaultValue="2"))
        tasks = []
        if show_confirm_exit == 2:
            tasks.append("prompt exit")
        if save_at_exit == "automatic":
            tasks.append("save")
        return tasks

    def _perform_pre_exit_tasks(self):
        """
        Prompts user to confirm quitting and saves the project if necessary.

        Returns:
            True if exit should proceed, False if the process was cancelled
        """
        tasks = self._tasks_before_exit()
        for task in tasks:
            if task == "prompt exit":
                if not self._confirm_exit():
                    return False
            elif task == "prompt save":
                if not self._confirm_project_close():
                    return False
            elif task == "save":
                self.save_project()
        return True

    def _confirm_exit(self):
        """
        Confirms exiting from user.

        Returns:
            True if exit should proceed, False if user cancelled
        """
        msg = QMessageBox(parent=self)
        msg.setIcon(QMessageBox.Icon.Question)
        msg.setWindowTitle("Confirm exit")
        msg.setText("Are you sure you want to exit Spine Toolbox?")
        msg.setStandardButtons(QMessageBox.StandardButton.Ok | QMessageBox.StandardButton.Cancel)
        msg.button(QMessageBox.StandardButton.Ok).setText("Exit")
        chkbox = QCheckBox()
        chkbox.setText("Do not ask me again")
        msg.setCheckBox(chkbox)
        answer = msg.exec()  # Show message box
        if answer == QMessageBox.StandardButton.Ok:
            # Update conf file according to checkbox status
            if not chkbox.isChecked():
                show_prompt = "2"  # 2 as in True
            else:
                show_prompt = "0"  # 0 as in False
            self._qsettings.setValue("appSettings/showExitPrompt", show_prompt)
            return True
        return False

    def _confirm_project_close(self):
        """
        Confirms exit from user and saves the project if requested.

        Returns:
            True if exiting should proceed, False if user cancelled
        """
        msg = QMessageBox(parent=self)
        msg.setIcon(QMessageBox.Icon.Question)
        msg.setWindowTitle("Confirm project close")
        msg.setText("Current project has unsaved changes.")
        msg.setStandardButtons(
            QMessageBox.StandardButton.Save | QMessageBox.StandardButton.Discard | QMessageBox.StandardButton.Cancel
        )
        answer = msg.exec()
        if answer == QMessageBox.StandardButton.Cancel:
            return False
        if answer == QMessageBox.StandardButton.Save:
            self.save_project()
        return True

    def remove_path_from_recent_projects(self, p):
        """Removes entry that contains given path from the recent project files list in QSettings.

        Args:
            p (str): Full path to a project directory
        """
        recents = self._qsettings.value("appSettings/recentProjects", defaultValue=None)
        if not recents:
            return
        recents = str(recents)
        recents_list = recents.split("\n")
        for entry in recents_list:
            _, path = entry.split("<>")
            if same_path(path, p):
                recents_list.pop(recents_list.index(entry))
                break
        updated_recents = "\n".join(recents_list)
        # Save updated recent paths
        self._qsettings.setValue("appSettings/recentProjects", updated_recents)
        self._qsettings.sync()  # Commit change immediately

    def clear_recent_projects(self):
        """Clears recent projects list in File->Open recent menu."""
        msg = "Are you sure?"
        title = "Clear recent projects?"
        message_box = QMessageBox(
            QMessageBox.Icon.Question,
            title,
            msg,
            QMessageBox.StandardButton.Yes | QMessageBox.StandardButton.No,
            parent=self,
        )
        answer = message_box.exec()
        if answer == QMessageBox.StandardButton.No:
            return
        self._qsettings.remove("appSettings/recentProjects")
        self._qsettings.remove("appSettings/recentProjectStorages")
        self._qsettings.sync()

    def update_recent_projects(self):
        """Adds a new entry to QSettings variable that remembers twenty most recent project paths."""
        recents = self._qsettings.value("appSettings/recentProjects", defaultValue=None)
        entry = self.project().name + "<>" + self.project().project_dir
        if not recents:
            updated_recents = entry
        else:
            recents = str(recents)
            recents_list = recents.split("\n")
            normalized_recents = list(map(os.path.normcase, recents_list))
            try:
                index = normalized_recents.index(os.path.normcase(entry))
            except ValueError:
                # Add path only if it's not in the list already
                recents_list.insert(0, entry)
                if len(recents_list) > 20:
                    recents_list.pop()
            else:
                # If entry was on the list, move it as the first item
                recents_list.insert(0, recents_list.pop(index))
            updated_recents = "\n".join(recents_list)
        # Save updated recent paths
        self._qsettings.setValue("appSettings/recentProjects", updated_recents)
        self._qsettings.sync()  # Commit change immediately

    def closeEvent(self, event):
        """Method for handling application exit.

        Args:
             event (QCloseEvent): PySide6 event
        """
        # Show confirm exit message box
        exit_confirmed = self._perform_pre_exit_tasks()
        if not exit_confirmed:
            event.ignore()
            return
        if not self.undo_critical_commands():
            event.ignore()
            return
        # Save settings
        if self._project is None:
            self._qsettings.setValue("appSettings/previousProject", "")
        else:
            self._qsettings.setValue("appSettings/previousProject", self._project.project_dir)
            self.update_recent_projects()
        self._qsettings.setValue("appSettings/toolbarIconOrdering", self.main_toolbar.icon_ordering())
        self._qsettings.setValue("mainWindow/windowSize", self.size())
        self._qsettings.setValue("mainWindow/windowPosition", self.pos())
        self._qsettings.setValue("mainWindow/windowState", self.saveState(version=1))
        self._qsettings.setValue("mainWindow/windowMaximized", self.windowState() == Qt.WindowMaximized)
        # Save number of screens
        # noinspection PyArgumentList
        self._qsettings.setValue("mainWindow/n_screens", len(QGuiApplication.screens()))
        self.tear_down_consoles()
        self._close_item_consoles()
        if self._project is not None:
            self._project.tear_down()
        for item_type in self.item_factories:
            for editor in self.get_all_multi_tab_spec_editors(item_type):
                editor.close()
        event.accept()

    def _serialize_selected_items(self):
        """
        Serializes selected project items into a dictionary.

        The serialization protocol tries to imitate the format in which projects are saved.

        Returns:
             dict: a dict containing serialized version of selected project items
        """
        selected_project_items = self.ui.graphicsView.scene().selectedItems()
        items_dict = dict()
        for item_icon in selected_project_items:
            if not isinstance(item_icon, ProjectItemIcon):
                continue
            name = item_icon.name()
            index = self.project_item_model.find_item(name)
            project_item = self.project_item_model.item(index).project_item
            item_dict = dict(project_item.item_dict())
            item_dict["original_data_dir"] = project_item.data_dir
            item_dict["original_db_url"] = item_dict.get("url")
            items_dict[name] = item_dict
        return items_dict

    def _deserialized_item_position_shifts(self, item_dicts):
        """
        Calculates horizontal and vertical shifts for project items being deserialized.

        If the mouse cursor is on the Design view we try to place the items unders the cursor.
        Otherwise the items will get a small shift so they don't overlap a possible item below.
        In case the items don't fit the scene rect we clamp their coordinates within it.

        Args:
            item_dicts (dict): a dictionary of serialized items being deserialized
        Returns:
            tuple: a tuple of (horizontal shift, vertical shift) in scene's coordinates
        """
        mouse_position = self.ui.graphicsView.mapFromGlobal(QCursor.pos())
        if self.ui.graphicsView.rect().contains(mouse_position):
            mouse_over_design_view = self.ui.graphicsView.mapToScene(mouse_position)
        else:
            mouse_over_design_view = None
        if mouse_over_design_view is not None:
            first_item = next(iter(item_dicts.values()))
            x = first_item["x"]
            y = first_item["y"]
            shift_x = x - mouse_over_design_view.x()
            shift_y = y - mouse_over_design_view.y()
        else:
            shift_x = -15.0
            shift_y = -15.0
        return shift_x, shift_y

    @staticmethod
    def _set_deserialized_item_position(item_dict, shift_x, shift_y, scene_rect):
        """Moves item's position by shift_x and shift_y while keeping it within the limits of scene_rect."""
        new_x = np.clip(item_dict["x"] - shift_x, scene_rect.left(), scene_rect.right())
        new_y = np.clip(item_dict["y"] - shift_y, scene_rect.top(), scene_rect.bottom())
        item_dict["x"] = new_x
        item_dict["y"] = new_y

    def _deserialize_items(self, items_dict, duplicate_files=False):
        """
        Deserializes project items from a dictionary and adds them to the current project.

        Args:
            items_dict (dict): serialized project items
        """
        if self._project is None:
            return
        scene = self.ui.graphicsView.scene()
        scene.clearSelection()
        shift_x, shift_y = self._deserialized_item_position_shifts(items_dict)
        scene_rect = scene.sceneRect()
        final_items_dict = dict()
        for name, item_dict in items_dict.items():
            item_dict["duplicate_files"] = duplicate_files
            if self.project_item_model.find_item(name) is not None:
                new_name = unique_name(name, self.project().all_item_names)
                final_items_dict[new_name] = item_dict
            else:
                final_items_dict[name] = item_dict
            self._set_deserialized_item_position(item_dict, shift_x, shift_y, scene_rect)
        self.add_project_items(final_items_dict, silent=True)

    @Slot()
    def project_item_to_clipboard(self):
        """Copies the selected project items to system's clipboard."""
        serialized_items = self._serialize_selected_items()
        if not serialized_items:
            return
        item_dump = json.dumps(serialized_items)
        clipboard = QApplication.clipboard()
        data = QMimeData()
        data.setData("application/vnd.spinetoolbox.ProjectItem", QByteArray(item_dump.encode("utf-8")))
        clipboard.setMimeData(data)

    @Slot()
    def project_item_from_clipboard(self, duplicate_files=False):
        """Adds project items in system's clipboard to the current project.

        Args:
            duplicate_files (bool): Duplicate files boolean
        """
        clipboard = QApplication.clipboard()
        mime_data = clipboard.mimeData()
        byte_data = mime_data.data("application/vnd.spinetoolbox.ProjectItem")
        if byte_data.isNull():
            return
        item_dump = str(byte_data.data(), "utf-8")
        item_dicts = json.loads(item_dump)
        self._deserialize_items(item_dicts, duplicate_files)

    @Slot()
    def duplicate_project_item(self, duplicate_files=False):
        """Duplicates the selected project items."""
        item_dicts = self._serialize_selected_items()
        if not item_dicts:
            return
        self._deserialize_items(item_dicts, duplicate_files)

    def _share_item_edit_actions(self):
        """Adds generic actions to project tree view and Design View."""
        actions = [
            self.ui.actionCopy,
            self.ui.actionPaste,
            self.ui.actionPasteAndDuplicateFiles,
            self.ui.actionDuplicate,
            self.ui.actionDuplicateAndDuplicateFiles,
            self.ui.actionRemove,
        ]
        for action in actions:
            action.setShortcutContext(Qt.WidgetShortcut)
            self.ui.treeView_project.addAction(action)
            self.ui.graphicsView.addAction(action)

    @Slot(str, str)
    def _show_message_box(self, title, message):
        """Shows an information message box."""
        QMessageBox.information(self, title, message)

    @Slot(str, str)
    def _show_error_box(self, title, message):
        box = QErrorMessage(self)
        box.setWindowTitle(title)
        box.setWindowModality(Qt.ApplicationModal)
        box.showMessage(message)

    def _connect_project_signals(self):
        """Connects signals emitted by project."""
        self._project.project_execution_about_to_start.connect(self._set_execution_in_progress)
        self._project.project_execution_finished.connect(self._unset_execution_in_progress)
        self._project.item_added.connect(self.set_icon_and_properties_ui)
        self._project.item_added.connect(self.ui.graphicsView.add_icon)
        self._project.item_about_to_be_removed.connect(self.ui.graphicsView.remove_icon)
        self._project.connection_established.connect(self.ui.graphicsView.do_add_link)
        self._project.connection_updated.connect(self.ui.graphicsView.do_update_link)
        self._project.connection_about_to_be_removed.connect(self.ui.graphicsView.do_remove_link)
        self._project.jump_added.connect(self.ui.graphicsView.do_add_jump)
        self._project.jump_about_to_be_removed.connect(self.ui.graphicsView.do_remove_jump)
        self._project.jump_updated.connect(self.ui.graphicsView.do_update_jump)
        self._project.specification_added.connect(self.repair_specification)
        self._project.specification_saved.connect(self._log_specification_saved)

    @Slot(bool)
    def _execute_project(self, _=False):
        """Executes all DAGs in project."""
        if self._project is None:
            self.msg.emit("Please create a new project or open an existing one first")
            return
        self._project.execute_project()

    @Slot(bool)
    def _execute_selection(self, _=False):
        """Executes selected items."""
        if self._project is None:
            self.msg.emit("Please create a new project or open an existing one first")
            return
        self._project.execute_selected(self._selected_item_names)

    @Slot(bool)
    def _stop_execution(self, _=False):
        """Stops execution in progress."""
        if not self._project:
            self.msg.emit("Please create a new project or open an existing one first")
            return
        self._project.stop()

    @Slot()
    def _set_execution_in_progress(self):
        self.execution_in_progress = True
        self.ui.actionExecute_project.setEnabled(False)
        self.ui.actionExecute_selection.setEnabled(False)
        self.ui.actionStop_execution.setEnabled(True)
        self.ui.textBrowser_eventlog.verticalScrollBar().setValue(
            self.ui.textBrowser_eventlog.verticalScrollBar().maximum()
        )

    @Slot()
    def _unset_execution_in_progress(self):
        self.execution_in_progress = False
        self._update_execute_enabled()
        self._update_execute_selected_enabled()
        self.ui.actionStop_execution.setEnabled(False)

    @Slot(str)
    def set_icon_and_properties_ui(self, item_name):
        """Adds properties UI to given project item.

        Args:
            item_name (str): item's name
        """
        project_item = self._project.get_item(item_name)
        icon = self.project_item_icon(project_item.item_type())
        project_item.set_icon(icon)
        properties_ui = self.project_item_properties_ui(project_item.item_type())
        project_item.set_properties_ui(properties_ui)

    def project_item_properties_ui(self, item_type):
        """Returns the properties tab widget's ui.

        Args:
            item_type (str): project item's type

        Returns:
            QWidget: item's properties tab widget
        """
        return self._item_properties_uis[item_type].ui

    def project_item_icon(self, item_type):
        return self.item_factories[item_type].make_icon(self)

    @Slot(bool)
    def _open_project_directory(self, _):
        """Opens project's root directory in system's file browser."""
        if self._project is None:
            self.msg.emit("Please open or create a project first")
            return
        open_url("file:///" + self._project.project_dir)

    @Slot(bool)
    def _open_project_item_directory(self, _):
        """Opens project item's directory in system's file browser."""
        selection_model = self.ui.treeView_project.selectionModel()
        current = selection_model.currentIndex()
        if not current.isValid():
            return
        item = self.project_item_model.item(current)
        item.project_item.open_directory()

    @Slot(bool)
    def _remove_selected_items(self, _):
        """Pushes commands to remove selected project items and links from project."""
        selected_items = self.ui.graphicsView.scene().selectedItems()
        if not selected_items:
            return
        project_item_names = set()
        has_connections = False
        for item in selected_items:
            if isinstance(item, ProjectItemIcon):
                project_item_names.add(item.name())
            elif isinstance(item, (JumpLink, Link)):
                has_connections = True
        if not project_item_names and not has_connections:
            return
        delete_data = int(self._qsettings.value("appSettings/deleteData", defaultValue="0")) != 0
        if project_item_names:
            msg = f"Remove item(s) <b>{', '.join(project_item_names)}</b> from project? "
            if not delete_data:
                msg += "Item data directory will still be available in the project directory after this operation."
            else:
                msg += "<br><br><b>Warning: Item data will be permanently lost after this operation.</b>"
            # noinspection PyCallByClass, PyTypeChecker
            message_box = QMessageBox(
                QMessageBox.Icon.Question,
                "Remove Item",
                msg,
                buttons=QMessageBox.StandardButton.Ok | QMessageBox.StandardButton.Cancel,
                parent=self,
            )
            message_box.button(QMessageBox.StandardButton.Ok).setText("Remove Item")
            answer = message_box.exec()
            if answer != QMessageBox.StandardButton.Ok:
                return
        self.undo_stack.beginMacro("remove items and links")
        if project_item_names:
            self.undo_stack.push(
                RemoveProjectItemsCommand(self._project, self.item_factories, list(project_item_names), delete_data)
            )
        self.ui.graphicsView.remove_selected_links()
        self.undo_stack.endMacro()

    @Slot(bool)
    def _rename_project_item(self, _):
        """Renames current project item."""
        selection_model = self.ui.treeView_project.selectionModel()
        current = selection_model.currentIndex()
        if not current.isValid():
            return
        item = self.project_item_model.item(current)
        answer = QInputDialog.getText(
            self, "Rename Item", "New name:", text=item.name, flags=Qt.WindowTitleHint | Qt.WindowCloseButtonHint
        )
        if not answer[1]:
            return
        new_name = answer[0]
        self.undo_stack.push(RenameProjectItemCommand(self._project, item.name, new_name))

    def item_category_context_menu(self):
        """Creates a context menu for category items.

        Returns:
            QMenu: category context menu
        """
        menu = QMenu(self)
        menu.setToolTipsVisible(True)
        menu.addAction(self.ui.actionOpen_project_directory)
        return menu

    def project_item_context_menu(self, additional_actions):
        """Creates a context menu for project items.

        Args:
            additional_actions (list of QAction): actions to be prepended to the menu

        Returns:
            QMenu: project item context menu
        """
        menu = QMenu(self)
        menu.setToolTipsVisible(True)
        if additional_actions:
            for action in additional_actions:
                menu.addAction(action)
            menu.addSeparator()
        menu.addAction(self.ui.actionCopy)
        menu.addAction(self.ui.actionPaste)
        menu.addAction(self.ui.actionPasteAndDuplicateFiles)
        menu.addAction(self.ui.actionDuplicate)
        menu.addAction(self.ui.actionDuplicateAndDuplicateFiles)
        menu.addAction(self.ui.actionOpen_item_directory)
        menu.addSeparator()
        menu.addAction(self.ui.actionRemove)
        menu.addSeparator()
        menu.addAction(self.ui.actionRename_item)
        menu.aboutToShow.connect(self.refresh_edit_action_states)
        menu.aboutToHide.connect(self.enable_edit_actions)
        return menu

    @Slot(str, QIcon, bool)
    def start_detached_jupyter_console(self, kernel_name, icon, conda):
        """Launches a new detached Console with the given kernel
        name or activates an existing Console if the kernel is
        already running.

        Args:
            kernel_name (str): Requested kernel name
            icon (QIcon): Icon representing the kernel language
            conda (bool): Is this a Conda kernel?
        """
        if kernel_name not in self.detached_jupyter_consoles.keys():
            self.msg.emit(f"Starting kernel {kernel_name} in a detached Jupyter Console")
            c = JupyterConsoleWidget(self, kernel_name, owner=None)
            cw = ConsoleWindow(self, c, icon)
            if not cw.console().request_start_kernel(conda):
                return
            cw.set_window_title(kernel_name)
            cw.closed.connect(self._clean_up_detached_console_ref)
            cw.console().connect_to_kernel()
            self.detached_jupyter_consoles[kernel_name] = cw
        else:
            if self.detached_jupyter_consoles[kernel_name].isMinimized():
                self.detached_jupyter_consoles[kernel_name].showNormal()
            self.detached_jupyter_consoles[kernel_name].activateWindow()

    @Slot(str)
    def _clean_up_detached_console_ref(self, kernel_name):
        """Removes ConsoleWindow reference."""
        ref = self.detached_jupyter_consoles.pop(kernel_name, None)
        if not ref:
            return
        ref.deleteLater()

    @Slot(object, str, str, str, dict)
    def _setup_jupyter_console(self, item, filter_id, kernel_name, connection_file, connection_file_dict):
        """Sets up jupyter console, eventually for a filter execution.

        Args:
            item (ProjectItem): Item
            filter_id (str): Filter identifier
            kernel_name (str): Jupyter kernel name
            connection_file (str): Path to connection file
            connection_file_dict (dict): Contents of connection file when kernel manager runs on Spine Engine Server
        """
        connection_file = solve_connection_file(connection_file, connection_file_dict)
        if not filter_id:
            self._item_consoles[item] = self._make_jupyter_console(item, kernel_name, connection_file)
        else:
            d = self._filter_item_consoles.setdefault(item, dict())
            d[filter_id] = self._make_jupyter_console(item, kernel_name, connection_file)
        self.override_console_and_execution_list()

    @Slot(object, str, tuple, str)
    def _setup_persistent_console(self, item, filter_id, key, language):
        """Sets up persistent console, eventually for a filter execution.

        Args:
            item (ProjectItem): Item
            filter_id (str): Filter identifier
            key (tuple): Key
            language (str): Language (e.g. 'python' or 'julia')
        """
        if not filter_id:
            self._item_consoles[item] = self._make_persistent_console(item, key, language)
        else:
            d = self._filter_item_consoles.setdefault(item, dict())
            d[filter_id] = self._make_persistent_console(item, key, language)
        self.override_console_and_execution_list()

    def persistent_killed(self, item, filter_id):
        self._get_console(item, filter_id).set_killed(True)

    def add_persistent_stdin(self, item, filter_id, data):
        self._get_console(item, filter_id).add_stdin(data)

    def add_persistent_stdout(self, item, filter_id, data):
        self._get_console(item, filter_id).add_stdout(data)

    def add_persistent_stderr(self, item, filter_id, data):
        self._get_console(item, filter_id).add_stderr(data)

    def _get_console(self, item, filter_id):
        if not filter_id:
            return self._item_consoles[item]
        return self._filter_item_consoles[item][filter_id]

    def _make_jupyter_console(self, item, kernel_name, connection_file):
        """Creates a new JupyterConsoleWidget for given connection file if none exists yet, and returns it.

        Args:
            item (ProjectItem): Item that owns the console
            kernel_name (str): Name of the kernel
            connection_file (str): Path of kernel connection file

        Returns:
            JupyterConsoleWidget
        """
        console = self._jupyter_consoles.get(connection_file)
        if console is not None:
            console.owners.add(item)
            return console
        console = self._jupyter_consoles[connection_file] = JupyterConsoleWidget(self, kernel_name, owner=item)
        console.connect_to_kernel(connection_file)
        return console

    def _make_persistent_console(self, item, key, language):
        """Creates a new PersistentConsoleWidget for given process key.

        Args:
            item (ProjectItem): Item that owns the console
            key (tuple): persistent process key in spine engine
            language (str): for syntax highlighting and prompting, etc.

        Returns:
            PersistentConsoleWidget
        """
        console = self._persistent_consoles.get(key)
        if console is not None:
            console.owners.add(item)
            return console
        console = self._persistent_consoles[key] = PersistentConsoleWidget(self, key, language, owner=item)
        return console

    def _shutdown_engine_kernels(self):
        """Shuts down all kernels managed by Spine Engine."""
        exec_remotely = self.qsettings().value("engineSettings/remoteExecutionEnabled", "false") == "true"
        engine_mngr = make_engine_manager(exec_remotely)
        for connection_file in self._jupyter_consoles:
            engine_mngr.shutdown_kernel(connection_file)

    def _close_item_consoles(self):
        while self._persistent_consoles:
            self._persistent_consoles.popitem()[1].close()
        while self._jupyter_consoles:
            self._jupyter_consoles.popitem()[1].kernel_client.stop_channels()

    def restore_and_activate(self):
        if self.isMinimized():
            self.showNormal()
        self.activateWindow()

    @staticmethod
    def _make_log_entry_title(title):
        return f'<b>{title}</b>'

    def start_execution(self, timestamp):
        """Starts execution.

        Args:
            timestamp (str): time stamp
        """
        self.ui.textBrowser_eventlog.start_execution(timestamp)

    def add_log_message(self, item_name, filter_id, message):
        """Adds a message to an item's execution log.

        Args:
            item_name (str): item name
            filter_id (str): filter identifier
            message (str): formatted message
        """
        self.ui.textBrowser_eventlog.add_log_message(item_name, filter_id, message)<|MERGE_RESOLUTION|>--- conflicted
+++ resolved
@@ -92,11 +92,8 @@
     load_specification_from_file,
     load_specification_local_data,
     same_path,
-<<<<<<< HEAD
     solve_connection_file,
-=======
     unique_name,
->>>>>>> 97af5f67
 )
 from .project_commands import (
     AddSpecificationCommand,
