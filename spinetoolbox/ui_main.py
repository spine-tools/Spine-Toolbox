######################################################################################################################
# Copyright (C) 2017-2022 Spine project consortium
# Copyright Spine Toolbox contributors
# This file is part of Spine Toolbox.
# Spine Toolbox is free software: you can redistribute it and/or modify it under the terms of the GNU Lesser General
# Public License as published by the Free Software Foundation, either version 3 of the License, or (at your option)
# any later version. This program is distributed in the hope that it will be useful, but WITHOUT ANY WARRANTY;
# without even the implied warranty of MERCHANTABILITY or FITNESS FOR A PARTICULAR PURPOSE. See the GNU Lesser General
# Public License for more details. You should have received a copy of the GNU Lesser General Public License along with
# this program. If not, see <http://www.gnu.org/licenses/>.
######################################################################################################################

"""Contains a class for the main window of Spine Toolbox."""
import os
import sys
import locale
import logging
import json
import pathlib
from zipfile import ZipFile
import numpy as np
from PySide6.QtCore import (
    QByteArray,
    QMimeData,
    QModelIndex,
    QPoint,
    Qt,
    Signal,
    Slot,
    QSettings,
    QUrl,
    QEvent,
)
from PySide6.QtGui import (
    QDesktopServices,
    QGuiApplication,
    QKeySequence,
    QIcon,
    QCursor,
    QWindow,
    QAction,
    QUndoStack,
    QColor,
)
from PySide6.QtWidgets import (
    QMainWindow,
    QApplication,
    QErrorMessage,
    QFileDialog,
    QInputDialog,
    QMenu,
    QMessageBox,
    QCheckBox,
    QDockWidget,
    QWidget,
    QLabel,
    QScrollArea,
    QToolButton,
    QVBoxLayout,
    QHBoxLayout,
)
from spine_engine.load_project_items import load_item_specification_factories
from .project_item_icon import ProjectItemIcon
from .load_project_items import load_project_items
from .mvcmodels.project_item_specification_models import ProjectItemSpecificationModel, FilteredSpecificationModel
from .mvcmodels.filter_execution_model import FilterExecutionModel
from .project_settings import ProjectSettings
from .widgets.set_description_dialog import SetDescriptionDialog
from .widgets.multi_tab_spec_editor import MultiTabSpecEditor
from .widgets.about_widget import AboutWidget
from .widgets.custom_menus import RecentProjectsPopupMenu, KernelsPopupMenu
from .widgets.settings_widget import SettingsWidget
from .widgets.custom_qwidgets import ToolBarWidgetAction
from .widgets.jupyter_console_widget import JupyterConsoleWidget
from .widgets.persistent_console_widget import PersistentConsoleWidget
from .widgets import toolbars
from .widgets.open_project_dialog import OpenProjectDialog
from .widgets.jump_properties_widget import JumpPropertiesWidget
from .widgets.link_properties_widget import LinkPropertiesWidget
from .project import SpineToolboxProject
from .spine_db_manager import SpineDBManager
from .spine_db_editor.widgets.multi_spine_db_editor import MultiSpineDBEditor
from .spine_engine_manager import make_engine_manager
from .config import MAINWINDOW_SS, DEFAULT_WORK_DIR, ONLINE_DOCUMENTATION_URL
from .helpers import (
    create_dir,
    ensure_window_is_on_screen,
    set_taskbar_icon,
    supported_img_formats,
    recursive_overwrite,
    ChildCyclingKeyPressFilter,
    open_url,
    busy_effect,
    format_log_message,
    color_from_index,
    load_specification_from_file,
    load_specification_local_data,
    same_path,
    solve_connection_file,
    unique_name,
)
from .project_commands import (
    AddSpecificationCommand,
    ReplaceSpecificationCommand,
    RemoveSpecificationCommand,
    RenameProjectItemCommand,
    SpineToolboxCommand,
    SaveSpecificationAsCommand,
    AddProjectItemsCommand,
    RemoveAllProjectItemsCommand,
    RemoveProjectItemsCommand,
)
from .plugin_manager import PluginManager
from .link import JumpLink, Link, LINK_COLOR, JUMP_COLOR
from .project_item.logging_connection import LoggingConnection, LoggingJump
from spinetoolbox.server.engine_client import EngineClient, RemoteEngineInitFailed, ClientSecurityModel
from .kernel_fetcher import KernelFetcher
from .widgets.upgrade_notification import UpgradeNotificationDialog


class ToolboxUI(QMainWindow):
    """Class for application main GUI functions."""

    # Signals to comply with the spinetoolbox.logger_interface.LoggerInterface interface.
    msg = Signal(str)
    msg_success = Signal(str)
    msg_error = Signal(str)
    msg_warning = Signal(str)
    msg_proc = Signal(str)
    msg_proc_error = Signal(str)
    information_box = Signal(str, str)
    error_box = Signal(str, str)
    # The rest of the msg_* signals should be moved to LoggerInterface in the long run.
    jupyter_console_requested = Signal(object, str, str, str, dict)
    kernel_shutdown = Signal(object, str)
    persistent_console_requested = Signal(object, str, tuple, str)

    def __init__(self):
        """Initializes application and main window."""
        from .ui.mainwindow import Ui_MainWindow  # pylint: disable=import-outside-toplevel

        super().__init__(flags=Qt.Window)
        self.set_error_mode()
        self._qsettings = QSettings("SpineProject", "Spine Toolbox", self)
        self._update_qsettings()
        locale.setlocale(locale.LC_NUMERIC, 'C')
        self.ui = Ui_MainWindow()
        self.ui.setupUi(self)  # Set up gui widgets from Qt Designer files
        self.label_item_name = QLabel()
        self._button_item_dir = QToolButton()
        self._properties_title = QWidget()
        self._setup_properties_title()
        self.takeCentralWidget().deleteLater()
        self.setWindowIcon(QIcon(":/symbols/app.ico"))
        set_taskbar_icon()  # in helpers.py
        self.ui.graphicsView.set_ui(self)
        self.key_press_filter = ChildCyclingKeyPressFilter(self)
        self.ui.tabWidget_item_properties.installEventFilter(self.key_press_filter)
        self._add_item_edit_actions()
        self.ui.listView_console_executions.setModel(FilterExecutionModel(self))
        # Set style sheets
        self.setStyleSheet(MAINWINDOW_SS)
        # Class variables
        self.undo_stack = QUndoStack(self)
        self._item_properties_uis = dict()
        self.item_factories = dict()  # maps item types to `ProjectItemFactory` objects
        self._item_specification_factories = dict()  # maps item types to `ProjectItemSpecificationFactory` objects
        self._project = None
        self.specification_model = None
        self.filtered_spec_factory_models = {}
        self.show_datetime = self.update_datetime()
        self.active_project_item = None
        self.active_link_item = None
        self._selected_item_names = set()
        self.execution_in_progress = False
<<<<<<< HEAD
        self.sync_item_selection_with_scene = True
        self._anchor_callbacks = {"show upgrade notification dialog": self._show_upgrade_notification_dialog}
=======
        self._anchor_callbacks = {}
>>>>>>> 082272a9
        self.ui.textBrowser_eventlog.set_toolbox(self)
        # DB manager
        self.db_mngr = SpineDBManager(self._qsettings, self)
        # Widget and form references
        self.settings_form = None
        self.add_project_item_form = None
        self.recent_projects_menu = RecentProjectsPopupMenu(self)
        self.kernels_menu = KernelsPopupMenu(self)
        # Make and initialize toolbars
        self.items_toolbar = toolbars.ItemsToolBar(self)
        self.spec_toolbar = toolbars.SpecToolBar(self)
        self.execute_toolbar = toolbars.ExecuteToolBar(self)
        self._original_execute_project_action_tooltip = self.ui.actionExecute_project.toolTip()
        self.setStatusBar(None)
        # Additional consoles for item execution
        self._item_consoles = {}  # Mapping of ProjectItem to console
        self._filter_item_consoles = {}  # (ProjectItem, {f_id_0: console_0, f_id_1:console_1, ... , f_id_n:console_n})
        self._persistent_consoles = {}  # Mapping of key to PersistentConsoleWidget
        self._jupyter_consoles = {}  # Mapping of connection file to JupyterConsoleWidget
        self._current_execution_keys = {}
        # Setup main window menu
        self.add_zoom_action()
        self.add_menu_actions()
        self.ui.menuFile.setToolTipsVisible(True)
        self.ui.menuEdit.setToolTipsVisible(True)
        self.ui.menuConsoles.setToolTipsVisible(True)
        self._add_execute_actions()
        self.kernel_fetcher = None
        # Hidden QActions for debugging or testing
        self.show_properties_tabbar = QAction(self)
        self.show_supported_img_formats = QAction(self)
        self.set_debug_qactions()
        # Finalize init
        self.ui.tabWidget_item_properties.tabBar().hide()  # Hide tab bar in properties dock widget
        self.ui.listView_console_executions.hide()
        self.ui.listView_console_executions.installEventFilter(self)
        self.parse_project_item_modules()
        self.init_specification_model()
        self.make_item_properties_uis()
        self.items_toolbar.setup()
        self.spec_toolbar.setup()
        self.execute_toolbar.setup()
        self.link_properties_widgets = {
            LoggingConnection: LinkPropertiesWidget(self, base_color=LINK_COLOR),
            LoggingJump: JumpPropertiesWidget(self, base_color=JUMP_COLOR),
        }
        link_tab = self._make_properties_tab(self.link_properties_widgets[LoggingConnection])
        jump_tab = self._make_properties_tab(self.link_properties_widgets[LoggingJump])
        self.ui.tabWidget_item_properties.addTab(link_tab, "Link properties")
        self.ui.tabWidget_item_properties.addTab(jump_tab, "Loop properties")
        self._plugin_manager = PluginManager(self)
        self._plugin_manager.load_installed_plugins()
        self.refresh_toolbars()
        self.restore_dock_widgets()
        self.restore_ui()
        self.set_work_directory()
        self._disable_project_actions()
        self.connect_signals()

    def eventFilter(self, obj, ev):
        # Save/restore splitter states when hiding/showing execution lists
        if obj == self.ui.listView_console_executions:
            if ev.type() == QEvent.Hide:
                self._qsettings.setValue("mainWindow/consoleSplitterPosition", self.ui.splitter_console.saveState())
            elif ev.type() == QEvent.Show:
                splitter_state = self._qsettings.value("mainWindow/consoleSplitterPosition", defaultValue="false")
                if splitter_state != "false":
                    self.ui.splitter_console.restoreState(splitter_state)
        return super().eventFilter(obj, ev)

    def _setup_properties_title(self):
        self.label_item_name.setAlignment(Qt.AlignHCenter | Qt.AlignVCenter)
        self.label_item_name.setMinimumHeight(28)
        self._button_item_dir.setIcon(QIcon(":icons/folder-open-regular.svg"))
        layout = QHBoxLayout(self._properties_title)
        layout.addWidget(self.label_item_name)
        layout.addWidget(self._button_item_dir)
        layout.setSpacing(0)
        layout.setContentsMargins(0, 0, 0, 0)

    def connect_signals(self):
        """Connect signals."""
        # Event and process log signals
        self.msg.connect(self.add_message)
        self.msg_success.connect(self.add_success_message)
        self.msg_error.connect(self.add_error_message)
        self.msg_warning.connect(self.add_warning_message)
        self.msg_proc.connect(self.add_process_message)
        self.msg_proc_error.connect(self.add_process_error_message)
        self.ui.textBrowser_eventlog.anchorClicked.connect(self.open_anchor)
        # Message box signals
        self.information_box.connect(self._show_message_box)
        self.error_box.connect(self._show_error_box)
        # Menu commands
        self.ui.actionNew.triggered.connect(self.new_project)
        self.ui.actionOpen.triggered.connect(self.open_project)
        self.ui.actionOpen_recent.setMenu(self.recent_projects_menu)
        self.ui.actionOpen_recent.hovered.connect(self.show_recent_projects_menu)
        self.ui.actionStart_jupyter_console.setMenu(self.kernels_menu)
        self.kernels_menu.aboutToShow.connect(self.fetch_kernels)
        self.kernels_menu.aboutToHide.connect(self.stop_fetching_kernels)
        self.ui.actionSave.triggered.connect(self.save_project)
        self.ui.actionSave_As.triggered.connect(self.save_project_as)
        self.ui.actionClose.triggered.connect(lambda _checked=False: self.close_project())
        self.ui.actionSet_description.triggered.connect(self.set_project_description)
        self.ui.actionNew_DB_editor.triggered.connect(self.new_db_editor)
        self.ui.actionSettings.triggered.connect(self.show_settings)
        self.ui.actionQuit.triggered.connect(self.close)
        self.ui.actionRemove_all.triggered.connect(self.remove_all_items)
        self.ui.actionInstall_plugin.triggered.connect(self._plugin_manager.show_install_plugin_dialog)
        self.ui.actionManage_plugins.triggered.connect(self._plugin_manager.show_manage_plugins_dialog)
        self.ui.actionUser_Guide.triggered.connect(self.show_user_guide)
        self.ui.actionGetting_started.triggered.connect(self.show_getting_started_guide)
        self.ui.actionAbout.triggered.connect(self.show_about)
        self.ui.actionRetrieve_project.triggered.connect(self.retrieve_project)
        self.ui.menuEdit.aboutToShow.connect(self.refresh_edit_action_states)
        self.ui.menuEdit.aboutToHide.connect(self.enable_edit_actions)
        # noinspection PyArgumentList
        self.ui.actionAbout_Qt.triggered.connect(lambda: QApplication.aboutQt())  # pylint: disable=unnecessary-lambda
        self.ui.actionRestore_Dock_Widgets.triggered.connect(self.restore_dock_widgets)
        self.ui.actionCopy.triggered.connect(self.project_item_to_clipboard)
        self.ui.actionPaste.triggered.connect(lambda: self.project_item_from_clipboard(duplicate_files=False))
        self.ui.actionDuplicate.triggered.connect(lambda: self.duplicate_project_item(duplicate_files=False))
        self.ui.actionPasteAndDuplicateFiles.triggered.connect(
            lambda: self.project_item_from_clipboard(duplicate_files=True)
        )
        self.ui.actionDuplicateAndDuplicateFiles.triggered.connect(
            lambda: self.duplicate_project_item(duplicate_files=True)
        )
        self.ui.actionOpen_project_directory.triggered.connect(self._open_project_directory)
        self.ui.actionOpen_item_directory.triggered.connect(self._open_project_item_directory)
        self.ui.actionRename_item.triggered.connect(self._rename_project_item)
        self.ui.actionRemove.triggered.connect(self._remove_selected_items)
        # Debug actions
        self.show_properties_tabbar.triggered.connect(self.toggle_properties_tabbar_visibility)
        self.show_supported_img_formats.triggered.connect(supported_img_formats)
        # Undo stack
        self.undo_stack.cleanChanged.connect(self.update_window_modified)
        # Views
        self.ui.listView_console_executions.selectionModel().currentChanged.connect(self._select_console_execution)
        self.ui.listView_console_executions.model().layoutChanged.connect(self._refresh_console_execution_list)
        # Execution
        self.ui.actionExecute_project.triggered.connect(self._execute_project)
        self.ui.actionExecute_selection.triggered.connect(self._execute_selection)
        self.ui.actionStop_execution.triggered.connect(self._stop_execution)
        # Open dir
        self._button_item_dir.clicked.connect(self._open_project_item_directory)
        # Consoles
        self.jupyter_console_requested.connect(self._setup_jupyter_console)
        self.kernel_shutdown.connect(self._handle_kernel_shutdown)
        self.persistent_console_requested.connect(self._setup_persistent_console, Qt.BlockingQueuedConnection)

    @staticmethod
    def set_error_mode():
        """Sets Windows error mode to show all error dialog boxes from subprocesses.

        See https://docs.microsoft.com/en-us/windows/win32/api/errhandlingapi/nf-errhandlingapi-seterrormode
        for documentation.
        """
        if sys.platform == "win32":
            import ctypes  # pylint: disable=import-outside-toplevel

            ctypes.windll.kernel32.SetErrorMode(0)

    def _update_qsettings(self):
        """Updates obsolete settings."""
        old_new = {
            "appSettings/useEmbeddedJulia": "appSettings/useJuliaKernel",
            "appSettings/useEmbeddedPython": "appSettings/usePythonKernel",
        }
        for old, new in old_new.items():
            if not self._qsettings.contains(new) and self._qsettings.contains(old):
                self._qsettings.setValue(new, self._qsettings.value(old))
                self._qsettings.remove(old)
        if self._qsettings.contains("appSettings/saveAtExit"):
            try:
                old_value = int(self._qsettings.value("appSettings/saveAtExit"))
            except ValueError:
                # Old value is already of correct form
                pass
            else:
                new_value = {0: "prompt", 1: "prompt", 2: "automatic"}[old_value]
                self._qsettings.setValue("appSettings/saveAtExit", new_value)

    def _update_execute_enabled(self):
        enabled_by_project = self._project.settings.enable_execute_all if self._project is not None else False
        self.ui.actionExecute_project.setEnabled(enabled_by_project and not self.execution_in_progress)
        if not enabled_by_project:
            self.ui.actionExecute_project.setToolTip("Executing entire project disabled by project settings.")
        else:
            self.ui.actionExecute_project.setToolTip(self._original_execute_project_action_tooltip)

    def _update_execute_selected_enabled(self):
        """Enables or disables execute selected action based on the number of selected items."""
        has_selection = bool(self._selected_item_names)
        self.ui.actionExecute_selection.setEnabled(has_selection and not self.execution_in_progress)

    @Slot(bool)
    def update_window_modified(self, clean):
        """Updates window modified status and save actions depending on the state of the undo stack."""
        self.setWindowModified(not clean)
        self.ui.actionSave.setDisabled(clean)

    def parse_project_item_modules(self):
        """Collects data from project item factories."""
        self.item_factories = load_project_items("spine_items")
        self._item_specification_factories = load_item_specification_factories("spine_items")

    def set_work_directory(self, new_work_dir=None):
        """Creates a work directory if it does not exist or changes the current work directory to given one.

        Args:
            new_work_dir (str, optional): If given, changes the work directory to given
                and creates the directory if it does not exist.
        """
        verbose = new_work_dir is not None
        if not new_work_dir:
            new_work_dir = self._qsettings.value("appSettings/workDir", defaultValue=DEFAULT_WORK_DIR)
            if not new_work_dir:
                # It is possible "appSettings/workDir" is an empty string???
                new_work_dir = DEFAULT_WORK_DIR
        try:
            create_dir(new_work_dir)
            self._qsettings.setValue("appSettings/workDir", new_work_dir)
            if verbose:
                self.msg.emit(f"Work directory is now <b>{new_work_dir}</b>")
        except OSError:
            self.msg_error.emit(f"[OSError] Creating work directory {new_work_dir} failed. Check permissions.")

    def project(self):
        """Returns current project or None if no project open.

        Returns:
            SpineToolboxProject: current project or None
        """
        return self._project

    def qsettings(self):
        """Returns application preferences object."""
        return self._qsettings

    def item_specification_factories(self):
        """Returns project item specification factories.

        Returns:
            list of ProjectItemSpecificationFactory: specification factories
        """
        return self._item_specification_factories

    def update_window_title(self):
        """Updates main window title."""
        if not self._project:
            self.setWindowTitle("Spine Toolbox")
            return
        self.setWindowTitle("{0} [{1}][*] - Spine Toolbox".format(self._project.name, self._project.project_dir))

    @Slot()
    def init_project(self, project_dir):
        """Initializes project at application start-up.

        Opens the last project that was open when app was closed
        (if enabled in Settings) or starts the app without a project.

        Args:
            project_dir (str): project directory
        """
        p = os.path.join(f"{ONLINE_DOCUMENTATION_URL}", "getting_started.html")
        getting_started_anchor = (
            "<a style='color:#99CCFF;' title='"
            + p
            + f"' href='{ONLINE_DOCUMENTATION_URL}/getting_started.html'>Getting Started</a>"
        )
        welcome_msg = "Welcome to Spine Toolbox! If you need help, please read the {0} guide.".format(
            getting_started_anchor
        )
        self._notify_about_upgrades_at_startup()
        if not project_dir:
            open_previous_project = int(self._qsettings.value("appSettings/openPreviousProject", defaultValue="0"))
            if (
                open_previous_project != Qt.CheckState.Checked.value
            ):  # 2: Qt.CheckState.Checked, ie. open_previous_project==True
                self.msg.emit(welcome_msg)
                return
            # Get previous project (directory)
            project_dir = self._qsettings.value("appSettings/previousProject", defaultValue="")
            if not project_dir:
                return
        if os.path.isfile(project_dir) and project_dir.endswith(".proj"):
            # Previous project was a .proj file -> Show welcome message instead
            self.msg.emit(welcome_msg)
            return
        if not os.path.isdir(project_dir):
            self.msg_error.emit(
                "Cannot open previous project. Directory <b>{0}</b> may have been moved.".format(project_dir)
            )
            self.remove_path_from_recent_projects(project_dir)
            return
        self.open_project(project_dir)

    @Slot()
    def new_project(self):
        """Opens a file dialog where user can select a directory where a project is created.
        Pops up a question box if selected directory is not empty or if it already contains
        a Spine Toolbox project. Initial project name is the directory name.
        """
        recents = self.qsettings().value("appSettings/recentProjectStorages", defaultValue=None)
        home_dir = os.path.abspath(os.path.join(str(pathlib.Path.home())))
        if not recents:
            initial_path = home_dir
        else:
            recents_lst = str(recents).split("\n")
            if not os.path.isdir(recents_lst[0]):
                # Remove obsolete entry from recentProjectStorages
                OpenProjectDialog.remove_directory_from_recents(recents_lst[0], self.qsettings())
                initial_path = home_dir
            else:
                initial_path = recents_lst[0]
        # noinspection PyCallByClass
        project_dir = QFileDialog.getExistingDirectory(self, "Select project directory (New project...)", initial_path)
        if not project_dir:
            return
        if not os.path.isdir(project_dir):  # Just to be sure, probably not needed
            self.msg_error.emit("Selection is not a directory, please try again")
            return
        # Check if directory is empty and/or a project directory
        if not self.overwrite_check(project_dir):
            return
        self.create_project(project_dir)

    def create_project(self, proj_dir):
        """Creates new project and sets it active.

        Args:
            proj_dir (str): Path to project directory
        """
        if self._project is not None:
            if not self.close_project():
                return
        self.ui.textBrowser_eventlog.clear()
        self.undo_stack.clear()
        self._project = SpineToolboxProject(
            self,
            proj_dir,
            self._plugin_manager.plugin_specs,
            app_settings=self._qsettings,
            settings=ProjectSettings(),
            logger=self,
        )
        self.specification_model.connect_to_project(self._project)
        self._enable_project_actions()
        self.ui.actionSave.setDisabled(True)  # Disable in a clean project
        self._connect_project_signals()
        self.update_window_title()
        self.ui.graphicsView.reset_zoom()
        # Update recentProjects
        self.update_recent_projects()
        # Update recentProjectStorages
        OpenProjectDialog.update_recents(os.path.abspath(os.path.join(proj_dir, os.path.pardir)), self.qsettings())
        self.save_project()
        self._plugin_manager.reload_plugins_with_local_data()
        self.msg.emit(f"New project <b>{self._project.name}</b> is now open")

    @Slot()
    def open_project(self, load_dir=None):
        """Opens project from a selected or given directory.

        Args:
            load_dir (str, optional): Path to project base directory. If default value is used,
                a file explorer dialog is opened where the user can select the
                project to open.

        Returns:
            bool: True when opening the project succeeded, False otherwise
        """
        if not load_dir:
            custom_open_dialog = self.qsettings().value("appSettings/customOpenProjectDialog", defaultValue="true")
            if custom_open_dialog == "true":
                dialog = OpenProjectDialog(self)
                if not dialog.exec():
                    return False
                load_dir = dialog.selection()
            else:
                recents = self.qsettings().value("appSettings/recentProjectStorages", defaultValue=None)
                if not recents:
                    start_dir = os.path.abspath(os.path.join(str(pathlib.Path.home())))
                else:
                    start_dir = str(recents).split("\n")[0]
                load_dir = QFileDialog.getExistingDirectory(self, caption="Open Spine Toolbox Project", dir=start_dir)
                if not load_dir:
                    return False  # Cancelled
        if not self.restore_project(load_dir):
            if not self.undo_stack.isClean():  # If current project not saved, don't exit it
                self.msg_warning.emit(f"Cancelled opening project {load_dir}. Current project has unsaved changes.")
                return False
            # If opening project failed, don't clear the event log so that the error message is visible
            self.close_project(ask_confirmation=False, clear_event_log=False)
            return False
        return True

    def restore_project(self, project_dir, ask_confirmation=True):
        """Initializes UI, Creates project, models, connections, etc., when opening a project.

        Args:
            project_dir (str): Project directory
            ask_confirmation (bool): True closes the previous project with a confirmation box if user has enabled this

        Returns:
            bool: True when restoring project succeeded, False otherwise
        """
        if not self.close_project(ask_confirmation):
            return False
        # Create project
        self.undo_stack.clear()
        self._project = SpineToolboxProject(
            self,
            project_dir,
            self._plugin_manager.plugin_specs,
            app_settings=self._qsettings,
            settings=ProjectSettings(),
            logger=self,
        )
        self.specification_model.connect_to_project(self._project)
        self._enable_project_actions()
        self.ui.actionSave.setDisabled(True)  # Save is disabled in a clean project
        self._connect_project_signals()
        self.update_window_title()
        # Populate project model with project items
        success = self._project.load(self._item_specification_factories, self.item_factories)
        if not success:
            self.remove_path_from_recent_projects(self._project.project_dir)
            return False
        self._plugin_manager.reload_plugins_with_local_data()
        # Reset zoom on Design View
        self.ui.graphicsView.reset_zoom()
        self.update_recent_projects()
        self.msg.emit(f"Project <b>{self._project.name}</b> is now open")
        return True

    def _toolbars(self):
        """Yields all toolbars in the window."""
        yield self.items_toolbar
        yield self.spec_toolbar
        yield from self._plugin_manager.plugin_toolbars.values()

    def set_toolbar_colored_icons(self, checked):
        for toolbar in self._toolbars():
            toolbar.set_colored_icons(checked)

    def _disable_project_actions(self):
        """Disables all project-related actions, except
        New project, Open project and Open recent. Called
        in the constructor and when closing a project."""
        for toolbar in self._toolbars():
            toolbar.set_project_actions_enabled(False)
        self.ui.actionOpen_project_directory.setDisabled(True)
        self.ui.actionSave.setDisabled(True)
        self.ui.actionSave_As.setDisabled(True)
        self.ui.actionClose.setDisabled(True)
        self.ui.actionSet_description.setDisabled(True)
        self.ui.actionExecute_project.setDisabled(True)
        self.ui.actionExecute_selection.setDisabled(True)
        self.ui.actionStop_execution.setDisabled(True)

    def _enable_project_actions(self):
        """Enables all project-related actions. Called when a
        new project is created and when a project is opened."""
        for toolbar in self._toolbars():
            toolbar.set_project_actions_enabled(True)
        self.ui.actionOpen_project_directory.setEnabled(True)
        self.ui.actionSave.setEnabled(True)
        self.ui.actionSave_As.setEnabled(True)
        self.ui.actionClose.setEnabled(True)
        self.ui.actionSet_description.setEnabled(True)
        self._unset_execution_in_progress()

    def refresh_toolbars(self):
        """Set toolbars' color using the highest possible contrast."""
        all_toolbars = list(self._toolbars())
        for k, toolbar in enumerate(all_toolbars):
            color = color_from_index(k, len(all_toolbars), base_hue=217.0, saturation=0.6)
            toolbar.set_color(color)
            if self.toolBarArea(toolbar) == Qt.NoToolBarArea:
                self.addToolBar(Qt.TopToolBarArea, toolbar)
        self.execute_toolbar.set_color(QColor("silver"))
        if self.toolBarArea(self.execute_toolbar) == Qt.NoToolBarArea:
            self.addToolBar(Qt.TopToolBarArea, self.execute_toolbar)

    @Slot()
    def show_recent_projects_menu(self):
        """Updates and sets up the recent projects menu to File-Open recent menu item."""
        if not self.recent_projects_menu.isVisible():
            self.recent_projects_menu = RecentProjectsPopupMenu(self)
            self.ui.actionOpen_recent.setMenu(self.recent_projects_menu)

    @Slot()
    def fetch_kernels(self):
        """Starts a thread for fetching local kernels."""
        if self.kernel_fetcher is not None and self.kernel_fetcher.isRunning():
            return
        QApplication.setOverrideCursor(Qt.CursorShape.BusyCursor)
        self.kernels_menu.clear()
        conda_path = self.qsettings().value("appSettings/condaPath", defaultValue="")
        self.kernel_fetcher = KernelFetcher(conda_path)
        self.kernel_fetcher.kernel_found.connect(self.kernels_menu.add_kernel)
        self.kernel_fetcher.finished.connect(self.restore_override_cursor)
        self.ui.actionStart_jupyter_console.setMenu(self.kernels_menu)
        self.kernel_fetcher.start()

    @Slot()
    def stop_fetching_kernels(self):
        """Terminates kernel fetcher thread."""
        if self.kernel_fetcher is not None:
            self.kernel_fetcher.stop_fetcher.emit()

    @Slot()
    def restore_override_cursor(self):
        """Restores default mouse cursor."""
        QApplication.restoreOverrideCursor()

    @Slot()
    def save_project(self):
        """Saves project."""
        if not self._project:
            self.msg.emit("Please open or create a project first")
            return
        self._project.save()
        self.msg.emit(f"Project <b>{self._project.name}</b> saved")
        self.undo_stack.setClean()

    @Slot()
    def save_project_as(self):
        """Asks user for a new project directory and duplicates the current project there.
        The name of the duplicated project will be the new directory name. The duplicated
        project is activated."""
        if not self._project:
            self.msg.emit("Please open or create a project first")
            return
        # Ask for a new directory
        # noinspection PyCallByClass, PyArgumentList
        answer = QFileDialog.getExistingDirectory(
            self,
            "Select new project directory (Save as...)",
            os.path.abspath(os.path.join(self._project.project_dir, os.path.pardir)),
        )
        if not answer:  # Canceled
            return
        # Just do regular save if selected directory is the same as the current project directory
        if pathlib.Path(answer) == pathlib.Path(self._project.project_dir):
            self.msg_warning.emit("Project directory unchanged")
            self.save_project()
            return
        if not self.overwrite_check(answer):
            return
        if not self.undo_stack.isClean():
            self.save_project()  # Save before copying the project, so the changes are not discarded
        self.msg.emit(f"Saving project to directory {answer}")
        recursive_overwrite(self, self._project.project_dir, answer, silent=False)
        if not self.restore_project(answer, ask_confirmation=False):
            return
        self.save_project()  # Save to update project name in project.json, must be done after restore_project()
        # noinspection PyCallByClass, PyArgumentList
        QMessageBox.information(self, f"Project {self._project.name} saved", f"Project directory is now\n\n{answer}")

    def close_project(self, ask_confirmation=True, clear_event_log=True):
        """Closes the current project.

        Args:
            ask_confirmation (bool): if False, no confirmation whatsoever is asked from user
            clear_event_log (bool): if True, the event log is cleared after closing the project

        Returns:
            bool: True when no project open or when it's closed successfully, False otherwise.
        """
        if not self._project:
            return True
        if ask_confirmation and not self.undo_stack.isClean():
            save_at_exit = self._qsettings.value("appSettings/saveAtExit", defaultValue="prompt")
            if save_at_exit == "prompt" and not self._confirm_project_close():
                return False
            elif save_at_exit == "automatic" and not self.save_project():
                return False
        if not self.undo_critical_commands():
            return False
        self.clear_ui()
        self._project.tear_down()
        self._project = None
        self._disable_project_actions()
        self.undo_stack.clear()
        self.update_window_title()
        if clear_event_log:
            self.ui.textBrowser_eventlog.clear()
        return True

    @Slot(bool)
    def set_project_description(self, _=False):
        """Opens a dialog where the user can enter a new description for the project."""
        if not self._project:
            return
        dialog = SetDescriptionDialog(self, self._project)
        dialog.show()

    def init_specification_model(self):
        """Initializes specification model."""
        factory_icons = {item_type: QIcon(factory.icon()) for item_type, factory in self.item_factories.items()}
        self.specification_model = ProjectItemSpecificationModel(factory_icons)
        for item_type in self.item_factories:
            model = self.filtered_spec_factory_models[item_type] = FilteredSpecificationModel(item_type)
            model.setSourceModel(self.specification_model)

    def make_item_properties_uis(self):
        for item_type, factory in self.item_factories.items():
            properties_ui = self._item_properties_uis[item_type] = factory.make_properties_widget(self)
            color = factory.icon_color()
            icon = factory.icon()
            properties_ui.set_color_and_icon(color, icon)
            scroll_area = QScrollArea(self)
            scroll_area.setWidget(properties_ui)
            scroll_area.setWidgetResizable(True)
            tab = self._make_properties_tab(scroll_area)
            self.ui.tabWidget_item_properties.addTab(tab, item_type)

    def _make_properties_tab(self, properties_ui):
        tab = QWidget(self)
        layout = QVBoxLayout(tab)
        layout.setContentsMargins(0, 0, 0, 0)
        layout.setSpacing(0)
        layout.addWidget(properties_ui)
        return tab

    def add_project_items(self, items_dict):
        """Pushes an AddProjectItemsCommand to the undo stack.

        Args:
            items_dict (dict): mapping from item name to item dictionary
        """
        if self._project is None or not items_dict:
            return
        self.undo_stack.push(AddProjectItemsCommand(self._project, items_dict, self.item_factories))

    def supports_specifications(self, item_type):
        """Returns True if given project item type supports specifications.

        Returns:
            bool: True if item supports specifications, False otherwise
        """
        return item_type in self._item_specification_factories

    def restore_ui(self):
        """Restore UI state from previous session."""
        window_size = self._qsettings.value("mainWindow/windowSize", defaultValue="false")
        window_pos = self._qsettings.value("mainWindow/windowPosition", defaultValue="false")
        window_state = self._qsettings.value("mainWindow/windowState", defaultValue="false")
        window_maximized = self._qsettings.value("mainWindow/windowMaximized", defaultValue="false")  # returns str
        n_screens = self._qsettings.value("mainWindow/n_screens", defaultValue=1)  # number of screens on last exit
        # noinspection PyArgumentList
        n_screens_now = len(QGuiApplication.screens())  # Number of screens now
        original_size = self.size()
        # Note: cannot use booleans since Windows saves them as strings to registry
        if window_size != "false":
            self.resize(window_size)  # Expects QSize
        else:
            self.resize(1024, 800)
        if window_pos != "false":
            self.move(window_pos)  # Expects QPoint
        if window_state != "false":
            self.restoreState(window_state, version=1)  # Toolbar and dockWidget positions. Expects QByteArray
        if n_screens_now < int(n_screens):
            # There are less screens available now than on previous application startup
            # Move main window to position 0,0 to make sure that it is not lost on another screen that does not exist
            self.move(0, 0)
        ensure_window_is_on_screen(self, original_size)
        if window_maximized == "true":
            self.setWindowState(Qt.WindowMaximized)

    def clear_ui(self):
        """Clean UI to make room for a new or opened project."""
        self.activate_no_selection_tab()  # Clear properties widget
        self._restore_original_console()
        self.ui.graphicsView.scene().clear_icons_and_links()  # Clear all items from scene
        self._shutdown_engine_kernels()
        self._close_consoles()

    def undo_critical_commands(self):
        """Undoes critical commands in the undo stack.

        Returns:
            Bool: False if any critical commands aren't successfully undone
        """
        if self.undo_stack.isClean():
            return True
        commands = [self.undo_stack.command(ind) for ind in range(self.undo_stack.index())]

        def is_critical(cmd):
            if isinstance(cmd, SpineToolboxCommand):
                return cmd.is_critical
            return any(is_critical(cmd.child(i)) for i in range(cmd.childCount()))

        def successfully_undone(cmd):
            if isinstance(cmd, SpineToolboxCommand):
                return cmd.successfully_undone
            return all(successfully_undone(cmd.child(i)) for i in range(cmd.childCount()))

        critical_commands = [cmd for cmd in commands if is_critical(cmd)]
        if not critical_commands:
            return True
        for cmd in reversed(critical_commands):
            cmd.undo()
            if not successfully_undone(cmd):
                return False
        return True

    def overwrite_check(self, project_dir):
        """Checks if given directory is a project directory and/or empty
        And asks the user what to do in that case.

        Args:
            project_dir (str): Abs. path to a directory

        Returns:
            bool: True if user wants to overwrite an existing project or
            if the directory is not empty and the user wants to make it
            into a Spine Toolbox project directory anyway. False if user
            cancels the action.
        """
        # Check if directory is empty and/or a project directory
        is_project_dir = os.path.isdir(os.path.join(project_dir, ".spinetoolbox"))
        empty = not bool(os.listdir(project_dir))
        if not empty:
            if is_project_dir:
                msg1 = (
                    "Directory <b>{0}</b> already contains a Spine Toolbox project.<br/><br/>"
                    "Would you like to overwrite the existing project?".format(project_dir)
                )
                box1 = QMessageBox(
                    QMessageBox.Icon.Question,
                    "Overwrite?",
                    msg1,
                    buttons=QMessageBox.StandardButton.Ok | QMessageBox.StandardButton.Cancel,
                    parent=self,
                )
                box1.button(QMessageBox.StandardButton.Ok).setText("Overwrite")
                answer1 = box1.exec()
                if answer1 != QMessageBox.StandardButton.Ok:
                    return False
            else:
                msg2 = (
                    "Directory <b>{0}</b> is not empty.<br/><br/>"
                    "Would you like to make this directory into a Spine Toolbox project?".format(project_dir)
                )
                box2 = QMessageBox(
                    QMessageBox.Icon.Question,
                    "Not empty",
                    msg2,
                    buttons=QMessageBox.StandardButton.Ok | QMessageBox.StandardButton.Cancel,
                    parent=self,
                )
                box2.button(QMessageBox.StandardButton.Ok).setText("Go ahead")
                answer2 = box2.exec()
                if answer2 != QMessageBox.StandardButton.Ok:
                    return False
        return True

    def refresh_active_elements(self, active_project_item, active_link_item, selected_item_names):
        self._selected_item_names = selected_item_names
        self._update_execute_selected_enabled()
        self.ui.textBrowser_eventlog.set_item_log_selected(False)
        self._set_active_project_item(active_project_item)
        self._set_active_link_item(active_link_item)
        self._activate_properties_tab()
        self.ui.textBrowser_eventlog.set_item_log_selected(True)

    def _activate_properties_tab(self):
        if self.active_project_item:
            self.activate_item_tab()
            return
        self._restore_original_console()
        if self.active_link_item:
            self.activate_link_tab()
            return
        self.activate_no_selection_tab()

    def _set_active_project_item(self, active_project_item):
        """Activates given project item.

        Args:
            active_project_item (ProjectItemBase or NoneType): Active project item
        """
        if self.active_project_item == active_project_item:
            return
        if self.active_project_item:
            # Deactivate old active project item
            if not self.active_project_item.deactivate():
                self.msg_error.emit(
                    "Something went wrong in disconnecting {0} signals".format(self.active_project_item.name)
                )
            self._item_properties_uis[self.active_project_item.item_type()].unset_item()
        self.active_project_item = active_project_item
        if self.active_project_item:
            self.active_project_item.activate()
            self._item_properties_uis[self.active_project_item.item_type()].set_item(self.active_project_item)

    def _set_active_link_item(self, active_link_item):
        """Activates given link and connects it to the corresponding Properties widget.

        Args:
            active_link_item (LoggingConnection or LoggingJump, optional): Active link
        """
        if self.active_link_item is active_link_item:
            return
        if self.active_link_item:
            self.link_properties_widgets[type(self.active_link_item)].unset_link()
        self.active_link_item = active_link_item
        if self.active_link_item:
            self.link_properties_widgets[type(self.active_link_item)].set_link(self.active_link_item)

    def activate_no_selection_tab(self):
        """Shows 'No Selection' tab."""
        for i in range(self.ui.tabWidget_item_properties.count()):
            if self.ui.tabWidget_item_properties.tabText(i) == "No Selection":
                self.ui.tabWidget_item_properties.setCurrentIndex(i)
                break
        self.ui.dockWidget_item.setWindowTitle("Properties")

    def activate_item_tab(self):
        """Shows active project item properties tab according to item type."""
        # Find tab index according to item type
        for i in range(self.ui.tabWidget_item_properties.count()):
            if self.ui.tabWidget_item_properties.tabText(i) == self.active_project_item.item_type():
                self.ui.tabWidget_item_properties.setCurrentIndex(i)
                break
        self.ui.tabWidget_item_properties.currentWidget().layout().insertWidget(0, self._properties_title)
        # Set QDockWidget title to selected item's type
        self.ui.dockWidget_item.setWindowTitle(self.active_project_item.item_type() + " Properties")
        color = self._item_properties_uis[self.active_project_item.item_type()].fg_color
        ss = f"QWidget{{background: {color.name()};}}"
        self._properties_title.setStyleSheet(ss)
        self._button_item_dir.show()
        self._button_item_dir.setToolTip(f"<html>Open <b>{self.active_project_item.name}</b> directory.</html>")

    def activate_link_tab(self):
        """Shows link properties tab."""
        tab_text = {LoggingConnection: "Link properties", LoggingJump: "Loop properties"}[type(self.active_link_item)]
        for i in range(self.ui.tabWidget_item_properties.count()):
            if self.ui.tabWidget_item_properties.tabText(i) == tab_text:
                self.ui.tabWidget_item_properties.setCurrentIndex(i)
                break
        self.ui.tabWidget_item_properties.currentWidget().layout().insertWidget(0, self._properties_title)
        self.ui.dockWidget_item.setWindowTitle(tab_text)
        color = self.link_properties_widgets[type(self.active_link_item)].fg_color
        ss = f"QWidget{{background: {color.name()};}}"
        self._properties_title.setStyleSheet(ss)
        self._button_item_dir.hide()

    def update_properties_ui(self):
        widget = self._get_active_properties_widget()
        if widget is not None:
            widget.repaint()

    def _get_active_properties_widget(self):
        """Returns the active item's or link's properties widget or None if no item or link is active."""
        if self.active_project_item is not None:
            return self._item_properties_uis[self.active_project_item.item_type()]
        if self.active_link_item is not None:
            return self.link_properties_widgets[type(self.active_link_item)]
        return None

    def add_specification(self, specification):
        """Pushes an AddSpecificationCommand to undo stack."""
        self.undo_stack.push(AddSpecificationCommand(self._project, specification, save_to_disk=True))

    @Slot()
    def import_specification(self):
        """Opens a file dialog where the user can select an existing specification
        definition file (.json). If file is valid, pushes AddSpecificationCommand to undo stack.
        """
        if not self._project:
            self.msg.emit("Please create a new project or open an existing one first")
            return
        # noinspection PyCallByClass, PyTypeChecker, PyArgumentList
        answer = QFileDialog.getOpenFileName(
            self, "Select Specification file", self._project.project_dir, "JSON (*.json)"
        )
        if answer[0] == "":  # Cancel button clicked
            return
        def_file = os.path.abspath(answer[0])
        # Load specification
        local_data = load_specification_local_data(self._project.config_dir)
        specification = load_specification_from_file(
            def_file, local_data, self._item_specification_factories, self._qsettings, self
        )
        if not specification:
            return
        self.undo_stack.push(AddSpecificationCommand(self._project, specification, save_to_disk=False))

    def replace_specification(self, name, specification):
        """Pushes an ReplaceSpecificationCommand to undo stack."""
        if name == specification.name:
            # If the spec name didn't change, we don't need to make a command.
            # This is because the changes don't affect the project.json file.
            self._project.replace_specification(name, specification)
            return
        self.undo_stack.push(ReplaceSpecificationCommand(self._project, name, specification))

    @Slot(str)
    def repair_specification(self, name):
        """Repairs specification if it is broken.

        Args:
            name (str): Specification's name
        """
        specification = self._project.get_specification(name)
        item_factory = self.item_factories.get(specification.item_type)
        if item_factory is not None:
            item_factory.repair_specification(self, specification)

    def prompt_save_location(self, title, proposed_path, file_filter):
        """Shows a dialog for the user to select a path to save a file.

        Args:
            title (str): Dialog window title
            proposed_path (str): Proposed location.
            file_filter (str): File extension filter

        Returns:
            str: Absolute path or None if dialog was cancelled
        """
        answer = QFileDialog.getSaveFileName(self, title, proposed_path, file_filter)
        if not answer[0]:  # Cancel button clicked
            return None
        return os.path.abspath(answer[0])

    @Slot(str, str)
    def _log_specification_saved(self, name, path):
        """Prints a message in the event log, saying that given spec was saved in a certain location,
        together with a clickable link to change the location.

        Args:
            name (str): Specification's name
            path (str): Specification's file path
        """
        self.msg_success.emit(
            f"Specification <b>{name}</b> successfully saved as "
            f"<a style='color:#99CCFF;' href='file:///{path}'>{path}</a> "
            f"<a style='color:white;' href='change_spec_file.{name}'><b>[change]</b></a>"
        )

    @Slot()
    def remove_all_items(self):
        """Pushes a RemoveAllProjectItemsCommand to the undo stack."""
        if self._project is None or not self._project.has_items():
            self.msg.emit("No project items to remove.")
            return
        delete_data = int(self._qsettings.value("appSettings/deleteData", defaultValue="0")) != 0
        msg = "Remove all items from project? "
        if not delete_data:
            msg += "Item data directory will still be available in the project directory after this operation."
        else:
            msg += "<br><br><b>Warning: Item data will be permanently lost after this operation.</b>"
        message_box = QMessageBox(
            QMessageBox.Icon.Question,
            "Remove All Items",
            msg,
            buttons=QMessageBox.StandardButton.Ok | QMessageBox.StandardButton.Cancel,
            parent=self,
        )
        message_box.button(QMessageBox.StandardButton.Ok).setText("Remove Items")
        answer = message_box.exec()
        if answer != QMessageBox.StandardButton.Ok:
            return
        self.undo_stack.push(RemoveAllProjectItemsCommand(self._project, self.item_factories, delete_data=delete_data))

    def register_anchor_callback(self, url, callback):
        """Registers a callback for a given anchor in event log, see ``open_anchor()``.
        Used by ``ToolFactory.repair_specification()``.

        Args:
            url (str): Anchor url
            callback (function): Function to call when the anchor is clicked
        """
        self._anchor_callbacks[url] = callback

    @Slot(QUrl)
    def open_anchor(self, qurl):
        """Open file explorer in the directory given in qurl.

        Args:
            qurl (QUrl): The url to open
        """
        url = qurl.url()
        if url == "#":  # This is a Tip so do not try to open the URL
            return
        if url.startswith("change_spec_file."):
            _, spec_name = url.split(".")
            self._change_specification_file_location(spec_name)
            return
        callback = self._anchor_callbacks.get(url, None)
        if callback is not None:
            callback()
            return
        # noinspection PyTypeChecker, PyCallByClass, PyArgumentList
        res = QDesktopServices.openUrl(qurl)
        if not res:
            self.msg_error.emit(f"Unable to open <b>{url}</b>")

    def _change_specification_file_location(self, name):
        """Prompts user for new location for a project item specification.

        Delegates saving to project if one is open by pushing a command to the undo stack,
        otherwise tries to find the specification from the plugin manager.

        Args:
            name (str): Specification's name
        """
        if self._project is not None:
            if not self._project.is_specification_name_reserved(name):
                self.msg_error.emit(f"Unable to find specification '{name}'")
                return
            spec = self._project.get_specification(name)
            path = self.prompt_save_location(
                f"Save {spec.item_type} specification", spec.definition_file_path, "JSON (*.json)"
            )
            if path is None:
                return
            self.undo_stack.push(SaveSpecificationAsCommand(self._project, name, path))
            return
        spec = None
        for plugin_spec in self._plugin_manager.plugin_specs:
            if plugin_spec.name == name:
                spec = plugin_spec
                break
        if spec is None:
            self.msg_error.emit(f"Unable to find specification '{name}'.")
            return
        path = self.prompt_save_location(
            f"Save {spec.item_type} specification", spec.definition_file_path, "JSON (*.json)"
        )
        if path is None:
            return
        spec.definition_file_path = path
        if not spec.save():
            return
        self._log_specification_saved(spec.name, path)

    @Slot(QModelIndex, QPoint)
    def show_specification_context_menu(self, ind, global_pos):
        """Context menu for item specifications.

        Args:
            ind (QModelIndex): In the ProjectItemSpecificationModel
            global_pos (QPoint): Mouse position
        """
        if not self.project():
            return
        spec = self.specification_model.specification(ind.row())
        if not self.supports_specification(spec.item_type):
            return
        item_factory = self.item_factories[spec.item_type]
        menu = item_factory.make_specification_menu(self, ind)
        menu.exec(global_pos)
        menu.deleteLater()
        menu = None

    @Slot(QModelIndex)
    def edit_specification(self, index, item):
        """Opens a specification editor widget.

        Args:
            index (QModelIndex): Index of the item (from double-click or context menu signal)
            item (ProjectItem, optional)
        """
        if not index.isValid():
            return
        specification = self.specification_model.specification(index.row())
        # Open spec in Tool specification edit widget
        if item and item.item_type() == "Importer":
            item.edit_specification()
            return
        self.show_specification_form(specification.item_type, specification, item)

    @Slot(QModelIndex)
    def remove_specification(self, index):
        """Removes specification from project.

        Args:
            index (QModelIndex): Index of the specification item
        """
        if not index.isValid():
            return
        specification = self.specification_model.specification(index.row())
        message = f"Remove Specification <b>{specification.name}</b> from Project?"
        message_box = QMessageBox(
            QMessageBox.Icon.Question,
            "Remove Specification",
            message,
            buttons=QMessageBox.StandardButton.Ok | QMessageBox.StandardButton.Cancel,
            parent=self,
        )
        message_box.button(QMessageBox.StandardButton.Ok).setText("Remove Specification")
        answer = message_box.exec()
        if answer != QMessageBox.StandardButton.Ok:
            return
        self.undo_stack.push(RemoveSpecificationCommand(self._project, specification.name))

    @busy_effect
    @Slot(QModelIndex)
    def open_specification_file(self, index):
        """Open the specification definition file in the default (.json) text-editor.

        Args:
            index (QModelIndex): Index of the item
        """
        if not index.isValid():
            return
        specification = self.specification_model.specification(index.row())
        file_path = specification.definition_file_path
        # Check if file exists first. openUrl may return True if file doesn't exist
        if not os.path.isfile(file_path):
            logging.error("Failed to open editor for %s", file_path)
            self.msg_error.emit("Specification file <b>{0}</b> not found.".format(file_path))
            return
        tool_specification_url = "file:///" + file_path
        # Open Tool specification file in editor
        # noinspection PyTypeChecker, PyCallByClass, PyArgumentList
        res = open_url(tool_specification_url)
        if not res:
            self.msg_error.emit(
                "Unable to open specification file {0}. Make sure that <b>.json</b> "
                "files are associated with a text editor. For example on Windows "
                "10, go to Control Panel -> Default Programs to do this.".format(file_path)
            )

    @Slot(bool)
    def new_db_editor(self):
        editor = MultiSpineDBEditor(self.db_mngr, {})
        editor.show()

    @Slot()
    def _handle_zoom_minus_pressed(self):
        """Slot for handling case when '-' button in menu is pressed."""
        self.ui.graphicsView.zoom_out()

    @Slot()
    def _handle_zoom_plus_pressed(self):
        """Slot for handling case when '+' button in menu is pressed."""
        self.ui.graphicsView.zoom_in()

    @Slot()
    def _handle_zoom_reset_pressed(self):
        """Slot for handling case when 'reset zoom' button in menu is pressed."""
        self.ui.graphicsView.reset_zoom()

    def add_zoom_action(self):
        """Setups zoom widget action in view menu."""
        zoom_action = ToolBarWidgetAction("Zoom", parent=self.ui.menuView, compact=True)
        zoom_action.tool_bar.addAction("-", self._handle_zoom_minus_pressed).setToolTip("Zoom out")
        zoom_action.tool_bar.addAction("Reset", self._handle_zoom_reset_pressed).setToolTip("Reset zoom")
        zoom_action.tool_bar.addAction("+", self._handle_zoom_plus_pressed).setToolTip("Zoom in")
        self.ui.menuView.addSeparator()
        self.ui.menuView.addAction(zoom_action)

    @Slot()
    def restore_dock_widgets(self):
        """Dock all floating and or hidden QDockWidgets back to the main window."""
        for dock in self.findChildren(QDockWidget):
            dock.setMinimumSize(0, 0)
            dock.setVisible(True)
            dock.setFloating(False)
        self.splitDockWidget(self.ui.dockWidget_eventlog, self.ui.dockWidget_console, Qt.Orientation.Horizontal)
        self.ui.dockWidget_eventlog.raise_()
        self.splitDockWidget(self.ui.dockWidget_design_view, self.ui.dockWidget_item, Qt.Orientation.Horizontal)
        top_docks = (self.ui.dockWidget_design_view, self.ui.dockWidget_item)
        width = sum(d.size().width() for d in top_docks)
        self.resizeDocks(top_docks, [0.7 * width, 0.3 * width], Qt.Orientation.Horizontal)
        bottom_docks = (self.ui.dockWidget_eventlog, self.ui.dockWidget_console)
        # bottom_width = sum(d.size().width() for d in bottom_docks)
        self.resizeDocks(bottom_docks, [0.5 * width, 0.5 * width], Qt.Orientation.Horizontal)

    def _add_execute_actions(self):
        """Adds execution handler actions to the main window."""
        self.addAction(self.ui.actionExecute_project)
        self.addAction(self.ui.actionExecute_selection)
        self.addAction(self.ui.actionStop_execution)

    def set_debug_qactions(self):
        """Sets shortcuts for QActions that may be needed in debugging."""
        self.show_properties_tabbar.setShortcut(QKeySequence(Qt.Modifier.CTRL.value | Qt.Key.Key_0.value))
        self.show_supported_img_formats.setShortcut(QKeySequence(Qt.Modifier.CTRL.value | Qt.Key.Key_8.value))
        self.addAction(self.show_properties_tabbar)
        self.addAction(self.show_supported_img_formats)

    def add_menu_actions(self):
        """Adds extra actions to Edit and View menu."""
        self.ui.menuToolbars.addAction(self.items_toolbar.toggleViewAction())
        self.ui.menuToolbars.addAction(self.spec_toolbar.toggleViewAction())
        self.ui.menuToolbars.addAction(self.execute_toolbar.toggleViewAction())
        self.ui.menuDock_Widgets.addAction(self.ui.dockWidget_design_view.toggleViewAction())
        self.ui.menuDock_Widgets.addAction(self.ui.dockWidget_eventlog.toggleViewAction())
        self.ui.menuDock_Widgets.addAction(self.ui.dockWidget_item.toggleViewAction())
        self.ui.menuDock_Widgets.addAction(self.ui.dockWidget_console.toggleViewAction())
        undo_action = self.undo_stack.createUndoAction(self)
        redo_action = self.undo_stack.createRedoAction(self)
        undo_action.setShortcuts(QKeySequence.Undo)
        redo_action.setShortcuts(QKeySequence.Redo)
        undo_action.setIcon(QIcon(":/icons/menu_icons/undo.svg"))
        redo_action.setIcon(QIcon(":/icons/menu_icons/redo.svg"))
        before = self.ui.menuEdit.actions()[0]
        self.ui.menuEdit.insertAction(before, undo_action)
        self.ui.menuEdit.insertAction(before, redo_action)
        self.ui.menuEdit.insertSeparator(before)

    def toggle_properties_tabbar_visibility(self):
        """Shows or hides the tab bar in properties dock widget. For debugging purposes."""
        if self.ui.tabWidget_item_properties.tabBar().isVisible():
            self.ui.tabWidget_item_properties.tabBar().hide()
        else:
            self.ui.tabWidget_item_properties.tabBar().show()

    def update_datetime(self):
        """Returns a boolean, which determines whether
        date and time is prepended to every Event Log message."""
        d = int(self._qsettings.value("appSettings/dateTime", defaultValue="2"))
        return d != 0

    @Slot(str)
    def add_message(self, msg):
        """Appends a regular message to the Event Log.

        Args:
            msg (str): String written to QTextBrowser
        """
        message = format_log_message("msg", msg, self.show_datetime)
        self.ui.textBrowser_eventlog.append(message)

    @Slot(str)
    def add_success_message(self, msg):
        """Appends a message with green text to the Event Log.

        Args:
            msg (str): String written to QTextBrowser
        """
        message = format_log_message("msg_success", msg, self.show_datetime)
        self.ui.textBrowser_eventlog.append(message)

    @Slot(str)
    def add_error_message(self, msg):
        """Appends a message with red color to the Event Log.

        Args:
            msg (str): String written to QTextBrowser
        """
        message = format_log_message("msg_error", msg, self.show_datetime)
        self.ui.textBrowser_eventlog.append(message)

    @Slot(str)
    def add_warning_message(self, msg):
        """Appends a message with yellow (golden) color to the Event Log.

        Args:
            msg (str): String written to QTextBrowser
        """
        message = format_log_message("msg_warning", msg, self.show_datetime)
        self.ui.textBrowser_eventlog.append(message)

    @Slot(str)
    def add_process_message(self, msg):
        """Writes message from stdout to the Event Log.

        Args:
            msg (str): String written to QTextBrowser
        """
        message = format_log_message("msg", msg)
        self.ui.textBrowser_eventlog.append(message)

    @Slot(str)
    def add_process_error_message(self, msg):
        """Writes message from stderr to the Event Log.

        Args:
            msg (str): String written to QTextBrowser
        """
        message = format_log_message("msg_error", msg)
        self.ui.textBrowser_eventlog.append(message)

    def override_console_and_execution_list(self):
        self._override_console()
        self._override_execution_list()

    def _override_console(self):
        """Sets the jupyter console of the active project item in Jupyter Console and updates title."""
        if self.active_project_item is not None:
            console = self._item_consoles.get(self.active_project_item)
        elif isinstance(self.active_link_item, LoggingJump):
            console = self._item_consoles.get(self.active_link_item)
        else:
            return
        self._do_override_console(console)

    def _do_override_console(self, console):
        if not isinstance(console, (PersistentConsoleWidget, JupyterConsoleWidget)):
            self._restore_original_console()
            return
        self._set_override_console(console)

    def _override_execution_list(self):
        """Displays executions of the active project item in Executions and updates title."""
        if self.active_project_item is None:
            return
        filter_consoles = self._filter_item_consoles.get(self.active_project_item)
        if filter_consoles is None:
            self.ui.listView_console_executions.hide()
            return
        self.ui.listView_console_executions.show()
        self.ui.listView_console_executions.model().reset_model(filter_consoles)
        current_key = self._current_execution_keys.get(self.active_project_item)
        current = self.ui.listView_console_executions.model().find_index(current_key)
        self.ui.listView_console_executions.setCurrentIndex(current)

    def _restore_original_console(self):
        """Sets the Console back to the original."""
        self.ui.listView_console_executions.hide()
        self._set_override_console(self.ui.label_no_console)

    def _set_override_console(self, console):
        splitter = self.ui.splitter_console
        if console == splitter.widget(1):
            return
        splitter.replaceWidget(1, console)
        console.show()
        try:
            new_title = console.name()
        except AttributeError:
            new_title = "Console"
        self.ui.dockWidget_console.setWindowTitle(new_title)

    @Slot()
    def _refresh_console_execution_list(self):
        """Refreshes console executions as the active project item starts new executions."""
        view = self.ui.listView_console_executions
        view.show()
        model = view.model()
        if model.rowCount() == 0:
            view.setCurrentIndex(QModelIndex())
        elif not view.currentIndex().isValid():
            index = view.model().index(0, 0)
            view.setCurrentIndex(index)
        else:
            current = view.currentIndex()
            self._select_console_execution(current, None)

    @Slot(QModelIndex, QModelIndex)
    def _select_console_execution(self, current, _previous):
        """Sets the console of the selected execution in Console."""
        if not current.data():
            return
        self._current_execution_keys[self.active_project_item] = current.data()
        console = current.model().get_console(current.data())
        self._do_override_console(console)

    def show_add_project_item_form(self, item_type, x=0, y=0, spec=""):
        """Show add project item widget."""
        if not self._project:
            self.msg.emit("Please open or create a project first")
            return
        factory = self.item_factories.get(item_type)
        if factory is None:
            self.msg_error.emit(f"{item_type} not found in factories")
            return
        self.add_project_item_form = factory.make_add_item_widget(self, x, y, spec)
        self.add_project_item_form.show()

    def supports_specification(self, item_type):
        """Returns True if given item type supports specifications.

        Args:
            item_type (str): Item's type

        Returns:
            bool: True if item supports specifications, False otherwise
        """
        return item_type in self._item_specification_factories

    @Slot()
    def show_specification_form(self, item_type, specification=None, item=None, **kwargs):
        """Shows specification widget.

        Args:
            item_type (str): Item's type
            specification (ProjectItemSpecification, optional): Specification
            item (ProjectItem, optional): Project item
            **kwargs: Parameters passed to the specification widget
        """
        if not self._project:
            self.msg.emit("Please open or create a project first")
            return
        if not self.supports_specification(item_type):
            return
        multi_tab_editor = next(self.get_all_multi_tab_spec_editors(item_type), None)
        if multi_tab_editor is None:
            multi_tab_editor = MultiTabSpecEditor(self, item_type)
            multi_tab_editor.add_new_tab(specification, item, **kwargs)
            multi_tab_editor.show()
            return
        existing = self._get_existing_spec_editor(item_type, specification, item)
        if existing is None:
            multi_tab_editor.add_new_tab(specification, item, **kwargs)
        else:
            multi_tab_editor, editor = existing
            multi_tab_editor.set_current_tab(editor)
        if multi_tab_editor.isMinimized():
            multi_tab_editor.showNormal()
        multi_tab_editor.activateWindow()

    @staticmethod
    def get_all_multi_tab_spec_editors(item_type):
        for window in qApp.topLevelWindows():  # pylint: disable=undefined-variable
            if isinstance(window, QWindow):
                widget = QWidget.find(window.winId())
                if isinstance(widget, MultiTabSpecEditor) and widget.item_type == item_type:
                    yield widget

    def _get_existing_spec_editor(self, item_type, specification, item):
        for multi_tab_editor in self.get_all_multi_tab_spec_editors(item_type):
            for k in range(multi_tab_editor.tab_widget.count()):
                editor = multi_tab_editor.tab_widget.widget(k)
                if editor.specification is not None and editor.specification == specification and editor.item == item:
                    return multi_tab_editor, editor
        return None

    @Slot()
    def show_settings(self):
        """Shows the Settings widget."""
        self.settings_form = SettingsWidget(self)
        self.settings_form.show()

    @Slot()
    def show_about(self):
        """Shows the About Spine Toolbox widget."""
        form = AboutWidget(self)
        form.show()

    # pylint: disable=no-self-use
    @Slot()
    def show_user_guide(self):
        """Opens Spine Toolbox documentation index page in browser."""
        index_url = f"{ONLINE_DOCUMENTATION_URL}/index.html"
        # noinspection PyTypeChecker, PyCallByClass, PyArgumentList
        open_url(index_url)

    # pylint: disable=no-self-use
    @Slot()
    def show_getting_started_guide(self):
        """Opens Spine Toolbox Getting Started HTML page in browser."""
        index_url = f"{ONLINE_DOCUMENTATION_URL}/getting_started.html"
        # noinspection PyTypeChecker, PyCallByClass, PyArgumentList
        open_url(index_url)

    @Slot()
    def retrieve_project(self):
        """Retrieves project from server."""
        msg = "Retrieve project by Job Id"
        # noinspection PyCallByClass, PyTypeChecker, PyArgumentList
        answer = QInputDialog.getText(self, msg, "Job Id?:", flags=Qt.WindowTitleHint | Qt.WindowCloseButtonHint)
        job_id = answer[0]
        if not job_id:  # Cancel button clicked
            return
        initial_path = os.path.abspath(os.path.join(str(pathlib.Path.home())))  # Home dir
        project_dir = QFileDialog.getExistingDirectory(self, "Select new project directory...)", initial_path)
        if not project_dir:
            return
        self.msg.emit(f"Retrieving project {job_id} from server and extracting to: {project_dir}")
        host, port, sec_model, sec_folder = self.engine_server_settings()
        if not host:
            self.msg_error.emit(
                "Spine Engine Server <b>host address</b> missing. "
                "Please enter host in <b>File->Settings->Engine</b>."
            )
            return
        elif not port:
            self.msg_error.emit(
                "Spine Engine Server <b>port</b> missing. " "Please select port in <b>File->Settings->Engine</b>."
            )
            return
        self.msg.emit(f"Connecting to Spine Engine Server at <b>{host}:{port}</b>")
        try:
            engine_client = EngineClient(host, port, sec_model, sec_folder)
        except RemoteEngineInitFailed as e:
            self.msg_error.emit(f"Server is not responding. {e}. Check settings in <b>File->Settings->Engine</b>.")
            return
        project_file = engine_client.retrieve_project(job_id)
        # Save the received zip file
        zip_path = os.path.join(project_dir, "project_package.zip")
        try:
            with open(zip_path, "wb") as f:
                f.write(project_file)
        except Exception as e:
            self.msg_error.emit(f"Saving the downloaded file to '{zip_path}' failed. [{type(e).__name__}: {e}")
            engine_client.close()
            return
        # Extract the saved file
        self.msg.emit(f"Extracting project file project_package.zip to: {project_dir}")
        with ZipFile(zip_path, "r") as zip_obj:
            try:
                first_bad_file = zip_obj.testzip()  # debugging
                if not first_bad_file:
                    zip_obj.extractall(project_dir)
                else:
                    self.msg_error.emit(f"Zip-file {zip_path} test failed. First bad file: {first_bad_file}")
            except Exception as e:
                self.msg_error.emit(f"Problem in extracting downloaded project: {e}")
                engine_client.close()
                return
        engine_client.close()
        try:
            os.remove(zip_path)  # Remove downloaded project_package.zip
        except OSError:
            self.msg_error.emit(f"Removing file {zip_path} failed")

    def engine_server_settings(self):
        """Returns the user given Spine Engine Server settings in a tuple."""
        host = self._qsettings.value("engineSettings/remoteHost", defaultValue="")  # Host name
        port = self._qsettings.value("engineSettings/remotePort", defaultValue="49152")  # Host port
        sec_model = self._qsettings.value("engineSettings/remoteSecurityModel", defaultValue="")  # ZQM security model
        security = ClientSecurityModel.NONE if not sec_model else ClientSecurityModel.STONEHOUSE
        sec_folder = (
            ""
            if security == ClientSecurityModel.NONE
            else self._qsettings.value("engineSettings/remoteSecurityFolder", defaultValue="")
        )
        return host, port, sec_model, sec_folder

    def show_project_or_item_context_menu(self, pos, item):
        """Creates and shows the project item context menu.

        Args:
            pos (QPoint): Mouse position
            item (ProjectItem, optional): Project item or None
        """
        if not item:  # Clicked on a blank area in Design view
            menu = QMenu(self)
            menu.addAction(self.ui.actionPaste)
            menu.addAction(self.ui.actionPasteAndDuplicateFiles)
            menu.addSeparator()
            menu.addAction(self.ui.actionOpen_project_directory)
        else:  # Clicked on an item, show the context menu for that item
            menu = self.project_item_context_menu(item.actions())
        menu.setToolTipsVisible(True)
        menu.aboutToShow.connect(self.refresh_edit_action_states)
        menu.aboutToHide.connect(self.enable_edit_actions)
        menu.exec(pos)
        menu.deleteLater()

    def show_link_context_menu(self, pos, link):
        """Shows the Context menu for connection links.

        Args:
            pos (QPoint): Mouse position
            link (Link(QGraphicsPathItem)): The link in question
        """
        menu = QMenu(self)
        menu.addAction(self.ui.actionRemove)
        self.ui.actionRemove.setEnabled(True)
        menu.addAction(self.ui.actionTake_link)
        action = menu.exec(pos)
        if action is self.ui.actionTake_link:
            self.ui.graphicsView.take_link(link)
        self.refresh_edit_action_states()  # Disables actionRemove because take_link clears selections
        self.ui.actionRemove.setEnabled(True)
        menu.deleteLater()

    @Slot()
    def refresh_edit_action_states(self):
        """Sets the enabled/disabled state for copy, paste, duplicate,
        remove and rename actions in File-Edit menu, project tree view
        context menu, and in Design View context menus just before the
        menus are shown to user."""
        if not self.project():
            self.disable_edit_actions()
            return
        clipboard = QApplication.clipboard()
        byte_data = clipboard.mimeData().data("application/vnd.spinetoolbox.ProjectItem")
        can_paste = not byte_data.isNull()
        selected_items = self.ui.graphicsView.scene().selectedItems()
        can_copy = any(isinstance(x, ProjectItemIcon) for x in selected_items)
        has_items = self.project().n_items > 0
        selected_project_items = [x for x in selected_items if isinstance(x, ProjectItemIcon)]
        _methods = [getattr(self.project().get_item(x.name()), "copy_local_data") for x in selected_project_items]
        can_duplicate_files = any(m.__qualname__.partition(".")[0] != "ProjectItem" for m in _methods)
        # Renaming an item should always be allowed except when it's a Data Store that is open in an editor
        for item in (self.project().get_item(x.name()) for x in selected_project_items):
            if item.item_type() == "Data Store" and item.has_listeners():
                self.ui.actionRename_item.setEnabled(False)
                self.ui.actionRename_item.setToolTip(
                    f"<p>The editor for {item.name} needs to be closed before renaming.</p>"
                )
            else:
                self.ui.actionRename_item.setEnabled(True)
                self.ui.actionRename_item.setToolTip("Rename project item")
        self.ui.actionCopy.setEnabled(can_copy)
        self.ui.actionPaste.setEnabled(can_paste)
        self.ui.actionPasteAndDuplicateFiles.setEnabled(can_paste)
        self.ui.actionDuplicate.setEnabled(can_copy)
        self.ui.actionDuplicateAndDuplicateFiles.setEnabled(can_duplicate_files)
        self.ui.actionRemove.setEnabled(bool(selected_items))
        self.ui.actionRemove_all.setEnabled(has_items)

    def disable_edit_actions(self):
        """Disables edit actions."""
        self.ui.actionCopy.setEnabled(False)
        self.ui.actionPaste.setEnabled(False)
        self.ui.actionPasteAndDuplicateFiles.setEnabled(False)
        self.ui.actionDuplicate.setEnabled(False)
        self.ui.actionDuplicateAndDuplicateFiles.setEnabled(False)
        self.ui.actionRemove.setEnabled(False)
        self.ui.actionRemove_all.setEnabled(False)

    @Slot()
    def enable_edit_actions(self):
        """Enables project item edit actions after a QMenu has been shown.
        This is needed to enable keyboard shortcuts (e.g. Ctrl-C & del)
        again."""
        self.ui.actionCopy.setEnabled(True)
        self.ui.actionPaste.setEnabled(True)
        self.ui.actionPasteAndDuplicateFiles.setEnabled(True)
        self.ui.actionDuplicate.setEnabled(True)
        self.ui.actionDuplicateAndDuplicateFiles.setEnabled(True)
        self.ui.actionRemove.setEnabled(True)

    def _tasks_before_exit(self):
        """Returns a list of tasks to perform before exiting the application.

        Possible tasks are:

        - `"prompt exit"`: prompt user if quitting is really desired
        - `"prompt save"`: prompt user if project should be saved before quitting
        - `"save"`: save project before quitting

        Returns:
            list: Zero or more tasks in a list
        """
        save_at_exit = (
            self._qsettings.value("appSettings/saveAtExit", defaultValue="prompt")
            if self._project is not None and not self.undo_stack.isClean()
            else None
        )
        if save_at_exit == "prompt":
            return ["prompt save"]
        show_confirm_exit = int(self._qsettings.value("appSettings/showExitPrompt", defaultValue="2"))
        tasks = []
        if show_confirm_exit == 2:
            tasks.append("prompt exit")
        if save_at_exit == "automatic":
            tasks.append("save")
        return tasks

    def _perform_pre_exit_tasks(self):
        """Prompts user to confirm quitting and saves the project if necessary.

        Returns:
            bool: True if exit should proceed, False if the process was cancelled
        """
        tasks = self._tasks_before_exit()
        for task in tasks:
            if task == "prompt exit":
                if not self._confirm_exit():
                    return False
            elif task == "prompt save":
                if not self._confirm_project_close():
                    return False
            elif task == "save":
                self.save_project()
        return True

    def _confirm_exit(self):
        """Confirms exiting from user.

        Returns:
            bool: True if exit should proceed, False if user cancelled
        """
        msg = QMessageBox(parent=self)
        msg.setIcon(QMessageBox.Icon.Question)
        msg.setWindowTitle("Confirm exit")
        msg.setText("Are you sure you want to exit Spine Toolbox?")
        msg.setStandardButtons(QMessageBox.StandardButton.Ok | QMessageBox.StandardButton.Cancel)
        msg.button(QMessageBox.StandardButton.Ok).setText("Exit")
        chkbox = QCheckBox()
        chkbox.setText("Do not ask me again")
        msg.setCheckBox(chkbox)
        answer = msg.exec()  # Show message box
        if answer == QMessageBox.StandardButton.Ok:
            # Update conf file according to checkbox status
            if not chkbox.isChecked():
                show_prompt = "2"  # 2 as in True
            else:
                show_prompt = "0"  # 0 as in False
            self._qsettings.setValue("appSettings/showExitPrompt", show_prompt)
            return True
        return False

    def _confirm_project_close(self):
        """Confirms exit from user and saves the project if requested.

        Returns:
            bool: True if exiting should proceed, False if user cancelled
        """
        msg = QMessageBox(parent=self)
        msg.setIcon(QMessageBox.Icon.Question)
        msg.setWindowTitle("Confirm project close")
        msg.setText("Current project has unsaved changes.")
        msg.setStandardButtons(
            QMessageBox.StandardButton.Save | QMessageBox.StandardButton.Discard | QMessageBox.StandardButton.Cancel
        )
        answer = msg.exec()
        if answer == QMessageBox.StandardButton.Cancel:
            return False
        if answer == QMessageBox.StandardButton.Save:
            self.save_project()
        return True

    def remove_path_from_recent_projects(self, p):
        """Removes entry that contains given path from the recent project files list in QSettings.

        Args:
            p (str): Full path to a project directory
        """
        recents = self._qsettings.value("appSettings/recentProjects", defaultValue=None)
        if not recents:
            return
        recents = str(recents)
        recents_list = recents.split("\n")
        for entry in recents_list:
            _, path = entry.split("<>")
            if same_path(path, p):
                recents_list.pop(recents_list.index(entry))
                break
        updated_recents = "\n".join(recents_list)
        # Save updated recent paths
        self._qsettings.setValue("appSettings/recentProjects", updated_recents)
        self._qsettings.sync()  # Commit change immediately

    def clear_recent_projects(self):
        """Clears recent projects list in File->Open recent menu."""
        msg = "Are you sure?"
        title = "Clear recent projects?"
        message_box = QMessageBox(
            QMessageBox.Icon.Question,
            title,
            msg,
            QMessageBox.StandardButton.Yes | QMessageBox.StandardButton.No,
            parent=self,
        )
        answer = message_box.exec()
        if answer == QMessageBox.StandardButton.No:
            return
        self._qsettings.remove("appSettings/recentProjects")
        self._qsettings.remove("appSettings/recentProjectStorages")
        self._qsettings.sync()

    def update_recent_projects(self):
        """Adds a new entry to QSettings variable that remembers twenty most recent project paths."""
        recents = self._qsettings.value("appSettings/recentProjects", defaultValue=None)
        entry = self.project().name + "<>" + self.project().project_dir
        if not recents:
            updated_recents = entry
        else:
            recents = str(recents)
            recents_list = recents.split("\n")
            normalized_recents = list(map(os.path.normcase, recents_list))
            try:
                index = normalized_recents.index(os.path.normcase(entry))
            except ValueError:
                # Add path only if it's not in the list already
                recents_list.insert(0, entry)
                if len(recents_list) > 20:
                    recents_list.pop()
            else:
                # If entry was on the list, move it as the first item
                recents_list.insert(0, recents_list.pop(index))
            updated_recents = "\n".join(recents_list)
        # Save updated recent paths
        self._qsettings.setValue("appSettings/recentProjects", updated_recents)
        self._qsettings.sync()  # Commit change immediately

    def closeEvent(self, event):
        """Method for handling application exit.

        Args:
             event (QCloseEvent): PySide6 event
        """
        # Show confirm exit message box
        exit_confirmed = self._perform_pre_exit_tasks()
        if not exit_confirmed:
            event.ignore()
            return
        if not self.undo_critical_commands():
            event.ignore()
            return
        # Save settings
        if self._project is None:
            self._qsettings.setValue("appSettings/previousProject", "")
        else:
            self._qsettings.setValue("appSettings/previousProject", self._project.project_dir)
            self.update_recent_projects()
        self._qsettings.setValue("appSettings/toolbarIconOrdering", self.items_toolbar.icon_ordering())
        self._qsettings.setValue("mainWindow/windowSize", self.size())
        self._qsettings.setValue("mainWindow/windowPosition", self.pos())
        self._qsettings.setValue("mainWindow/windowState", self.saveState(version=1))
        self._qsettings.setValue("mainWindow/windowMaximized", self.windowState() == Qt.WindowMaximized)
        # Save number of screens
        # noinspection PyArgumentList
        self._qsettings.setValue("mainWindow/n_screens", len(QGuiApplication.screens()))
        self._shutdown_engine_kernels()
        self._close_consoles()
        if self._project is not None:
            self._project.tear_down()
        for item_type in self.item_factories:
            for editor in self.get_all_multi_tab_spec_editors(item_type):
                editor.close()
        event.accept()

    def _serialize_selected_items(self):
        """Serializes selected project items into a dictionary.

        The serialization protocol tries to imitate the format in which projects are saved.

        Returns:
             dict: a dict containing serialized version of selected project items
        """
        selected_project_items = self.ui.graphicsView.scene().selectedItems()
        items_dict = dict()
        for item_icon in selected_project_items:
            if not isinstance(item_icon, ProjectItemIcon):
                continue
            name = item_icon.name()
            project_item = self.project().get_item(name)
            item_dict = dict(project_item.item_dict())
            item_dict["original_data_dir"] = project_item.data_dir
            item_dict["original_db_url"] = item_dict.get("url")
            items_dict[name] = item_dict
        return items_dict

    def _deserialized_item_position_shifts(self, item_dicts):
        """Calculates horizontal and vertical shifts for project items being deserialized.

        If the mouse cursor is on the Design view we try to place the items unders the cursor.
        Otherwise, the items will get a small shift, so they don't overlap a possible item below.
        In case the items don't fit the scene rect we clamp their coordinates within it.

        Args:
            item_dicts (dict): Dictionary of serialized items being deserialized

        Returns:
            tuple: a tuple of (horizontal shift, vertical shift) in scene's coordinates
        """
        mouse_position = self.ui.graphicsView.mapFromGlobal(QCursor.pos())
        if self.ui.graphicsView.rect().contains(mouse_position):
            mouse_over_design_view = self.ui.graphicsView.mapToScene(mouse_position)
        else:
            mouse_over_design_view = None
        if mouse_over_design_view is not None:
            first_item = next(iter(item_dicts.values()))
            x = first_item["x"]
            y = first_item["y"]
            shift_x = x - mouse_over_design_view.x()
            shift_y = y - mouse_over_design_view.y()
        else:
            shift_x = -15.0
            shift_y = -15.0
        return shift_x, shift_y

    @staticmethod
    def _set_deserialized_item_position(item_dict, shift_x, shift_y, scene_rect):
        """Moves item's position by shift_x and shift_y while keeping it within the limits of scene_rect."""
        new_x = np.clip(item_dict["x"] - shift_x, scene_rect.left(), scene_rect.right())
        new_y = np.clip(item_dict["y"] - shift_y, scene_rect.top(), scene_rect.bottom())
        item_dict["x"] = new_x
        item_dict["y"] = new_y

    def _deserialize_items(self, items_dict, duplicate_files=False):
        """Deserializes project items from a dictionary and adds them to the current project.

        Args:
            items_dict (dict): Serialized project items
        """
        if self._project is None:
            return
        scene = self.ui.graphicsView.scene()
        scene.clearSelection()
        shift_x, shift_y = self._deserialized_item_position_shifts(items_dict)
        scene_rect = scene.sceneRect()
        final_items_dict = dict()
        for name, item_dict in items_dict.items():
            item_dict["duplicate_files"] = duplicate_files
            if name in self.project().all_item_names:
                new_name = unique_name(name, self.project().all_item_names)
                final_items_dict[new_name] = item_dict
            else:
                final_items_dict[name] = item_dict
            self._set_deserialized_item_position(item_dict, shift_x, shift_y, scene_rect)
        self.add_project_items(final_items_dict)

    @Slot()
    def project_item_to_clipboard(self):
        """Copies the selected project items to system's clipboard."""
        serialized_items = self._serialize_selected_items()
        if not serialized_items:
            return
        item_dump = json.dumps(serialized_items)
        clipboard = QApplication.clipboard()
        data = QMimeData()
        data.setData("application/vnd.spinetoolbox.ProjectItem", QByteArray(item_dump.encode("utf-8")))
        clipboard.setMimeData(data)

    @Slot()
    def project_item_from_clipboard(self, duplicate_files=False):
        """Adds project items in system's clipboard to the current project.

        Args:
            duplicate_files (bool): Duplicate files boolean
        """
        clipboard = QApplication.clipboard()
        mime_data = clipboard.mimeData()
        byte_data = mime_data.data("application/vnd.spinetoolbox.ProjectItem")
        if byte_data.isNull():
            return
        item_dump = str(byte_data.data(), "utf-8")
        item_dicts = json.loads(item_dump)
        self._deserialize_items(item_dicts, duplicate_files)

    @Slot()
    def duplicate_project_item(self, duplicate_files=False):
        """Duplicates the selected project items."""
        item_dicts = self._serialize_selected_items()
        if not item_dicts:
            return
        self._deserialize_items(item_dicts, duplicate_files)

    def _add_item_edit_actions(self):
        """Adds generic actions to Design View."""
        actions = [
            self.ui.actionCopy,
            self.ui.actionPaste,
            self.ui.actionPasteAndDuplicateFiles,
            self.ui.actionDuplicate,
            self.ui.actionDuplicateAndDuplicateFiles,
            self.ui.actionRemove,
        ]
        for action in actions:
            action.setShortcutContext(Qt.WidgetShortcut)
            self.ui.graphicsView.addAction(action)

    @Slot(str, str)
    def _show_message_box(self, title, message):
        """Shows an information message box."""
        QMessageBox.information(self, title, message)

    @Slot(str, str)
    def _show_error_box(self, title, message):
        """Shows an error message with the given title and message."""
        box = QErrorMessage(self)
        box.setWindowTitle(title)
        box.setWindowModality(Qt.ApplicationModal)
        box.showMessage(message)

    def _connect_project_signals(self):
        """Connects signals emitted by project."""
        self._project.project_execution_about_to_start.connect(self._set_execution_in_progress)
        self._project.project_execution_finished.connect(self._unset_execution_in_progress)
        self._project.item_added.connect(self.set_icon_and_properties_ui)
        self._project.item_added.connect(self.ui.graphicsView.add_icon)
        self._project.item_about_to_be_removed.connect(self.ui.graphicsView.remove_icon)
        self._project.connection_established.connect(self.ui.graphicsView.do_add_link)
        self._project.connection_updated.connect(self.ui.graphicsView.do_update_link)
        self._project.connection_about_to_be_removed.connect(self.ui.graphicsView.do_remove_link)
        self._project.jump_added.connect(self.ui.graphicsView.do_add_jump)
        self._project.jump_about_to_be_removed.connect(self.ui.graphicsView.do_remove_jump)
        self._project.jump_updated.connect(self.ui.graphicsView.do_update_jump)
        self._project.specification_added.connect(self.repair_specification)
        self._project.specification_saved.connect(self._log_specification_saved)

    @Slot(bool)
    def _execute_project(self, _=False):
        """Executes all DAGs in project."""
        if self._project is None:
            self.msg.emit("Please create a new project or open an existing one first")
            return
        self._project.execute_project()

    @Slot(bool)
    def _execute_selection(self, _=False):
        """Executes selected items."""
        if self._project is None:
            self.msg.emit("Please create a new project or open an existing one first")
            return
        self._project.execute_selected(self._selected_item_names)

    @Slot(bool)
    def _stop_execution(self, _=False):
        """Stops execution in progress."""
        if not self._project:
            self.msg.emit("Please create a new project or open an existing one first")
            return
        self._project.stop()

    @Slot()
    def _set_execution_in_progress(self):
        self.execution_in_progress = True
        self.ui.actionExecute_project.setEnabled(False)
        self.ui.actionExecute_selection.setEnabled(False)
        self.ui.actionStop_execution.setEnabled(True)
        self.ui.textBrowser_eventlog.verticalScrollBar().setValue(
            self.ui.textBrowser_eventlog.verticalScrollBar().maximum()
        )

    @Slot()
    def _unset_execution_in_progress(self):
        self.execution_in_progress = False
        self._update_execute_enabled()
        self._update_execute_selected_enabled()
        self.ui.actionStop_execution.setEnabled(False)

    @Slot(str)
    def set_icon_and_properties_ui(self, item_name):
        """Adds properties UI to given project item.

        Args:
            item_name (str): Item's name
        """
        project_item = self._project.get_item(item_name)
        icon = self.project_item_icon(project_item.item_type())
        project_item.set_icon(icon)
        properties_ui = self.project_item_properties_ui(project_item.item_type())
        project_item.set_properties_ui(properties_ui)

    def project_item_properties_ui(self, item_type):
        """Returns the properties tab widget's ui.

        Args:
            item_type (str): Project item's type

        Returns:
            QWidget: Item's properties tab widget
        """
        return self._item_properties_uis[item_type].ui

    def project_item_icon(self, item_type):
        return self.item_factories[item_type].make_icon(self)

    @Slot(bool)
    def _open_project_directory(self, _):
        """Opens project's root directory in system's file browser."""
        if self._project is None:
            self.msg.emit("Please open or create a project first")
            return
        open_url("file:///" + self._project.project_dir)

    @Slot(bool)
    def _open_project_item_directory(self, _):
        """Opens active project item's directory in system's file browser."""
        self.active_project_item.open_directory()

    @Slot(bool)
    def _remove_selected_items(self, _):
        """Pushes commands to remove selected project items and links from project."""
        selected_items = self.ui.graphicsView.scene().selectedItems()
        if not selected_items:
            return
        project_item_names = set()
        has_connections = False
        for item in selected_items:
            if isinstance(item, ProjectItemIcon):
                project_item_names.add(item.name())
            elif isinstance(item, (JumpLink, Link)):
                has_connections = True
        if not project_item_names and not has_connections:
            return
        delete_data = int(self._qsettings.value("appSettings/deleteData", defaultValue="0")) != 0
        if project_item_names:
            msg = f"Remove item(s) <b>{', '.join(project_item_names)}</b> from project? "
            if not delete_data:
                msg += "Item data directory will still be available in the project directory after this operation."
            else:
                msg += "<br><br><b>Warning: Item data will be permanently lost after this operation.</b>"
            # noinspection PyCallByClass, PyTypeChecker
            message_box = QMessageBox(
                QMessageBox.Icon.Question,
                "Remove Item",
                msg,
                buttons=QMessageBox.StandardButton.Ok | QMessageBox.StandardButton.Cancel,
                parent=self,
            )
            message_box.button(QMessageBox.StandardButton.Ok).setText("Remove Item")
            answer = message_box.exec()
            if answer != QMessageBox.StandardButton.Ok:
                return
        self.undo_stack.beginMacro("remove items and links")
        if project_item_names:
            self.undo_stack.push(
                RemoveProjectItemsCommand(self._project, self.item_factories, list(project_item_names), delete_data)
            )
        self.ui.graphicsView.remove_selected_links()
        self.undo_stack.endMacro()

    @Slot(bool)
    def _rename_project_item(self, _):
        """Renames active project item."""
        item = self.active_project_item
        answer = QInputDialog.getText(
            self, "Rename Item", "New name:", text=item.name, flags=Qt.WindowTitleHint | Qt.WindowCloseButtonHint
        )
        if not answer[1]:
            return
        new_name = answer[0]
        self.undo_stack.push(RenameProjectItemCommand(self._project, item.name, new_name))

    def project_item_context_menu(self, additional_actions):
        """Creates a context menu for project items.

        Args:
            additional_actions (list of QAction): Actions to be prepended to the menu

        Returns:
            QMenu: Project item context menu
        """
        menu = QMenu(self)
        menu.setToolTipsVisible(True)
        if additional_actions:
            for action in additional_actions:
                menu.addAction(action)
            menu.addSeparator()
        menu.addAction(self.ui.actionCopy)
        menu.addAction(self.ui.actionPaste)
        menu.addAction(self.ui.actionPasteAndDuplicateFiles)
        menu.addAction(self.ui.actionDuplicate)
        menu.addAction(self.ui.actionDuplicateAndDuplicateFiles)
        menu.addAction(self.ui.actionOpen_item_directory)
        menu.addSeparator()
        menu.addAction(self.ui.actionRemove)
        menu.addSeparator()
        menu.addAction(self.ui.actionRename_item)
        menu.aboutToShow.connect(self.refresh_edit_action_states)
        menu.aboutToHide.connect(self.enable_edit_actions)
        return menu

    @Slot(str, QIcon, bool)
    def start_detached_jupyter_console(self, kernel_name, icon, conda):
        """Launches a new detached Console with the given kernel
        name or activates an existing Console if the kernel is
        already running.

        Args:
            kernel_name (str): Requested kernel name
            icon (QIcon): Icon representing the kernel language
            conda (bool): Is this a Conda kernel?
        """
        for cw in self._jupyter_consoles.values():
            if cw.kernel_name == kernel_name and None in cw.owners:
                # Console running the requested kernel already exists, show and activate it
                if cw.isMinimized():
                    cw.showNormal()
                cw.activateWindow()
                return
        self.msg.emit(f"Starting kernel {kernel_name} in a detached Jupyter Console")
        c = JupyterConsoleWidget(self, kernel_name, owner=None)
        connection_file = c.request_start_kernel(conda)
        if not connection_file:
            return
        c.set_connection_file(connection_file)
        c.setWindowIcon(icon)
        c.setWindowTitle(f"{kernel_name} on Jupyter Console [Detached]")
        c.connect_to_kernel()
        self._jupyter_consoles[connection_file] = c
        c.console_closed.connect(self._cleanup_jupyter_console)
        c.show()

    @Slot(object, str, str, str, dict)
    def _setup_jupyter_console(self, item, filter_id, kernel_name, connection_file, connection_file_dict):
        """Sets up jupyter console, eventually for a filter execution.

        Args:
            item (ProjectItem): Item
            filter_id (str): Filter identifier
            kernel_name (str): Jupyter kernel name
            connection_file (str): Path to connection file
            connection_file_dict (dict): Contents of connection file when kernel manager runs on Spine Engine Server
        """
        connection_file = solve_connection_file(connection_file, connection_file_dict)
        if not filter_id:
            self._item_consoles[item] = self._make_jupyter_console(item, kernel_name, connection_file)
        else:
            d = self._filter_item_consoles.setdefault(item, dict())
            d[filter_id] = self._make_jupyter_console(item, kernel_name, connection_file)
        self.override_console_and_execution_list()

    @Slot(object, str)
    def _handle_kernel_shutdown(self, item, filter_id):
        """Closes the kernel client when kernel manager has been shutdown due to an
        enabled 'Kill consoles at the end of execution' option.

        Args:
            item (ProjectItem): Item
            filter_id (str): Filter identifier
        """
        console = self._get_console(item, filter_id)
        console.insert_text_to_console(
            "\n\nConsole killed (can be restarted from the right-click menu or by executing the item again)"
        )
        console.shutdown_kernel_client()

    @Slot(object, str, tuple, str)
    def _setup_persistent_console(self, item, filter_id, key, language):
        """Sets up persistent console, eventually for a filter execution.

        Args:
            item (ProjectItem): Item
            filter_id (str): Filter identifier
            key (tuple): Key
            language (str): Language (e.g. 'python' or 'julia')
        """
        if not filter_id:
            self._item_consoles[item] = self._make_persistent_console(item, key, language)
        else:
            d = self._filter_item_consoles.setdefault(item, dict())
            d[filter_id] = self._make_persistent_console(item, key, language)
        self.override_console_and_execution_list()

    def persistent_killed(self, item, filter_id):
        self._get_console(item, filter_id).set_killed(True)

    def add_persistent_stdin(self, item, filter_id, data):
        self._get_console(item, filter_id).add_stdin(data)

    def add_persistent_stdout(self, item, filter_id, data):
        self._get_console(item, filter_id).add_stdout(data)

    def add_persistent_stderr(self, item, filter_id, data):
        self._get_console(item, filter_id).add_stderr(data)

    def _get_console(self, item, filter_id):
        if not filter_id:
            return self._item_consoles[item]
        return self._filter_item_consoles[item][filter_id]

    def _make_jupyter_console(self, item, kernel_name, connection_file):
        """Creates a new JupyterConsoleWidget for given connection file if none exists yet, and returns it.

        Args:
            item (ProjectItem): Item that owns the console
            kernel_name (str): Name of the kernel
            connection_file (str): Path of kernel connection file

        Returns:
            JupyterConsoleWidget
        """
        console = self._jupyter_consoles.get(connection_file)
        if console is not None:
            console.owners.add(item)
            return console
        console = self._jupyter_consoles[connection_file] = JupyterConsoleWidget(self, kernel_name, owner=item)
        console.set_connection_file(connection_file)
        console.connect_to_kernel()
        return console

    def _make_persistent_console(self, item, key, language):
        """Creates a new PersistentConsoleWidget for given process key.

        Args:
            item (ProjectItem): Item that owns the console
            key (tuple): persistent process key in spine engine
            language (str): for syntax highlighting and prompting, etc.

        Returns:
            PersistentConsoleWidget
        """
        console = self._persistent_consoles.get(key)
        if console is not None:
            console.owners.add(item)
            return console
        console = self._persistent_consoles[key] = PersistentConsoleWidget(self, key, language, owner=item)
        return console

    @Slot(str)
    def _cleanup_jupyter_console(self, conn_file):
        """Removes reference to a Jupyter Console and closes the kernel manager on Engine."""
        c = self._jupyter_consoles.pop(conn_file, None)
        if not c:
            return
        exec_remotely = self.qsettings().value("engineSettings/remoteExecutionEnabled", "false") == "true"
        engine_mngr = make_engine_manager(exec_remotely)
        engine_mngr.shutdown_kernel(conn_file)

    def _shutdown_engine_kernels(self):
        """Shuts down all persistent and Jupyter kernels managed by Spine Engine."""
        exec_remotely = self.qsettings().value("engineSettings/remoteExecutionEnabled", "false") == "true"
        engine_mngr = make_engine_manager(exec_remotely)
        for key in self._persistent_consoles.keys():
            engine_mngr.kill_persistent(key)
        for connection_file in self._jupyter_consoles:
            engine_mngr.shutdown_kernel(connection_file)

    def _close_consoles(self):
        """Closes all Persistent and Jupyter Console widgets."""
        while self._persistent_consoles:
            self._persistent_consoles.popitem()[1].close()
        while self._jupyter_consoles:
            self._jupyter_consoles.popitem()[1].close()
        while self._item_consoles:
            self._item_consoles.popitem()[1].close()
        while self._filter_item_consoles:
            fic = self._filter_item_consoles.popitem()
            # fic is a tuple (ProjectItem, {f_id_0: console_0, f_id_1:console_1, ... , f_id_n:console_n})
            for console in fic[1].values():
                console.close()

    def restore_and_activate(self):
        """Brings the app main window into focus."""
        if self.isMinimized():
            self.showNormal()
        self.activateWindow()

    @staticmethod
    def _make_log_entry_title(title):
        return f'<b>{title}</b>'

    def make_execution_timestamp(self, timestamp):
        """Appends a timestamp to Event Log.

        Args:
            timestamp (str): Time stamp
        """
        self.ui.textBrowser_eventlog.make_log_entry_point(timestamp)

    def add_log_message(self, item_name, filter_id, message):
        """Adds a message to an item's execution log.

        Args:
            item_name (str): item name
            filter_id (str): filter identifier
            message (str): formatted message
        """
        self.ui.textBrowser_eventlog.add_log_message(item_name, filter_id, message)

    def _notify_about_upgrades_at_startup(self):
        """Shows upgrade information at application start-up."""
        upgrade_notification_anchor = (
            "<a style='color:#99CCFF;' title='Open notification dialog' "
            + f"href='show upgrade notification dialog'>Click here</a>"
        )
        upgrade_msg = f"{upgrade_notification_anchor} to learn more about the upcoming <b>0.8</b> upgrade"
        self.msg_warning.emit(upgrade_msg)
        key = "appSettings/showUpgradeNotification"
        show_notification_dialog = self._qsettings.value(key, defaultValue=True, type=bool)
        if show_notification_dialog:
            self._show_upgrade_notification_dialog()
        self._qsettings.setValue(key, False)

    def _show_upgrade_notification_dialog(self):
        """Shows the Upgrade notification dialog."""
        dialog = UpgradeNotificationDialog(self)
        dialog.open()<|MERGE_RESOLUTION|>--- conflicted
+++ resolved
@@ -115,7 +115,6 @@
 from .project_item.logging_connection import LoggingConnection, LoggingJump
 from spinetoolbox.server.engine_client import EngineClient, RemoteEngineInitFailed, ClientSecurityModel
 from .kernel_fetcher import KernelFetcher
-from .widgets.upgrade_notification import UpgradeNotificationDialog
 
 
 class ToolboxUI(QMainWindow):
@@ -173,12 +172,7 @@
         self.active_link_item = None
         self._selected_item_names = set()
         self.execution_in_progress = False
-<<<<<<< HEAD
-        self.sync_item_selection_with_scene = True
-        self._anchor_callbacks = {"show upgrade notification dialog": self._show_upgrade_notification_dialog}
-=======
         self._anchor_callbacks = {}
->>>>>>> 082272a9
         self.ui.textBrowser_eventlog.set_toolbox(self)
         # DB manager
         self.db_mngr = SpineDBManager(self._qsettings, self)
@@ -388,7 +382,7 @@
         self._item_specification_factories = load_item_specification_factories("spine_items")
 
     def set_work_directory(self, new_work_dir=None):
-        """Creates a work directory if it does not exist or changes the current work directory to given one.
+        """Creates a work directory if it does not exist or changes the current work directory to given.
 
         Args:
             new_work_dir (str, optional): If given, changes the work directory to given
@@ -454,7 +448,6 @@
         welcome_msg = "Welcome to Spine Toolbox! If you need help, please read the {0} guide.".format(
             getting_started_anchor
         )
-        self._notify_about_upgrades_at_startup()
         if not project_dir:
             open_previous_project = int(self._qsettings.value("appSettings/openPreviousProject", defaultValue="0"))
             if (
@@ -2518,23 +2511,4 @@
             filter_id (str): filter identifier
             message (str): formatted message
         """
-        self.ui.textBrowser_eventlog.add_log_message(item_name, filter_id, message)
-
-    def _notify_about_upgrades_at_startup(self):
-        """Shows upgrade information at application start-up."""
-        upgrade_notification_anchor = (
-            "<a style='color:#99CCFF;' title='Open notification dialog' "
-            + f"href='show upgrade notification dialog'>Click here</a>"
-        )
-        upgrade_msg = f"{upgrade_notification_anchor} to learn more about the upcoming <b>0.8</b> upgrade"
-        self.msg_warning.emit(upgrade_msg)
-        key = "appSettings/showUpgradeNotification"
-        show_notification_dialog = self._qsettings.value(key, defaultValue=True, type=bool)
-        if show_notification_dialog:
-            self._show_upgrade_notification_dialog()
-        self._qsettings.setValue(key, False)
-
-    def _show_upgrade_notification_dialog(self):
-        """Shows the Upgrade notification dialog."""
-        dialog = UpgradeNotificationDialog(self)
-        dialog.open()+        self.ui.textBrowser_eventlog.add_log_message(item_name, filter_id, message)