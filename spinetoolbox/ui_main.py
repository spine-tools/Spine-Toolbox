--- conflicted
+++ resolved
@@ -607,18 +607,10 @@
 
     def init_specification_model(self):
         """Initializes specification model."""
-<<<<<<< HEAD
-        self.filtered_spec_factory_models = {name: FilteredSpecificationModel(name) for name in self.item_factories}
-        self.make_item_properties_uis()  # TODO: Why we need to do this *before* calling factory.icon()?
-        factory_icons = {name: QIcon(factory.icon()) for name, factory in self.item_factories.items()}
+        factory_icons = {item_type: QIcon(factory.icon()) for item_type, factory in self.item_factories.items()}
         self.specification_model = ProjectItemSpecificationModel(factory_icons)
-        for model in self.filtered_spec_factory_models.values():
-=======
-        factory_icons = {item_type: QIcon(factory.icon()) for item_type, factory in self.item_factories.items()}
-        self.specification_model = ProjectItemSpecFactoryModel(factory_icons)
         for item_type in self.item_factories:
-            model = self.filtered_spec_factory_models[item_type] = FilteredSpecFactoryModel(item_type)
->>>>>>> ab00fe1b
+            model = self.filtered_spec_factory_models[item_type] = FilteredSpecificationModel(item_type)
             model.setSourceModel(self.specification_model)
 
     def make_item_properties_uis(self):
