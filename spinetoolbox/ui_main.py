######################################################################################################################
# Copyright (C) 2017-2022 Spine project consortium
# Copyright Spine Toolbox contributors
# This file is part of Spine Toolbox.
# Spine Toolbox is free software: you can redistribute it and/or modify it under the terms of the GNU Lesser General
# Public License as published by the Free Software Foundation, either version 3 of the License, or (at your option)
# any later version. This program is distributed in the hope that it will be useful, but WITHOUT ANY WARRANTY;
# without even the implied warranty of MERCHANTABILITY or FITNESS FOR A PARTICULAR PURPOSE. See the GNU Lesser General
# Public License for more details. You should have received a copy of the GNU Lesser General Public License along with
# this program. If not, see <http://www.gnu.org/licenses/>.
######################################################################################################################

"""Contains a class for the main window of Spine Toolbox."""
import json
import locale
import logging
import os
import pathlib
import sys
import threading
from zipfile import ZipFile
import numpy as np
from PySide6.QtCore import QByteArray, QEvent, QMimeData, QModelIndex, QPoint, QSettings, Qt, QUrl, Signal, Slot
from PySide6.QtGui import (
    QAction,
    QColor,
    QCursor,
    QDesktopServices,
    QGuiApplication,
    QIcon,
    QKeySequence,
    QUndoStack,
    QWindow,
)
from PySide6.QtWidgets import (
    QApplication,
    QCheckBox,
    QDockWidget,
    QErrorMessage,
    QFileDialog,
    QHBoxLayout,
    QInputDialog,
    QLabel,
    QMainWindow,
    QMenu,
    QMessageBox,
    QStyleFactory,
    QToolButton,
    QWidget,
)
from spine_engine.spine_engine import _set_resource_limits
from spine_engine.load_project_items import load_item_specification_factories
from spine_engine.utils.helpers import resolve_python_interpreter, resolve_julia_executable, resolve_julia_project
from spinetoolbox.server.engine_client import ClientSecurityModel, EngineClient, RemoteEngineInitFailed
from .changelog_diff import pick_latest_release
from .config import SPINE_TOOLBOX_REPO_URL
from .widgets.startup_box_widget import StartupBoxWidget
from .config import MAINWINDOW_SS, DEFAULT_WORK_DIR, ONLINE_DOCUMENTATION_URL
from .helpers import (
    ChildCyclingKeyPressFilter,
    add_keyboard_shortcuts_to_action_tool_tips,
    busy_effect,
    color_from_index,
    create_dir,
    ensure_window_is_on_screen,
    format_log_message,
    load_specification_from_file,
    load_specification_local_data,
    open_url,
    recursive_overwrite,
    same_path,
    set_taskbar_icon,
    solve_connection_file,
    supported_img_formats,
    unique_name,
    clear_qsettings,
    basic_console_icon,
)
from .kernel_fetcher import KernelFetcher
from .link import JUMP_COLOR, LINK_COLOR, JumpLink, Link
from .load_project_items import load_project_items
from .mvcmodels.filter_execution_model import FilterExecutionModel
from .mvcmodels.project_item_specification_models import FilteredSpecificationModel, ProjectItemSpecificationModel
from .plugin_manager import PluginManager
from .project import SpineToolboxProject
from .project_commands import (
    AddProjectItemsCommand,
    AddSpecificationCommand,
    RemoveAllProjectItemsCommand,
    RemoveProjectItemsCommand,
    RemoveSpecificationCommand,
    RenameProjectItemCommand,
    ReplaceSpecificationCommand,
    SaveSpecificationAsCommand,
    SpineToolboxCommand,
)
from .project_item.logging_connection import LoggingConnection, LoggingJump
from .project_item_icon import ProjectItemIcon
from .project_settings import ProjectSettings
from .spine_db_editor.widgets.multi_spine_db_editor import MultiSpineDBEditor
from .spine_db_manager import SpineDBManager
from .spine_engine_manager import make_engine_manager
from .widgets import toolbars
from .widgets.about_widget import AboutWidget
from .widgets.custom_menus import KernelsPopupMenu, RecentProjectsPopupMenu
from .widgets.custom_qwidgets import ToolBarWidgetAction
from .widgets.jump_properties_widget import JumpPropertiesWidget
from .widgets.jupyter_console_widget import JupyterConsoleWidget
from .widgets.link_properties_widget import LinkPropertiesWidget
from .widgets.multi_tab_spec_editor import MultiTabSpecEditor
from .widgets.open_project_dialog import OpenProjectDialog
from .widgets.persistent_console_widget import PersistentConsoleWidget, ConsoleWindow
from .widgets.set_description_dialog import SetDescriptionDialog
from .widgets.settings_widget import SettingsWidget


class ToolboxUI(QMainWindow):
    """Class for application main GUI functions."""

    # Signals to comply with the spinetoolbox.logger_interface.LoggerInterface interface.
    msg = Signal(str)
    msg_success = Signal(str)
    msg_error = Signal(str)
    msg_warning = Signal(str)
    msg_proc = Signal(str)
    msg_proc_error = Signal(str)
    information_box = Signal(str, str)
    error_box = Signal(str, str)
    # The rest of the msg_* signals should be moved to LoggerInterface in the long run.
    jupyter_console_requested = Signal(object, str, str, str, dict)
    kernel_shutdown = Signal(object, str)
    persistent_console_requested = Signal(object, str, tuple, str)



    def __init__(self):
        from .ui.mainwindow import Ui_MainWindow  # pylint: disable=import-outside-toplevel

        super().__init__(flags=Qt.WindowType.Window)
        self.set_app_style()
        self.set_error_mode()
        self._qsettings = QSettings("SpineProject", "Spine Toolbox", self)
        self._update_qsettings()
        locale.setlocale(locale.LC_NUMERIC, 'C')
        self.ui = Ui_MainWindow()
        self.ui.setupUi(self)
        add_keyboard_shortcuts_to_action_tool_tips(self.ui)
        self.label_item_name = QLabel()
        self._button_item_dir = QToolButton()
        self._properties_title = QWidget()
        self._setup_properties_title()
        self.takeCentralWidget().deleteLater()
        self.setWindowIcon(QIcon(":/symbols/app.ico"))
        set_taskbar_icon()
        self.ui.graphicsView.set_ui(self)
        self.key_press_filter = ChildCyclingKeyPressFilter(self)
        self.ui.tabWidget_item_properties.installEventFilter(self.key_press_filter)
        self._add_item_edit_actions()
        self.ui.listView_console_executions.setModel(FilterExecutionModel(self))
        # Set style sheets
        self.setStyleSheet(MAINWINDOW_SS)
        # Class variables
        self.undo_stack = QUndoStack(self)
        self._item_properties_uis = {}
        self.item_factories = {}  # maps item types to `ProjectItemFactory` objects
        self._item_specification_factories = {}  # maps item types to `ProjectItemSpecificationFactory` objects
        self._project = None
        self.specification_model = None
        self.filtered_spec_factory_models = {}
        self.show_datetime = self.update_datetime()
        self.active_project_item = None
        self.active_link_item = None
        self._selected_item_names = set()
        self.execution_in_progress = False
        self._anchor_callbacks = {}
        self.ui.textBrowser_eventlog.set_toolbox(self)
        self.shutdown_and_clear_settings = False
        # DB manager
        self.db_mngr = SpineDBManager(self._qsettings, self)
        # Widget and form references
        self.settings_form = None
        self.add_project_item_form = None
        self.recent_projects_menu = RecentProjectsPopupMenu(self)
        self.kernels_menu = KernelsPopupMenu(self)
        # Make and initialize toolbars
        self.items_toolbar = toolbars.ItemsToolBar(self)
        self.spec_toolbar = toolbars.SpecToolBar(self)
        self.execute_toolbar = toolbars.ExecuteToolBar(self)
        self._original_execute_project_action_tooltip = self.ui.actionExecute_project.toolTip()
        self.setStatusBar(None)
        # Additional consoles for item execution
        self._item_consoles = {}  # Mapping of ProjectItem to console
        self._filter_item_consoles = {}  # (ProjectItem, {f_id_0: console_0, f_id_1:console_1, ... , f_id_n:console_n})
        self._persistent_consoles = {}  # Mapping of key to PersistentConsoleWidget
        self._jupyter_consoles = {}  # Mapping of connection file to JupyterConsoleWidget
        self._current_execution_keys = {}
        # Setup main window menu
        self.add_zoom_action()
        self.add_menu_actions()
        self.ui.menuFile.setToolTipsVisible(True)
        self.ui.menuEdit.setToolTipsVisible(True)
        self.ui.menuConsoles.setToolTipsVisible(True)
        self._add_execute_actions()
        self.kernel_fetcher = None
        # Hidden QActions for debugging or testing
        self.show_properties_tabbar = QAction(self)
        self.show_supported_img_formats = QAction(self)
        self.set_debug_qactions()
        # Finalize init
        self.ui.tabWidget_item_properties.tabBar().hide()  # Hide tab bar in properties dock widget
        self.ui.listView_console_executions.hide()
        self.ui.listView_console_executions.installEventFilter(self)
        self.parse_project_item_modules()
        self.init_specification_model()
        self.make_item_properties_uis()
        self.items_toolbar.setup()
        self.spec_toolbar.setup()
        self.execute_toolbar.setup()
        self.link_properties_widgets = {
            LoggingConnection: LinkPropertiesWidget(self, base_color=LINK_COLOR),
            LoggingJump: JumpPropertiesWidget(self, base_color=JUMP_COLOR),
        }
        self.ui.tabWidget_item_properties.addTab(self.link_properties_widgets[LoggingConnection], "Link properties")
        self.ui.tabWidget_item_properties.addTab(self.link_properties_widgets[LoggingJump], "Loop properties")
        self._plugin_manager = PluginManager(self)
        self._plugin_manager.load_installed_plugins()
        self.refresh_toolbars()
        self.restore_dock_widgets()
        self.restore_ui()
        self.set_work_directory()
        self._disable_project_actions()
        self.connect_signals()

        # Start Up box Widget
        self.startup_box_widget = StartupBoxWidget(self)
        # Connect to restore_project the function in the start_up_box.py
        self.startup_box_widget.project_load_requested.connect(self.restore_project)
        # Connect to open_project the function in the start_up_box.py
        self.startup_box_widget.project_opener.connect(self.open_project)

        # Connect to open_project the function in the start_up_box.py
        self.startup_box_widget.new_project_opener.connect(self.new_project)

        # Show the Start Up box
        self.startup_box_widget.show()

        # Get the changelog differences
        diff = pick_latest_release(self._qsettings)

        if diff is not None:
            # Connect to set_changelog_diff the function in the start_up_box.py
            self.startup_box_widget.set_changelog_diff(diff)

    def eventFilter(self, obj, ev):
        # Save/restore splitter states when hiding/showing execution lists
        if obj == self.ui.listView_console_executions:
            if ev.type() == QEvent.Type.Hide:
                self._qsettings.setValue("mainWindow/consoleSplitterPosition", self.ui.splitter_console.saveState())
            elif ev.type() == QEvent.Type.Show:
                splitter_state = self._qsettings.value("mainWindow/consoleSplitterPosition", defaultValue="false")
                if splitter_state != "false":
                    self.ui.splitter_console.restoreState(splitter_state)
        return super().eventFilter(obj, ev)

    def _setup_properties_title(self):
        self.label_item_name.setAlignment(Qt.AlignmentFlag.AlignHCenter | Qt.AlignmentFlag.AlignVCenter)
        self.label_item_name.setMinimumHeight(28)
        self._button_item_dir.setIcon(QIcon(":icons/folder-open-regular.svg"))
        layout = QHBoxLayout(self._properties_title)
        layout.addWidget(self.label_item_name)
        layout.addWidget(self._button_item_dir)
        layout.setSpacing(0)
        layout.setContentsMargins(0, 0, 0, 0)

    def connect_signals(self):
        """Connect signals."""
        # Event and process log signals
        self.msg.connect(self.add_message)
        self.msg_success.connect(self.add_success_message)
        self.msg_error.connect(self.add_error_message)
        self.msg_warning.connect(self.add_warning_message)
        self.msg_proc.connect(self.add_process_message)
        self.msg_proc_error.connect(self.add_process_error_message)
        self.ui.textBrowser_eventlog.anchorClicked.connect(self.open_anchor)
        # Message box signals
        self.information_box.connect(self._show_message_box)
        self.error_box.connect(self._show_error_box)
        # Menu commands
        self.ui.actionNew.triggered.connect(self.new_project)
        self.ui.actionOpen.triggered.connect(self.open_project)
        self.ui.actionOpen_recent.setMenu(self.recent_projects_menu)
        self.ui.actionOpen_recent.hovered.connect(self.show_recent_projects_menu)
        self.ui.actionStart_jupyter_console.setMenu(self.kernels_menu)
        self.kernels_menu.aboutToShow.connect(self.fetch_kernels)
        self.kernels_menu.aboutToHide.connect(self.stop_fetching_kernels)
        self.ui.actionStart_default_python_in_basic_console.triggered.connect(self.start_detached_python_basic_console)
        self.ui.actionStart_default_julia_in_basic_console.triggered.connect(self.start_detached_julia_basic_console)
        self.ui.actionSave.triggered.connect(self.save_project)
        self.ui.actionSave_As.triggered.connect(self.save_project_as)
        self.ui.actionClose.triggered.connect(lambda _checked=False: self.close_project())
        self.ui.actionSet_description.triggered.connect(self.set_project_description)
        self.ui.actionNew_DB_editor.triggered.connect(self.new_db_editor)
        self.ui.actionSettings.triggered.connect(self.show_settings)
        self.ui.actionQuit.triggered.connect(self.close)
        self.ui.actionRemove_all.triggered.connect(self.remove_all_items)
        self.ui.actionInstall_plugin.triggered.connect(self._plugin_manager.show_install_plugin_dialog)
        self.ui.actionManage_plugins.triggered.connect(self._plugin_manager.show_manage_plugins_dialog)
        self.ui.actionUser_Guide.triggered.connect(self.show_user_guide)
        self.ui.actionGetting_started.triggered.connect(self.show_getting_started_guide)
        self.ui.actionGitHub.triggered.connect(lambda: open_url(SPINE_TOOLBOX_REPO_URL))
        self.ui.actionAbout.triggered.connect(self.show_about)
        self.ui.actionRetrieve_project.triggered.connect(self.retrieve_project)
        self.ui.menuEdit.aboutToShow.connect(self.refresh_edit_action_states)
        self.ui.menuEdit.aboutToHide.connect(self.enable_edit_actions)
        # noinspection PyArgumentList
        self.ui.actionAbout_Qt.triggered.connect(lambda: QApplication.aboutQt())  # pylint: disable=unnecessary-lambda
        self.ui.actionRestore_Dock_Widgets.triggered.connect(self.restore_dock_widgets)
        self.ui.actionCopy.triggered.connect(self.project_item_to_clipboard)
        self.ui.actionPaste.triggered.connect(lambda: self.project_item_from_clipboard(duplicate_files=False))
        self.ui.actionDuplicate.triggered.connect(lambda: self.duplicate_project_item(duplicate_files=False))
        self.ui.actionPasteAndDuplicateFiles.triggered.connect(
            lambda: self.project_item_from_clipboard(duplicate_files=True)
        )
        self.ui.actionDuplicateAndDuplicateFiles.triggered.connect(
            lambda: self.duplicate_project_item(duplicate_files=True)
        )
        self.ui.actionOpen_project_directory.triggered.connect(self._open_project_directory)
        self.ui.actionOpen_item_directory.triggered.connect(self._open_project_item_directory)
        self.ui.actionRename_item.triggered.connect(self._rename_project_item)
        self.ui.actionRemove.triggered.connect(self._remove_selected_items)
        # Debug actions
        self.show_properties_tabbar.triggered.connect(self.toggle_properties_tabbar_visibility)
        self.show_supported_img_formats.triggered.connect(supported_img_formats)
        # Undo stack
        self.undo_stack.cleanChanged.connect(self.update_window_modified)
        # Views
        self.ui.listView_console_executions.selectionModel().currentChanged.connect(self._select_console_execution)
        self.ui.listView_console_executions.model().layoutChanged.connect(self._refresh_console_execution_list)
        # Execution
        self.ui.actionExecute_project.triggered.connect(self._execute_project)
        self.ui.actionExecute_selection.triggered.connect(self._execute_selection)
        self.ui.actionStop_execution.triggered.connect(self._stop_execution)
        # Open dir
        self._button_item_dir.clicked.connect(self._open_project_item_directory)
        # Consoles
        self.jupyter_console_requested.connect(self._setup_jupyter_console)
        self.kernel_shutdown.connect(self._handle_kernel_shutdown)
        self.persistent_console_requested.connect(
            self._setup_persistent_console, Qt.ConnectionType.BlockingQueuedConnection
        )

    @staticmethod
    def set_app_style():
        """Sets app style on Windows to 'windowsvista' or to a default if not available."""
        if sys.platform == "win32":
            if "windowsvista" not in QStyleFactory.keys():
                return
            QApplication.setStyle("windowsvista")

    @staticmethod
    def set_error_mode():
        """Sets Windows error mode to show all error dialog boxes from subprocesses.

        See https://docs.microsoft.com/en-us/windows/win32/api/errhandlingapi/nf-errhandlingapi-seterrormode
        for documentation.
        """
        if sys.platform == "win32":
            import ctypes  # pylint: disable=import-outside-toplevel

            ctypes.windll.kernel32.SetErrorMode(0)

    def _update_qsettings(self):
        """Updates obsolete settings."""
        old_new = {
            "appSettings/useEmbeddedJulia": "appSettings/useJuliaKernel",
            "appSettings/useEmbeddedPython": "appSettings/usePythonKernel",
        }
        for old, new in old_new.items():
            if not self._qsettings.contains(new) and self._qsettings.contains(old):
                self._qsettings.setValue(new, self._qsettings.value(old))
                self._qsettings.remove(old)
        if self._qsettings.contains("appSettings/saveAtExit"):
            try:
                old_value = int(self._qsettings.value("appSettings/saveAtExit"))
            except ValueError:
                # Old value is already of correct form
                pass
            else:
                new_value = {0: "prompt", 1: "prompt", 2: "automatic"}[old_value]
                self._qsettings.setValue("appSettings/saveAtExit", new_value)

    def _update_execute_enabled(self):
        enabled_by_project = self._project.settings.enable_execute_all if self._project is not None else False
        self.ui.actionExecute_project.setEnabled(enabled_by_project and not self.execution_in_progress)
        if not enabled_by_project:
            self.ui.actionExecute_project.setToolTip("Executing entire project disabled by project settings.")
        else:
            self.ui.actionExecute_project.setToolTip(self._original_execute_project_action_tooltip)

    def _update_execute_selected_enabled(self):
        """Enables or disables execute selected action based on the number of selected items."""
        has_selection = bool(self._selected_item_names)
        self.ui.actionExecute_selection.setEnabled(has_selection and not self.execution_in_progress)

    @Slot(bool)
    def update_window_modified(self, clean):
        """Updates window modified status and save actions depending on the state of the undo stack."""
        self.setWindowModified(not clean)
        self.ui.actionSave.setDisabled(clean)

    def parse_project_item_modules(self):
        """Collects data from project item factories."""
        self.item_factories = load_project_items("spine_items")
        self._item_specification_factories = load_item_specification_factories("spine_items")

    def set_work_directory(self, new_work_dir=None):
        """Creates a work directory if it does not exist or changes the current work directory to given.

        Args:
            new_work_dir (str, optional): If given, changes the work directory to given
                and creates the directory if it does not exist.
        """
        verbose = new_work_dir is not None
        if not new_work_dir:
            new_work_dir = self._qsettings.value("appSettings/workDir", defaultValue=DEFAULT_WORK_DIR)
            if not new_work_dir:
                # It is possible "appSettings/workDir" is an empty string???
                new_work_dir = DEFAULT_WORK_DIR
        try:
            create_dir(new_work_dir)
            self._qsettings.setValue("appSettings/workDir", new_work_dir)
            if verbose:
                self.msg.emit(f"Work directory is now <b>{new_work_dir}</b>")
        except OSError:
            self.msg_error.emit(f"[OSError] Creating work directory {new_work_dir} failed. Check permissions.")

    def project(self):
        """Returns current project or None if no project open.

        Returns:
            SpineToolboxProject: current project or None
        """
        return self._project

    def qsettings(self):
        """Returns application preferences object."""
        return self._qsettings

    def item_specification_factories(self):
        """Returns project item specification factories.

        Returns:
            list of ProjectItemSpecificationFactory: specification factories
        """
        return self._item_specification_factories

    def update_window_title(self):
        """Updates main window title."""
        if not self._project:
            self.setWindowTitle("Spine Toolbox")
            return
        self.setWindowTitle(f"{self._project.name} [{self._project.project_dir}][*] - Spine Toolbox")

    @Slot(str)
    def init_tasks(self, project_dir_from_args):
        """Performs tasks right after the main window is shown.

        Args:
            project_dir_from_args (str, optional): initial project directory from command line arguments
        """
        self._display_welcome_message()
        if sys.version_info < (3, 9):
            self._display_deprecated_python_warning()
        self.init_project(project_dir_from_args)

    def _display_welcome_message(self):
        """Shows a welcome message in the Event log."""
        p = os.path.join(f"{ONLINE_DOCUMENTATION_URL}", "getting_started.html")
        getting_started_anchor = (
            "<a style='color:#99CCFF;' title='"
            + p
            + f"' href='{ONLINE_DOCUMENTATION_URL}/getting_started.html'>Getting Started</a>"
        )
        welcome_msg = f"Welcome to Spine Toolbox! If you need help, please read the {getting_started_anchor} guide."
        self.msg.emit(welcome_msg)

    def _display_deprecated_python_warning(self):
        """Shows a warning message in Event log."""
        self.msg_warning.emit("Please upgrade your Python.")
        self.msg_warning.emit(
            f"Your Python version {sys.version_info[0]}.{sys.version_info[1]} is unsupported. Expect trouble."
        )

    def init_project(self, project_dir):
        """Initializes project at application start-up.

        Opens the project given on command line
        or, if missing,
        the last project that was open when app was closed (if enabled in Settings).

        Args:
            project_dir (str): project directory
        """
        if not project_dir:
            open_previous_project = int(self._qsettings.value("appSettings/openPreviousProject", defaultValue="0"))
            # 2: Qt.CheckState.Checked, ie. open_previous_project==True
            if (
                open_previous_project != Qt.CheckState.Checked.value
            ):
                return
            project_dir = self._qsettings.value("appSettings/previousProject", defaultValue="")
            if not project_dir:
                return
        if os.path.isfile(project_dir) and project_dir.endswith(".proj"):
            # Before we had project dirs, we opened .proj files.
            # Now we just give up.
            return
        if not os.path.isdir(project_dir):
            self.msg_error.emit(f"Cannot open previous project. Directory <b>{project_dir}</b> may have been moved.")
            self.remove_path_from_recent_projects(project_dir)
            return
        self.open_project(project_dir, clear_event_log=False)

    @Slot()
    def new_project(self):
        """Opens a file dialog where user can select a directory where a project is created.
        Pops up a question box if selected directory is not empty or if it already contains
        a Spine Toolbox project. Initial project name is the directory name.
        """
        recents = self.qsettings().value("appSettings/recentProjectStorages", defaultValue=None)
        home_dir = os.path.abspath(os.path.join(str(pathlib.Path.home())))
        if not recents:
            initial_path = home_dir
        else:
            recents_lst = str(recents).split("\n")
            if not os.path.isdir(recents_lst[0]):
                # Remove obsolete entry from recentProjectStorages
                OpenProjectDialog.remove_directory_from_recents(recents_lst[0], self.qsettings())
                initial_path = home_dir
            else:
                initial_path = recents_lst[0]
        # noinspection PyCallByClass
        project_dir = QFileDialog.getExistingDirectory(self, "Select project directory (New project...)", initial_path)
        if not project_dir:
            return
        if not os.path.isdir(project_dir):  # Just to be sure, probably not needed
            self.msg_error.emit("Selection is not a directory, please try again")
            return
        # Check if directory is empty and/or a project directory
        if not self.overwrite_check(project_dir):
            return
        self.create_project(project_dir)

    def create_project(self, proj_dir):
        """Creates new project and sets it active.

        Args:
            proj_dir (str): Path to project directory
        """
        if self._project is not None:
            if not self.close_project():
                return
        self.ui.textBrowser_eventlog.clear()
        self.undo_stack.clear()
        self._project = SpineToolboxProject(
            self,
            proj_dir,
            self._plugin_manager.plugin_specs,
            app_settings=self._qsettings,
            settings=ProjectSettings(),
            logger=self,
        )
        self.specification_model.connect_to_project(self._project)
        self._enable_project_actions()
        self.ui.actionSave.setDisabled(True)  # Disable in a clean project
        self._connect_project_signals()
        self.update_window_title()
        self.ui.graphicsView.reset_zoom()
        # Update recentProjects
        self.update_recent_projects()
        # Update recentProjectStorages
        OpenProjectDialog.update_recents(os.path.abspath(os.path.join(proj_dir, os.path.pardir)), self.qsettings())
        self.save_project()
        self._plugin_manager.reload_plugins_with_local_data()
        self.msg.emit(f"New project <b>{self._project.name}</b> is now open")

    @Slot()
    def open_project(self, load_dir=None, clear_event_log=True):
        """Opens project from a selected or given directory.

        Args:
            load_dir (str, optional): Path to project base directory. If default value is used,
                a file explorer dialog is opened where the user can select the
                project to open.
            clear_event_log (bool): True clears the Event log before opening the project

        Returns:
            bool: True when opening the project succeeded, False otherwise
        """
        if not load_dir:
            custom_open_dialog = self.qsettings().value("appSettings/customOpenProjectDialog", defaultValue="true")
            if custom_open_dialog == "true":
                dialog = OpenProjectDialog(self)
                if not dialog.exec():
                    return False
                load_dir = dialog.selection()
            else:
                recents = self.qsettings().value("appSettings/recentProjectStorages", defaultValue=None)
                if not recents:
                    start_dir = os.path.abspath(os.path.join(str(pathlib.Path.home())))
                else:
                    start_dir = str(recents).split("\n", maxsplit=1)[0]
                load_dir = QFileDialog.getExistingDirectory(self, caption="Open Spine Toolbox Project", dir=start_dir)
                if not load_dir:
                    return False  # Cancelled
        if not self.restore_project(load_dir, clear_event_log=clear_event_log):
            if not self.undo_stack.isClean():  # If current project not saved, don't exit it
                self.msg_warning.emit(f"Cancelled opening project {load_dir}. Current project has unsaved changes.")
                return False
            # If opening project failed, don't clear the event log so that the error message is visible
            self.close_project(ask_confirmation=False, clear_event_log=False)
            return False
        return True

    def restore_project(self, project_dir, ask_confirmation=True, clear_event_log=True):
        """Initializes UI, Creates project, models, connections, etc., when opening a project.

        Args:
            project_dir (str): Project directory
            ask_confirmation (bool): True closes the previous project with a confirmation box if user has enabled this
            clear_event_log (bool): True clears the Event log before loading the project

        Returns:
            bool: True when restoring project succeeded, False otherwise
        """
        if not self.close_project(ask_confirmation):
            return False
        # Create project
        self.undo_stack.clear()
        self._project = SpineToolboxProject(
            self,
            project_dir,
            self._plugin_manager.plugin_specs,
            app_settings=self._qsettings,
            settings=ProjectSettings(),
            logger=self,
        )
        self.specification_model.connect_to_project(self._project)
        self.ui.actionSave.setDisabled(True)  # Save is disabled in a clean project
        self._connect_project_signals()
        self.update_window_title()
        # Populate project model with project items
        if clear_event_log:
            self.ui.textBrowser_eventlog.clear()
        success = self._project.load(self._item_specification_factories, self.item_factories)
        if not success:
            self.remove_path_from_recent_projects(self._project.project_dir)
            return False
        self._enable_project_actions()
        self._plugin_manager.reload_plugins_with_local_data()
        # Reset zoom on Design View
        self.ui.graphicsView.reset_zoom()
        self.update_recent_projects()
        self.msg.emit(f"Project <b>{self._project.name}</b> is now open")
        return True

    def _toolbars(self):
        """Yields all toolbars in the window."""
        yield self.items_toolbar
        yield self.spec_toolbar
        yield from self._plugin_manager.plugin_toolbars.values()

    def set_toolbar_colored_icons(self, checked):
        for toolbar in self._toolbars():
            toolbar.set_colored_icons(checked)

    def _disable_project_actions(self):
        """Disables all project-related actions, except
        New project, Open project and Open recent. Called
        in the constructor and when closing a project."""
        for toolbar in self._toolbars():
            toolbar.set_project_actions_enabled(False)
        self.ui.actionOpen_project_directory.setDisabled(True)
        self.ui.actionSave.setDisabled(True)
        self.ui.actionSave_As.setDisabled(True)
        self.ui.actionClose.setDisabled(True)
        self.ui.actionSet_description.setDisabled(True)
        self.ui.actionExecute_project.setDisabled(True)
        self.ui.actionExecute_selection.setDisabled(True)
        self.ui.actionStop_execution.setDisabled(True)

    def _enable_project_actions(self):
        """Enables all project-related actions. Called when a
        new project is created and when a project is opened."""
        for toolbar in self._toolbars():
            toolbar.set_project_actions_enabled(True)
        self.ui.actionOpen_project_directory.setEnabled(True)
        self.ui.actionSave.setEnabled(True)
        self.ui.actionSave_As.setEnabled(True)
        self.ui.actionClose.setEnabled(True)
        self.ui.actionSet_description.setEnabled(True)
        self._unset_execution_in_progress()

    def refresh_toolbars(self):
        """Set toolbars' color using the highest possible contrast."""
        all_toolbars = list(self._toolbars())
        for k, toolbar in enumerate(all_toolbars):
            color = color_from_index(k, len(all_toolbars), base_hue=217.0, saturation=0.6)
            toolbar.set_color(color)
            if self.toolBarArea(toolbar) == Qt.NoToolBarArea:
                self.addToolBar(Qt.TopToolBarArea, toolbar)
        self.execute_toolbar.set_color(QColor("silver"))
        if self.toolBarArea(self.execute_toolbar) == Qt.NoToolBarArea:
            self.addToolBar(Qt.TopToolBarArea, self.execute_toolbar)

    @Slot()
    def show_recent_projects_menu(self):
        """Updates and sets up the recent projects menu to File-Open recent menu item."""
        if not self.recent_projects_menu.isVisible():
            self.recent_projects_menu = RecentProjectsPopupMenu(self)
            self.ui.actionOpen_recent.setMenu(self.recent_projects_menu)

    @Slot()
    def fetch_kernels(self):
        """Starts a thread for fetching local kernels."""
        if self.kernel_fetcher is not None and self.kernel_fetcher.isRunning():
            return
        QApplication.setOverrideCursor(Qt.CursorShape.BusyCursor)
        self.kernels_menu.clear()
        conda_path = self.qsettings().value("appSettings/condaPath", defaultValue="")
        self.kernel_fetcher = KernelFetcher(conda_path)
        self.kernel_fetcher.kernel_found.connect(self.kernels_menu.add_kernel)
        self.kernel_fetcher.finished.connect(self.restore_override_cursor)
        self.ui.actionStart_jupyter_console.setMenu(self.kernels_menu)
        self.kernel_fetcher.start()

    @Slot()
    def stop_fetching_kernels(self):
        """Terminates kernel fetcher thread."""
        if self.kernel_fetcher is not None:
            self.kernel_fetcher.stop_fetcher.emit()

    @Slot()
    def restore_override_cursor(self):
        """Restores default mouse cursor."""
        QApplication.restoreOverrideCursor()

    @Slot()
    def save_project(self):
        """Saves project."""
        if not self._project:
            self.msg.emit("Please open or create a project first")
            return
        self._project.save()
        self.msg.emit(f"Project <b>{self._project.name}</b> saved")
        self.undo_stack.setClean()

    @Slot()
    def save_project_as(self):
        """Asks user for a new project directory and duplicates the current project there.
        The name of the duplicated project will be the new directory name. The duplicated
        project is activated."""
        if not self._project:
            self.msg.emit("Please open or create a project first")
            return
        # Ask for a new directory
        # noinspection PyCallByClass, PyArgumentList
        answer = QFileDialog.getExistingDirectory(
            self,
            "Select new project directory (Save as...)",
            os.path.abspath(os.path.join(self._project.project_dir, os.path.pardir)),
        )
        if not answer:  # Canceled
            return
        # Just do regular save if selected directory is the same as the current project directory
        if pathlib.Path(answer) == pathlib.Path(self._project.project_dir):
            self.msg_warning.emit("Project directory unchanged")
            self.save_project()
            return
        if not self.overwrite_check(answer):
            return
        if not self.undo_stack.isClean():
            self.save_project()  # Save before copying the project, so the changes are not discarded
        self.msg.emit(f"Saving project to directory {answer}")
        recursive_overwrite(self, self._project.project_dir, answer, silent=False)
        if not self.restore_project(answer, ask_confirmation=False):
            return
        self.save_project()  # Save to update project name in project.json, must be done after restore_project()
        # noinspection PyCallByClass, PyArgumentList
        QMessageBox.information(self, f"Project {self._project.name} saved", f"Project directory is now\n\n{answer}")

    def close_project(self, ask_confirmation=True, clear_event_log=True):
        """Closes the current project.

        Args:
            ask_confirmation (bool): if False, no confirmation whatsoever is asked from user
            clear_event_log (bool): if True, the event log is cleared after closing the project

        Returns:
            bool: True when no project open or when it's closed successfully, False otherwise.
        """
        if not self._project:
            return True
        if ask_confirmation and not self.undo_stack.isClean():
            save_at_exit = self._qsettings.value("appSettings/saveAtExit", defaultValue="prompt")
            if save_at_exit == "prompt" and not self._confirm_project_close():
                return False
            if save_at_exit == "automatic" and not self.save_project():
                return False
        if not self.undo_critical_commands():
            return False
        self.clear_ui()
        self._project.tear_down()
        self._project = None
        self._disable_project_actions()
        self.undo_stack.clear()
        self.update_window_title()
        if clear_event_log:
            self.ui.textBrowser_eventlog.clear()
        return True

    @Slot(bool)
    def set_project_description(self, _=False):
        """Opens a dialog where the user can enter a new description for the project."""
        if not self._project:
            return
        dialog = SetDescriptionDialog(self, self._project)
        dialog.show()

    def init_specification_model(self):
        """Initializes specification model."""
        factory_icons = {item_type: QIcon(factory.icon()) for item_type, factory in self.item_factories.items()}
        self.specification_model = ProjectItemSpecificationModel(factory_icons)
        for item_type in self.item_factories:
            model = self.filtered_spec_factory_models[item_type] = FilteredSpecificationModel(item_type)
            model.setSourceModel(self.specification_model)

    def make_item_properties_uis(self):
        for item_type, factory in self.item_factories.items():
            properties_ui = self._item_properties_uis[item_type] = factory.make_properties_widget(self)
            properties_ui.set_color_and_icon(factory.icon_color(), factory.icon())
            self.ui.tabWidget_item_properties.addTab(properties_ui, item_type)

    def add_project_items(self, items_dict):
        """Pushes an AddProjectItemsCommand to the undo stack.

        Args:
            items_dict (dict): mapping from item name to item dictionary
        """
        if self._project is None or not items_dict:
            return
        self.undo_stack.push(AddProjectItemsCommand(self._project, items_dict, self.item_factories))

    def supports_specifications(self, item_type):
        """Returns True if given project item type supports specifications.

        Returns:
            bool: True if item supports specifications, False otherwise
        """
        return item_type in self._item_specification_factories

    def restore_ui(self):
        """Restore UI state from previous session."""
        window_size = self._qsettings.value("mainWindow/windowSize", defaultValue="false")
        window_pos = self._qsettings.value("mainWindow/windowPosition", defaultValue="false")
        window_state = self._qsettings.value("mainWindow/windowState", defaultValue="false")
        window_maximized = self._qsettings.value("mainWindow/windowMaximized", defaultValue="false")  # returns str
        n_screens = self._qsettings.value("mainWindow/n_screens", defaultValue=1)  # number of screens on last exit
        # noinspection PyArgumentList
        n_screens_now = len(QGuiApplication.screens())  # Number of screens now
        original_size = self.size()
        # Note: cannot use booleans since Windows saves them as strings to registry
        if window_size != "false":
            self.resize(window_size)  # Expects QSize
        else:
            self.resize(1024, 800)
        if window_pos != "false":
            self.move(window_pos)  # Expects QPoint
        if window_state != "false":
            self.restoreState(window_state, version=1)  # Toolbar and dockWidget positions. Expects QByteArray
        if n_screens_now < int(n_screens):
            # There are less screens available now than on previous application startup
            # Move main window to position 0,0 to make sure that it is not lost on another screen that does not exist
            self.move(0, 0)
        ensure_window_is_on_screen(self, original_size)
        if window_maximized == "true":
            self.setWindowState(Qt.WindowState.WindowMaximized)

    def clear_ui(self):
        """Clean UI to make room for a new or opened project."""
        self.activate_no_selection_tab()  # Clear properties widget
        self._restore_original_console()
        self.ui.graphicsView.scene().clear_icons_and_links()  # Clear all items from scene
        self._shutdown_engine_kernels()
        self._close_consoles()

    def undo_critical_commands(self):
        """Undoes critical commands in the undo stack.

        Returns:
            Bool: False if any critical commands aren't successfully undone
        """
        if self.undo_stack.isClean():
            return True
        commands = [self.undo_stack.command(ind) for ind in range(self.undo_stack.index())]

        def is_critical(cmd):
            if isinstance(cmd, SpineToolboxCommand):
                return cmd.is_critical
            return any(is_critical(cmd.child(i)) for i in range(cmd.childCount()))

        def successfully_undone(cmd):
            if isinstance(cmd, SpineToolboxCommand):
                return cmd.successfully_undone
            return all(successfully_undone(cmd.child(i)) for i in range(cmd.childCount()))

        critical_commands = [cmd for cmd in commands if is_critical(cmd)]
        if not critical_commands:
            return True
        for cmd in reversed(critical_commands):
            cmd.undo()
            if not successfully_undone(cmd):
                return False
        return True

    def overwrite_check(self, project_dir):
        """Checks if given directory is a project directory and/or empty
        And asks the user what to do in that case.

        Args:
            project_dir (str): Abs. path to a directory

        Returns:
            bool: True if user wants to overwrite an existing project or
            if the directory is not empty and the user wants to make it
            into a Spine Toolbox project directory anyway. False if user
            cancels the action.
        """
        # Check if directory is empty and/or a project directory
        is_project_dir = os.path.isdir(os.path.join(project_dir, ".spinetoolbox"))
        empty = not bool(os.listdir(project_dir))
        if not empty:
            if is_project_dir:
                msg1 = (
                    f"Directory <b>{project_dir}</b> already contains a Spine Toolbox project.<br/><br/>"
                    f"Would you like to overwrite the existing project?"
                )
                box1 = QMessageBox(
                    QMessageBox.Icon.Question,
                    "Overwrite?",
                    msg1,
                    buttons=QMessageBox.StandardButton.Ok | QMessageBox.StandardButton.Cancel,
                    parent=self,
                )
                box1.button(QMessageBox.StandardButton.Ok).setText("Overwrite")
                answer1 = box1.exec()
                if answer1 != QMessageBox.StandardButton.Ok:
                    return False
            else:
                msg2 = (
                    f"Directory <b>{project_dir}</b> is not empty.<br/><br/>"
                    f"Would you like to make this directory into a Spine Toolbox project?"
                )
                box2 = QMessageBox(
                    QMessageBox.Icon.Question,
                    "Not empty",
                    msg2,
                    buttons=QMessageBox.StandardButton.Ok | QMessageBox.StandardButton.Cancel,
                    parent=self,
                )
                box2.button(QMessageBox.StandardButton.Ok).setText("Go ahead")
                answer2 = box2.exec()
                if answer2 != QMessageBox.StandardButton.Ok:
                    return False
        return True

    def refresh_active_elements(self, active_project_item, active_link_item, selected_item_names):
        self._selected_item_names = selected_item_names
        self._update_execute_selected_enabled()
        self.ui.textBrowser_eventlog.set_item_log_selected(False)
        self._set_active_project_item(active_project_item)
        self._set_active_link_item(active_link_item)
        self._activate_properties_tab()
        self.ui.textBrowser_eventlog.set_item_log_selected(True)

    def _activate_properties_tab(self):
        if self.active_project_item:
            self.activate_item_tab()
            return
        self._restore_original_console()
        if self.active_link_item:
            self.activate_link_tab()
            return
        self.activate_no_selection_tab()

    def _set_active_project_item(self, active_project_item):
        """Activates given project item.

        Args:
            active_project_item (ProjectItemBase or NoneType): Active project item
        """
        if self.active_project_item == active_project_item:
            return
        if self.active_project_item:
            # Deactivate old active project item
            if not self.active_project_item.deactivate():
                self.msg_error.emit(f"Something went wrong in disconnecting {self.active_project_item.name} signals")
            self._item_properties_uis[self.active_project_item.item_type()].unset_item()
        self.active_project_item = active_project_item
        if self.active_project_item:
            self.active_project_item.activate()
            self._item_properties_uis[self.active_project_item.item_type()].set_item(self.active_project_item)

    def _set_active_link_item(self, active_link_item):
        """Activates given link and connects it to the corresponding Properties widget.

        Args:
            active_link_item (LoggingConnection or LoggingJump, optional): Active link
        """
        if self.active_link_item is active_link_item:
            return
        if self.active_link_item:
            self.link_properties_widgets[type(self.active_link_item)].unset_link()
        self.active_link_item = active_link_item
        if self.active_link_item:
            self.link_properties_widgets[type(self.active_link_item)].set_link(self.active_link_item)

    def activate_no_selection_tab(self):
        """Shows 'No Selection' tab."""
        for i in range(self.ui.tabWidget_item_properties.count()):
            if self.ui.tabWidget_item_properties.tabText(i) == "No Selection":
                self.ui.tabWidget_item_properties.setCurrentIndex(i)
                break
        self.ui.dockWidget_item.setWindowTitle("Properties")

    def activate_item_tab(self):
        """Shows active project item properties tab according to item type."""
        # Find tab index according to item type
        for i in range(self.ui.tabWidget_item_properties.count()):
            if self.ui.tabWidget_item_properties.tabText(i) == self.active_project_item.item_type():
                self.ui.tabWidget_item_properties.setCurrentIndex(i)
                break
        self.ui.tabWidget_item_properties.currentWidget().layout().insertWidget(0, self._properties_title)
        # Set QDockWidget title to selected item's type
        self.ui.dockWidget_item.setWindowTitle(self.active_project_item.item_type() + " Properties")
        color = self._item_properties_uis[self.active_project_item.item_type()].fg_color
        ss = f"QWidget{{background: {color.name()};}}"
        self._properties_title.setStyleSheet(ss)
        self._button_item_dir.show()
        self._button_item_dir.setToolTip(f"<html>Open <b>{self.active_project_item.name}</b> directory.</html>")

    def activate_link_tab(self):
        """Shows link properties tab."""
        tab_text = {LoggingConnection: "Link properties", LoggingJump: "Loop properties"}[type(self.active_link_item)]
        for i in range(self.ui.tabWidget_item_properties.count()):
            if self.ui.tabWidget_item_properties.tabText(i) == tab_text:
                self.ui.tabWidget_item_properties.setCurrentIndex(i)
                break
        self.ui.tabWidget_item_properties.currentWidget().layout().insertWidget(0, self._properties_title)
        self.ui.dockWidget_item.setWindowTitle(tab_text)
        color = self.link_properties_widgets[type(self.active_link_item)].fg_color
        ss = f"QWidget{{background: {color.name()};}}"
        self._properties_title.setStyleSheet(ss)
        self._button_item_dir.hide()

    def update_properties_ui(self):
        widget = self._get_active_properties_widget()
        if widget is not None:
            widget.repaint()

    def _get_active_properties_widget(self):
        """Returns the active item's or link's properties widget or None if no item or link is active."""
        if self.active_project_item is not None:
            return self._item_properties_uis[self.active_project_item.item_type()]
        if self.active_link_item is not None:
            return self.link_properties_widgets[type(self.active_link_item)]
        return None

    def add_specification(self, specification):
        """Pushes an AddSpecificationCommand to undo stack."""
        self.undo_stack.push(AddSpecificationCommand(self._project, specification, save_to_disk=True))

    @Slot()
    def import_specification(self):
        """Opens a file dialog where the user can select an existing specification
        definition file (.json). If file is valid, pushes AddSpecificationCommand to undo stack.
        """
        if not self._project:
            self.msg.emit("Please create a new project or open an existing one first")
            return
        # noinspection PyCallByClass, PyTypeChecker, PyArgumentList
        answer = QFileDialog.getOpenFileName(
            self, "Select Specification file", self._project.project_dir, "JSON (*.json)"
        )
        if answer[0] == "":  # Cancel button clicked
            return
        def_file = os.path.abspath(answer[0])
        # Load specification
        local_data = load_specification_local_data(self._project.config_dir)
        specification = load_specification_from_file(
            def_file, local_data, self._item_specification_factories, self._qsettings, self
        )
        if not specification:
            self.msg_error.emit("Failed to load specification.")
            return
        self.undo_stack.push(AddSpecificationCommand(self._project, specification, save_to_disk=False))

    def replace_specification(self, name, specification):
        """Pushes an ReplaceSpecificationCommand to undo stack."""
        if name == specification.name:
            # If the spec name didn't change, we don't need to make a command.
            # This is because the changes don't affect the project.json file.
            self._project.replace_specification(name, specification)
            return
        self.undo_stack.push(ReplaceSpecificationCommand(self._project, name, specification))

    @Slot(str)
    def repair_specification(self, name):
        """Repairs specification if it is broken.

        Args:
            name (str): Specification's name
        """
        specification = self._project.get_specification(name)
        item_factory = self.item_factories.get(specification.item_type)
        if item_factory is not None:
            item_factory.repair_specification(self, specification)

    def prompt_save_location(self, title, proposed_path, file_filter):
        """Shows a dialog for the user to select a path to save a file.

        Args:
            title (str): Dialog window title
            proposed_path (str): Proposed location.
            file_filter (str): File extension filter

        Returns:
            str: Absolute path or None if dialog was cancelled
        """
        answer = QFileDialog.getSaveFileName(self, title, proposed_path, file_filter)
        if not answer[0]:  # Cancel button clicked
            return None
        return os.path.abspath(answer[0])

    @Slot(str, str)
    def _log_specification_saved(self, name, path):
        """Prints a message in the event log, saying that given spec was saved in a certain location,
        together with a clickable link to change the location.

        Args:
            name (str): Specification's name
            path (str): Specification's file path
        """
        self.msg_success.emit(
            f"Specification <b>{name}</b> successfully saved as "
            f"<a style='color:#99CCFF;' href='file:///{path}'>{path}</a> "
            f"<a style='color:white;' href='change_spec_file.{name}'><b>[change]</b></a>"
        )

    @Slot()
    def remove_all_items(self):
        """Pushes a RemoveAllProjectItemsCommand to the undo stack."""
        if self._project is None or not self._project.has_items():
            self.msg.emit("No project items to remove.")
            return
        delete_data = int(self._qsettings.value("appSettings/deleteData", defaultValue="0")) != 0
        msg = "Remove all items from project? "
        if not delete_data:
            msg += "Item data directory will still be available in the project directory after this operation."
        else:
            msg += "<br><br><b>Warning: Item data will be permanently lost after this operation.</b>"
        message_box = QMessageBox(
            QMessageBox.Icon.Question,
            "Remove All Items",
            msg,
            buttons=QMessageBox.StandardButton.Ok | QMessageBox.StandardButton.Cancel,
            parent=self,
        )
        message_box.button(QMessageBox.StandardButton.Ok).setText("Remove Items")
        answer = message_box.exec()
        if answer != QMessageBox.StandardButton.Ok:
            return
        self.undo_stack.push(RemoveAllProjectItemsCommand(self._project, self.item_factories, delete_data=delete_data))

    def register_anchor_callback(self, url, callback):
        """Registers a callback for a given anchor in event log, see ``open_anchor()``.
        Used by ``ToolFactory.repair_specification()``.

        Args:
            url (str): Anchor url
            callback (function): Function to call when the anchor is clicked
        """
        self._anchor_callbacks[url] = callback

    @Slot(QUrl)
    def open_anchor(self, qurl):
        """Open file explorer in the directory given in qurl.

        Args:
            qurl (QUrl): The url to open
        """
        url = qurl.url()
        if url == "#":  # This is a Tip so do not try to open the URL
            return
        if url.startswith("change_spec_file."):
            _, spec_name = url.split(".")
            self._change_specification_file_location(spec_name)
            return
        callback = self._anchor_callbacks.get(url, None)
        if callback is not None:
            callback()
            return
        # noinspection PyTypeChecker, PyCallByClass, PyArgumentList
        res = QDesktopServices.openUrl(qurl)
        if not res:
            self.msg_error.emit(f"Unable to open <b>{url}</b>")

    def _change_specification_file_location(self, name):
        """Prompts user for new location for a project item specification.

        Delegates saving to project if one is open by pushing a command to the undo stack,
        otherwise tries to find the specification from the plugin manager.

        Args:
            name (str): Specification's name
        """
        if self._project is not None:
            if not self._project.is_specification_name_reserved(name):
                self.msg_error.emit(f"Unable to find specification '{name}'")
                return
            spec = self._project.get_specification(name)
            path = self.prompt_save_location(
                f"Save {spec.item_type} specification", spec.definition_file_path, "JSON (*.json)"
            )
            if path is None:
                return
            self.undo_stack.push(SaveSpecificationAsCommand(self._project, name, path))
            return
        spec = None
        for plugin_spec in self._plugin_manager.plugin_specs:
            if plugin_spec.name == name:
                spec = plugin_spec
                break
        if spec is None:
            self.msg_error.emit(f"Unable to find specification '{name}'.")
            return
        path = self.prompt_save_location(
            f"Save {spec.item_type} specification", spec.definition_file_path, "JSON (*.json)"
        )
        if path is None:
            return
        spec.definition_file_path = path
        if not spec.save():
            return
        self._log_specification_saved(spec.name, path)

    @Slot(QModelIndex, QPoint)
    def show_specification_context_menu(self, ind, global_pos):
        """Context menu for item specifications.

        Args:
            ind (QModelIndex): In the ProjectItemSpecificationModel
            global_pos (QPoint): Mouse position
        """
        if not self.project():
            return
        spec = self.specification_model.specification(ind.row())
        if not self.supports_specification(spec.item_type):
            return
        item_factory = self.item_factories[spec.item_type]
        menu = item_factory.make_specification_menu(self, ind)
        menu.exec(global_pos)
        menu.deleteLater()
        menu = None

    @Slot(QModelIndex)
    def edit_specification(self, index, item):
        """Opens a specification editor widget.

        Args:
            index (QModelIndex): Index of the item (from double-click or context menu signal)
            item (ProjectItem, optional)
        """
        if not index.isValid():
            return
        specification = self.specification_model.specification(index.row())
        # Open spec in Tool specification edit widget
        if item and item.item_type() == "Importer":
            item.edit_specification()
            return
        self.show_specification_form(specification.item_type, specification, item)

    @Slot(QModelIndex)
    def remove_specification(self, index):
        """Removes specification from project.

        Args:
            index (QModelIndex): Index of the specification item
        """
        if not index.isValid():
            return
        specification = self.specification_model.specification(index.row())
        message = f"Remove Specification <b>{specification.name}</b> from Project?"
        message_box = QMessageBox(
            QMessageBox.Icon.Question,
            "Remove Specification",
            message,
            buttons=QMessageBox.StandardButton.Ok | QMessageBox.StandardButton.Cancel,
            parent=self,
        )
        message_box.button(QMessageBox.StandardButton.Ok).setText("Remove Specification")
        answer = message_box.exec()
        if answer != QMessageBox.StandardButton.Ok:
            return
        self.undo_stack.push(RemoveSpecificationCommand(self._project, specification.name))

    @busy_effect
    @Slot(QModelIndex)
    def open_specification_file(self, index):
        """Open the specification definition file in the default (.json) text-editor.

        Args:
            index (QModelIndex): Index of the item
        """
        if not index.isValid():
            return
        specification = self.specification_model.specification(index.row())
        file_path = specification.definition_file_path
        # Check if file exists first. openUrl may return True if file doesn't exist
        if not os.path.isfile(file_path):
            logging.error("Failed to open editor for %s", file_path)
            self.msg_error.emit(f"Specification file <b>{file_path}</b> not found.")
            return
        tool_specification_url = "file:///" + file_path
        # Open Tool specification file in editor
        # noinspection PyTypeChecker, PyCallByClass, PyArgumentList
        res = open_url(tool_specification_url)
        if not res:
            self.msg_error.emit(
                f"Unable to open specification file {file_path}. Make sure that <b>.json</b> "
                f"files are associated with a text editor. For example on Windows "
                f"10, go to Control Panel -> Default Programs to do this."
            )

    @Slot(bool)
    def new_db_editor(self):
        editor = MultiSpineDBEditor(self.db_mngr, [])
        editor.show()

    @Slot()
    def _handle_zoom_minus_pressed(self):
        """Slot for handling case when '-' button in menu is pressed."""
        self.ui.graphicsView.zoom_out()

    @Slot()
    def _handle_zoom_plus_pressed(self):
        """Slot for handling case when '+' button in menu is pressed."""
        self.ui.graphicsView.zoom_in()

    @Slot()
    def _handle_zoom_reset_pressed(self):
        """Slot for handling case when 'reset zoom' button in menu is pressed."""
        self.ui.graphicsView.reset_zoom()

    def add_zoom_action(self):
        """Setups zoom widget action in view menu."""
        zoom_action = ToolBarWidgetAction("Zoom", parent=self.ui.menuView, compact=True)
        zoom_action.tool_bar.addAction("-", self._handle_zoom_minus_pressed).setToolTip("Zoom out")
        zoom_action.tool_bar.addAction("Reset", self._handle_zoom_reset_pressed).setToolTip("Reset zoom")
        zoom_action.tool_bar.addAction("+", self._handle_zoom_plus_pressed).setToolTip("Zoom in")
        self.ui.menuView.addSeparator()
        self.ui.menuView.addAction(zoom_action)

    @Slot()
    def restore_dock_widgets(self):
        """Dock all floating and or hidden QDockWidgets back to the main window."""
        for dock in self.findChildren(QDockWidget):
            dock.setMinimumSize(0, 0)
            dock.setVisible(True)
            dock.setFloating(False)
        self.addDockWidget(Qt.DockWidgetArea.TopDockWidgetArea, self.ui.dockWidget_design_view)
        self.addDockWidget(Qt.DockWidgetArea.BottomDockWidgetArea, self.ui.dockWidget_eventlog)
        vert_docks = (self.ui.dockWidget_design_view, self.ui.dockWidget_eventlog)
        height = sum(d.size().height() for d in vert_docks)
        self.resizeDocks(vert_docks, [0.6 * height, 0.4 * height], Qt.Orientation.Vertical)
        self.splitDockWidget(self.ui.dockWidget_design_view, self.ui.dockWidget_item, Qt.Orientation.Horizontal)
        self.splitDockWidget(self.ui.dockWidget_eventlog, self.ui.dockWidget_console, Qt.Orientation.Horizontal)
        top_docks = (self.ui.dockWidget_design_view, self.ui.dockWidget_item)
        width = sum(d.size().width() for d in top_docks)
        self.resizeDocks(top_docks, [0.7 * width, 0.3 * width], Qt.Orientation.Horizontal)
        bottom_docks = (self.ui.dockWidget_eventlog, self.ui.dockWidget_console)
        bottom_width = sum(d.size().width() for d in bottom_docks)
        self.resizeDocks(bottom_docks, [0.5 * bottom_width, 0.5 * bottom_width], Qt.Orientation.Horizontal)

    def _add_execute_actions(self):
        """Adds execution handler actions to the main window."""
        self.addAction(self.ui.actionExecute_project)
        self.addAction(self.ui.actionExecute_selection)
        self.addAction(self.ui.actionStop_execution)

    def set_debug_qactions(self):
        """Sets shortcuts for QActions that may be needed in debugging."""
        self.show_properties_tabbar.setShortcut(QKeySequence(Qt.Modifier.CTRL.value | Qt.Key.Key_0.value))
        self.show_supported_img_formats.setShortcut(QKeySequence(Qt.Modifier.CTRL.value | Qt.Key.Key_8.value))
        self.addAction(self.show_properties_tabbar)
        self.addAction(self.show_supported_img_formats)

    def add_menu_actions(self):
        """Adds extra actions to Edit and View menu."""
        self.ui.menuToolbars.addAction(self.items_toolbar.toggleViewAction())
        self.ui.menuToolbars.addAction(self.spec_toolbar.toggleViewAction())
        self.ui.menuToolbars.addAction(self.execute_toolbar.toggleViewAction())
        self.ui.menuDock_Widgets.addAction(self.ui.dockWidget_design_view.toggleViewAction())
        self.ui.menuDock_Widgets.addAction(self.ui.dockWidget_eventlog.toggleViewAction())
        self.ui.menuDock_Widgets.addAction(self.ui.dockWidget_item.toggleViewAction())
        self.ui.menuDock_Widgets.addAction(self.ui.dockWidget_console.toggleViewAction())
        undo_action = self.undo_stack.createUndoAction(self)
        redo_action = self.undo_stack.createRedoAction(self)
        undo_action.setShortcuts(QKeySequence.Undo)
        redo_action.setShortcuts(QKeySequence.Redo)
        undo_action.setIcon(QIcon(":/icons/menu_icons/undo.svg"))
        redo_action.setIcon(QIcon(":/icons/menu_icons/redo.svg"))
        before = self.ui.menuEdit.actions()[0]
        self.ui.menuEdit.insertAction(before, undo_action)
        self.ui.menuEdit.insertAction(before, redo_action)
        self.ui.menuEdit.insertSeparator(before)

    def toggle_properties_tabbar_visibility(self):
        """Shows or hides the tab bar in properties dock widget. For debugging purposes."""
        if self.ui.tabWidget_item_properties.tabBar().isVisible():
            self.ui.tabWidget_item_properties.tabBar().hide()
        else:
            self.ui.tabWidget_item_properties.tabBar().show()

    def update_datetime(self):
        """Returns a boolean, which determines whether
        date and time is prepended to every Event Log message."""
        d = int(self._qsettings.value("appSettings/dateTime", defaultValue="2"))
        return d != 0

    @Slot(str)
    def add_message(self, msg):
        """Appends a regular message to the Event Log.

        Args:
            msg (str): String written to QTextBrowser
        """
        message = format_log_message("msg", msg, self.show_datetime)
        self.ui.textBrowser_eventlog.append(message)

    @Slot(str)
    def add_success_message(self, msg):
        """Appends a message with green text to the Event Log.

        Args:
            msg (str): String written to QTextBrowser
        """
        message = format_log_message("msg_success", msg, self.show_datetime)
        self.ui.textBrowser_eventlog.append(message)

    @Slot(str)
    def add_error_message(self, msg):
        """Appends a message with red color to the Event Log.

        Args:
            msg (str): String written to QTextBrowser
        """
        message = format_log_message("msg_error", msg, self.show_datetime)
        self.ui.textBrowser_eventlog.append(message)

    @Slot(str)
    def add_warning_message(self, msg):
        """Appends a message with yellow (golden) color to the Event Log.

        Args:
            msg (str): String written to QTextBrowser
        """
        message = format_log_message("msg_warning", msg, self.show_datetime)
        self.ui.textBrowser_eventlog.append(message)

    @Slot(str)
    def add_process_message(self, msg):
        """Writes message from stdout to the Event Log.

        Args:
            msg (str): String written to QTextBrowser
        """
        message = format_log_message("msg", msg)
        self.ui.textBrowser_eventlog.append(message)

    @Slot(str)
    def add_process_error_message(self, msg):
        """Writes message from stderr to the Event Log.

        Args:
            msg (str): String written to QTextBrowser
        """
        message = format_log_message("msg_error", msg)
        self.ui.textBrowser_eventlog.append(message)

    def override_console_and_execution_list(self):
        self._override_console()
        self._override_execution_list()

    def _override_console(self):
        """Sets the jupyter console of the active project item in Jupyter Console and updates title."""
        if self.active_project_item is not None:
            console = self._item_consoles.get(self.active_project_item)
        elif isinstance(self.active_link_item, LoggingJump):
            console = self._item_consoles.get(self.active_link_item)
        else:
            return
        self._do_override_console(console)

    def _do_override_console(self, console):
        if not isinstance(console, (PersistentConsoleWidget, JupyterConsoleWidget)):
            self._restore_original_console()
            return
        self._set_override_console(console)

    def _override_execution_list(self):
        """Displays executions of the active project item in Executions and updates title."""
        if self.active_project_item is None:
            return
        filter_consoles = self._filter_item_consoles.get(self.active_project_item)
        if filter_consoles is None:
            self.ui.listView_console_executions.hide()
            return
        self.ui.listView_console_executions.show()
        self.ui.listView_console_executions.model().reset_model(filter_consoles)
        current_key = self._current_execution_keys.get(self.active_project_item)
        current = self.ui.listView_console_executions.model().find_index(current_key)
        self.ui.listView_console_executions.setCurrentIndex(current)

    def _restore_original_console(self):
        """Sets the Console back to the original."""
        self.ui.listView_console_executions.hide()
        self._set_override_console(self.ui.label_no_console)

    def _set_override_console(self, console):
        splitter = self.ui.splitter_console
        if console == splitter.widget(1):
            return
        splitter.replaceWidget(1, console)
        console.show()
        try:
            new_title = console.name()
        except AttributeError:
            new_title = "Console"
        self.ui.dockWidget_console.setWindowTitle(new_title)

    @Slot()
    def _refresh_console_execution_list(self):
        """Refreshes console executions as the active project item starts new executions."""
        view = self.ui.listView_console_executions
        view.show()
        model = view.model()
        if model.rowCount() == 0:
            view.setCurrentIndex(QModelIndex())
        elif not view.currentIndex().isValid():
            index = view.model().index(0, 0)
            view.setCurrentIndex(index)
        else:
            current = view.currentIndex()
            self._select_console_execution(current, None)

    @Slot(QModelIndex, QModelIndex)
    def _select_console_execution(self, current, _previous):
        """Sets the console of the selected execution in Console."""
        if not current.data():
            return
        self._current_execution_keys[self.active_project_item] = current.data()
        console = current.model().get_console(current.data())
        self._do_override_console(console)

    def show_add_project_item_form(self, item_type, x=0, y=0, spec=""):
        """Show add project item widget."""
        if not self._project:
            self.msg.emit("Please open or create a project first")
            return
        factory = self.item_factories.get(item_type)
        if factory is None:
            self.msg_error.emit(f"{item_type} not found in factories")
            return
        self.add_project_item_form = factory.make_add_item_widget(self, x, y, spec)
        self.add_project_item_form.show()

    def supports_specification(self, item_type):
        """Returns True if given item type supports specifications.

        Args:
            item_type (str): Item's type

        Returns:
            bool: True if item supports specifications, False otherwise
        """
        return item_type in self._item_specification_factories

    @Slot()
    def show_specification_form(self, item_type, specification=None, item=None, **kwargs):
        """Shows specification widget.

        Args:
            item_type (str): Item's type
            specification (ProjectItemSpecification, optional): Specification
            item (ProjectItem, optional): Project item
            **kwargs: Parameters passed to the specification widget
        """
        if not self._project:
            self.msg.emit("Please open or create a project first")
            return
        if not self.supports_specification(item_type):
            return
        multi_tab_editor = next(self.get_all_multi_tab_spec_editors(item_type), None)
        if multi_tab_editor is None:
            multi_tab_editor = MultiTabSpecEditor(self, item_type)
            multi_tab_editor.add_new_tab(specification, item, **kwargs)
            multi_tab_editor.show()
            return
        existing = self._get_existing_spec_editor(item_type, specification, item)
        if existing is None:
            multi_tab_editor.add_new_tab(specification, item, **kwargs)
        else:
            multi_tab_editor, editor = existing
            multi_tab_editor.set_current_tab(editor)
        if multi_tab_editor.isMinimized():
            multi_tab_editor.showNormal()
        multi_tab_editor.activateWindow()

    @staticmethod
    def get_all_multi_tab_spec_editors(item_type):
        for window in qApp.topLevelWindows():  # pylint: disable=undefined-variable
            if isinstance(window, QWindow):
                widget = QWidget.find(window.winId())
                if isinstance(widget, MultiTabSpecEditor) and widget.item_type == item_type:
                    yield widget

    def _get_existing_spec_editor(self, item_type, specification, item):
        for multi_tab_editor in self.get_all_multi_tab_spec_editors(item_type):
            for k in range(multi_tab_editor.tab_widget.count()):
                editor = multi_tab_editor.tab_widget.widget(k)
                if editor.specification is not None and editor.specification == specification and editor.item == item:
                    return multi_tab_editor, editor
        return None

    @Slot()
    def show_settings(self):
        """Shows the Settings widget."""
        self.settings_form = SettingsWidget(self)
        self.settings_form.show()

    @Slot()
    def show_about(self):
        """Shows the About Spine Toolbox widget."""
        form = AboutWidget(self)
        form.show()

    @Slot()
    def show_user_guide(self):
        """Opens Spine Toolbox documentation index page in browser."""
        index_url = f"{ONLINE_DOCUMENTATION_URL}/index.html"
        # noinspection PyTypeChecker, PyCallByClass, PyArgumentList
        open_url(index_url)

    @Slot()
    def show_getting_started_guide(self):
        """Opens Spine Toolbox Getting Started HTML page in browser."""
        index_url = f"{ONLINE_DOCUMENTATION_URL}/getting_started.html"
        # noinspection PyTypeChecker, PyCallByClass, PyArgumentList
        open_url(index_url)

    @Slot()
    def retrieve_project(self):
        """Retrieves project from server."""
        msg = "Retrieve project by Job Id"
        # noinspection PyCallByClass, PyTypeChecker, PyArgumentList
        answer = QInputDialog.getText(
            self, msg, "Job Id?:", flags=Qt.WindowType.WindowTitleHint | Qt.WindowType.WindowCloseButtonHint
        )
        job_id = answer[0]
        if not job_id:  # Cancel button clicked
            return
        initial_path = os.path.abspath(os.path.join(str(pathlib.Path.home())))  # Home dir
        project_dir = QFileDialog.getExistingDirectory(self, "Select new project directory...)", initial_path)
        if not project_dir:
            return
        self.msg.emit(f"Retrieving project {job_id} from server and extracting to: {project_dir}")
        host, port, sec_model, sec_folder = self.engine_server_settings()
        if not host:
            self.msg_error.emit(
                "Spine Engine Server <b>host address</b> missing. "
                "Please enter host in <b>File->Settings->Engine</b>."
            )
            return
        if not port:
            self.msg_error.emit(
                "Spine Engine Server <b>port</b> missing. "
                "Please select port in <b>File->Settings->Engine</b>."
            )
            return
        self.msg.emit(f"Connecting to Spine Engine Server at <b>{host}:{port}</b>")
        try:
            engine_client = EngineClient(host, port, sec_model, sec_folder)
        except RemoteEngineInitFailed as e:
            self.msg_error.emit(f"Server is not responding. {e}. Check settings in <b>File->Settings->Engine</b>.")
            return
        project_file = engine_client.retrieve_project(job_id)
        # Save the received zip file
        zip_path = os.path.join(project_dir, "project_package.zip")
        try:
            with open(zip_path, "wb") as f:
                f.write(project_file)
        except Exception as e:
            self.msg_error.emit(f"Saving the downloaded file to '{zip_path}' failed. [{type(e).__name__}: {e}")
            engine_client.close()
            return
        # Extract the saved file
        self.msg.emit(f"Extracting project file project_package.zip to: {project_dir}")
        with ZipFile(zip_path, "r") as zip_obj:
            try:
                first_bad_file = zip_obj.testzip()  # debugging
                if not first_bad_file:
                    zip_obj.extractall(project_dir)
                else:
                    self.msg_error.emit(f"Zip-file {zip_path} test failed. First bad file: {first_bad_file}")
            except Exception as e:
                self.msg_error.emit(f"Problem in extracting downloaded project: {e}")
                engine_client.close()
                return
        engine_client.close()
        try:
            os.remove(zip_path)  # Remove downloaded project_package.zip
        except OSError:
            self.msg_error.emit(f"Removing file {zip_path} failed")

    def engine_server_settings(self):
        """Returns the user given Spine Engine Server settings in a tuple."""
        host = self._qsettings.value("engineSettings/remoteHost", defaultValue="")  # Host name
        port = self._qsettings.value("engineSettings/remotePort", defaultValue="49152")  # Host port
        sec_model = self._qsettings.value("engineSettings/remoteSecurityModel", defaultValue="")  # ZQM security model
        security = ClientSecurityModel.NONE if not sec_model else ClientSecurityModel.STONEHOUSE
        sec_folder = (
            ""
            if security == ClientSecurityModel.NONE
            else self._qsettings.value("engineSettings/remoteSecurityFolder", defaultValue="")
        )
        return host, port, sec_model, sec_folder

    def show_project_or_item_context_menu(self, pos, item):
        """Creates and shows the project item context menu.

        Args:
            pos (QPoint): Mouse position
            item (ProjectItem, optional): Project item or None
        """
        if not item:  # Clicked on a blank area in Design view
            menu = QMenu(self)
            menu.addAction(self.ui.actionPaste)
            menu.addAction(self.ui.actionPasteAndDuplicateFiles)
            menu.addSeparator()
            menu.addAction(self.ui.actionOpen_project_directory)
        else:  # Clicked on an item, show the context menu for that item
            menu = self.project_item_context_menu(item.actions())
        menu.setToolTipsVisible(True)
        menu.aboutToShow.connect(self.refresh_edit_action_states)
        menu.aboutToHide.connect(self.enable_edit_actions)
        menu.exec(pos)
        menu.deleteLater()

    def show_link_context_menu(self, pos, link):
        """Shows the Context menu for connection links.

        Args:
            pos (QPoint): Mouse position
            link (Link(QGraphicsPathItem)): The link in question
        """
        menu = QMenu(self)
        menu.addAction(self.ui.actionRemove)
        self.ui.actionRemove.setEnabled(True)
        menu.addAction(self.ui.actionTake_link)
        action = menu.exec(pos)
        if action is self.ui.actionTake_link:
            self.ui.graphicsView.take_link(link)
        self.refresh_edit_action_states()  # Disables actionRemove because take_link clears selections
        self.ui.actionRemove.setEnabled(True)
        menu.deleteLater()

    @Slot()
    def refresh_edit_action_states(self):
        """Sets the enabled/disabled state for copy, paste, duplicate,
        remove and rename actions in File-Edit menu, project tree view
        context menu, and in Design View context menus just before the
        menus are shown to user."""
        if not self.project():
            self.disable_edit_actions()
            return
        clipboard = QApplication.clipboard()
        byte_data = clipboard.mimeData().data("application/vnd.spinetoolbox.ProjectItem")
        can_paste = not byte_data.isNull()
        selected_items = self.ui.graphicsView.scene().selectedItems()
        can_copy = any(isinstance(x, ProjectItemIcon) for x in selected_items)
        has_items = self.project().n_items > 0
        selected_project_items = [x for x in selected_items if isinstance(x, ProjectItemIcon)]
        _methods = [getattr(self.project().get_item(x.name()), "copy_local_data") for x in selected_project_items]
        can_duplicate_files = any(m.__qualname__.partition(".")[0] != "ProjectItem" for m in _methods)
        # Renaming an item should always be allowed except when it's a Data Store that is open in an editor
        for item in (self.project().get_item(x.name()) for x in selected_project_items):
            if item.item_type() == "Data Store" and item.has_listeners():
                self.ui.actionRename_item.setEnabled(False)
                self.ui.actionRename_item.setToolTip(
                    f"<p>The editor for {item.name} needs to be closed before renaming.</p>"
                )
            else:
                self.ui.actionRename_item.setEnabled(True)
                self.ui.actionRename_item.setToolTip("Rename project item")
        self.ui.actionCopy.setEnabled(can_copy)
        self.ui.actionPaste.setEnabled(can_paste)
        self.ui.actionPasteAndDuplicateFiles.setEnabled(can_paste)
        self.ui.actionDuplicate.setEnabled(can_copy)
        self.ui.actionDuplicateAndDuplicateFiles.setEnabled(can_duplicate_files)
        self.ui.actionRemove.setEnabled(bool(selected_items))
        self.ui.actionRemove_all.setEnabled(has_items)

    def disable_edit_actions(self):
        """Disables edit actions."""
        self.ui.actionCopy.setEnabled(False)
        self.ui.actionPaste.setEnabled(False)
        self.ui.actionPasteAndDuplicateFiles.setEnabled(False)
        self.ui.actionDuplicate.setEnabled(False)
        self.ui.actionDuplicateAndDuplicateFiles.setEnabled(False)
        self.ui.actionRemove.setEnabled(False)
        self.ui.actionRemove_all.setEnabled(False)

    @Slot()
    def enable_edit_actions(self):
        """Enables project item edit actions after a QMenu has been shown.
        This is needed to enable keyboard shortcuts (e.g. Ctrl-C & del)
        again."""
        self.ui.actionCopy.setEnabled(True)
        self.ui.actionPaste.setEnabled(True)
        self.ui.actionPasteAndDuplicateFiles.setEnabled(True)
        self.ui.actionDuplicate.setEnabled(True)
        self.ui.actionDuplicateAndDuplicateFiles.setEnabled(True)
        self.ui.actionRemove.setEnabled(True)

    def _tasks_before_exit(self):
        """Returns a list of tasks to perform before exiting the application.

        Possible tasks are:

        - `"prompt exit"`: prompt user if quitting is really desired
        - `"prompt save"`: prompt user if project should be saved before quitting
        - `"save"`: save project before quitting

        Returns:
            list: Zero or more tasks in a list
        """
        save_at_exit = (
            self._qsettings.value("appSettings/saveAtExit", defaultValue="prompt")
            if self._project is not None and not self.undo_stack.isClean()
            else None
        )
        if save_at_exit == "prompt":
            return ["prompt save"]
        show_confirm_exit = int(self._qsettings.value("appSettings/showExitPrompt", defaultValue="2"))
        tasks = []
        if show_confirm_exit == 2:
            tasks.append("prompt exit")
        if save_at_exit == "automatic":
            tasks.append("save")
        return tasks

    def _perform_pre_exit_tasks(self):
        """Prompts user to confirm quitting and saves the project if necessary.

        Returns:
            bool: True if exit should proceed, False if the process was cancelled
        """
        tasks = self._tasks_before_exit()
        for task in tasks:
            if task == "prompt exit":
                if not self._confirm_exit():
                    return False
            elif task == "prompt save":
                if not self._confirm_project_close():
                    return False
            elif task == "save":
                self.save_project()
        return True

    def _confirm_exit(self):
        """Confirms exiting from user.

        Returns:
            bool: True if exit should proceed, False if user cancelled
        """
        msg = QMessageBox(parent=self)
        msg.setIcon(QMessageBox.Icon.Question)
        msg.setWindowTitle("Confirm exit")
        msg.setText("Are you sure you want to exit Spine Toolbox?")
        msg.setStandardButtons(QMessageBox.StandardButton.Ok | QMessageBox.StandardButton.Cancel)
        msg.button(QMessageBox.StandardButton.Ok).setText("Exit")
        chkbox = QCheckBox()
        chkbox.setText("Do not ask me again")
        msg.setCheckBox(chkbox)
        answer = msg.exec()  # Show message box
        if answer == QMessageBox.StandardButton.Ok:
            # Update conf file according to checkbox status
            if not chkbox.isChecked():
                show_prompt = "2"  # 2 as in True
            else:
                show_prompt = "0"  # 0 as in False
            self._qsettings.setValue("appSettings/showExitPrompt", show_prompt)
            return True
        return False

    def _confirm_project_close(self):
        """Confirms exit from user and saves the project if requested.

        Returns:
            bool: True if exiting should proceed, False if user cancelled
        """
        msg = QMessageBox(parent=self)
        msg.setIcon(QMessageBox.Icon.Question)
        msg.setWindowTitle("Confirm project close")
        msg.setText("Current project has unsaved changes.")
        msg.setStandardButtons(
            QMessageBox.StandardButton.Save | QMessageBox.StandardButton.Discard | QMessageBox.StandardButton.Cancel
        )
        answer = msg.exec()
        if answer == QMessageBox.StandardButton.Cancel:
            return False
        if answer == QMessageBox.StandardButton.Save:
            self.save_project()
        return True

    def remove_path_from_recent_projects(self, p):
        """Removes entry that contains given path from the recent project files list in QSettings.

        Args:
            p (str): Full path to a project directory
        """
        recents = self._qsettings.value("appSettings/recentProjects", defaultValue=None)
        if not recents:
            return
        recents = str(recents)
        recents_list = recents.split("\n")
        for entry in recents_list:
            _, path = entry.split("<>")
            if same_path(path, p):
                recents_list.pop(recents_list.index(entry))
                break
        updated_recents = "\n".join(recents_list)
        # Save updated recent paths
        self._qsettings.setValue("appSettings/recentProjects", updated_recents)
        self._qsettings.sync()  # Commit change immediately

    def clear_recent_projects(self):
        """Clears recent projects list in File->Open recent menu."""
        msg = "Are you sure?"
        title = "Clear recent projects?"
        message_box = QMessageBox(
            QMessageBox.Icon.Question,
            title,
            msg,
            QMessageBox.StandardButton.Yes | QMessageBox.StandardButton.No,
            parent=self,
        )
        answer = message_box.exec()
        if answer == QMessageBox.StandardButton.No:
            return
        self._qsettings.remove("appSettings/recentProjects")
        self._qsettings.remove("appSettings/recentProjectStorages")
        self._qsettings.sync()

    def update_recent_projects(self):
        """Adds a new entry to QSettings variable that remembers twenty most recent project paths."""
        recents = self._qsettings.value("appSettings/recentProjects", defaultValue=None)
        entry = self.project().name + "<>" + self.project().project_dir
        if not recents:
            updated_recents = entry
        else:
            recents = str(recents)
            recents_list = recents.split("\n")
            normalized_recents = list(map(os.path.normcase, recents_list))
            try:
                index = normalized_recents.index(os.path.normcase(entry))
            except ValueError:
                # Add path only if it's not in the list already
                recents_list.insert(0, entry)
                if len(recents_list) > 20:
                    recents_list.pop()
            else:
                # If entry was on the list, move it as the first item
                recents_list.insert(0, recents_list.pop(index))
            updated_recents = "\n".join(recents_list)
        # Save updated recent paths
        self._qsettings.setValue("appSettings/recentProjects", updated_recents)
        self._qsettings.sync()  # Commit change immediately

    def closeEvent(self, event):
        """Method for handling application exit.

        Args:
             event (QCloseEvent): PySide6 event
        """
        exit_confirmed = self._perform_pre_exit_tasks()
        if not exit_confirmed:
            event.ignore()
            return
        if not self.undo_critical_commands():
            event.ignore()
            return
        # Save settings
        if self._project is None:
            self._qsettings.setValue("appSettings/previousProject", "")
        else:
            self._qsettings.setValue("appSettings/previousProject", self._project.project_dir)
            self.update_recent_projects()
        self._qsettings.setValue("appSettings/toolbarIconOrdering", self.items_toolbar.icon_ordering())
        self._qsettings.setValue("mainWindow/windowSize", self.size())
        self._qsettings.setValue("mainWindow/windowPosition", self.pos())
        self._qsettings.setValue("mainWindow/windowState", self.saveState(version=1))
        self._qsettings.setValue("mainWindow/windowMaximized", self.windowState() == Qt.WindowState.WindowMaximized)
        # Save number of screens
        # noinspection PyArgumentList
        self._qsettings.setValue("mainWindow/n_screens", len(QGuiApplication.screens()))
        self._shutdown_engine_kernels()
        self._close_consoles()
        if self._project is not None:
            self._project.tear_down()
        for item_type in self.item_factories:
            for editor in self.get_all_multi_tab_spec_editors(item_type):
                editor.close()
<<<<<<< HEAD
        #save_changelog_to_settings(self._qsettings)
=======
        if self.shutdown_and_clear_settings:
            clear_qsettings(self._qsettings)
>>>>>>> e0eb2b31
        event.accept()

    def _serialize_selected_items(self):
        """Serializes selected project items into a dictionary.

        The serialization protocol tries to imitate the format in which projects are saved.

        Returns:
             dict: a dict containing serialized version of selected project items
        """
        selected_project_items = self.ui.graphicsView.scene().selectedItems()
        items_dict = {}
        for item_icon in selected_project_items:
            if not isinstance(item_icon, ProjectItemIcon):
                continue
            name = item_icon.name()
            project_item = self.project().get_item(name)
            item_dict = dict(project_item.item_dict())
            item_dict["original_data_dir"] = project_item.data_dir
            item_dict["original_db_url"] = item_dict.get("url")
            items_dict[name] = item_dict
        return items_dict

    def _deserialized_item_position_shifts(self, item_dicts):
        """Calculates horizontal and vertical shifts for project items being deserialized.

        If the mouse cursor is on the Design view we try to place the items unders the cursor.
        Otherwise, the items will get a small shift, so they don't overlap a possible item below.
        In case the items don't fit the scene rect we clamp their coordinates within it.

        Args:
            item_dicts (dict): Dictionary of serialized items being deserialized

        Returns:
            tuple: a tuple of (horizontal shift, vertical shift) in scene's coordinates
        """
        mouse_position = self.ui.graphicsView.mapFromGlobal(QCursor.pos())
        if self.ui.graphicsView.rect().contains(mouse_position):
            mouse_over_design_view = self.ui.graphicsView.mapToScene(mouse_position)
        else:
            mouse_over_design_view = None
        if mouse_over_design_view is not None:
            first_item = next(iter(item_dicts.values()))
            x = first_item["x"]
            y = first_item["y"]
            shift_x = x - mouse_over_design_view.x()
            shift_y = y - mouse_over_design_view.y()
        else:
            shift_x = -15.0
            shift_y = -15.0
        return shift_x, shift_y

    @staticmethod
    def _set_deserialized_item_position(item_dict, shift_x, shift_y, scene_rect):
        """Moves item's position by shift_x and shift_y while keeping it within the limits of scene_rect."""
        new_x = np.clip(item_dict["x"] - shift_x, scene_rect.left(), scene_rect.right())
        new_y = np.clip(item_dict["y"] - shift_y, scene_rect.top(), scene_rect.bottom())
        item_dict["x"] = new_x
        item_dict["y"] = new_y

    def _deserialize_items(self, items_dict, duplicate_files=False):
        """Deserializes project items from a dictionary and adds them to the current project.

        Args:
            items_dict (dict): Serialized project items
        """
        if self._project is None:
            return
        scene = self.ui.graphicsView.scene()
        scene.clearSelection()
        shift_x, shift_y = self._deserialized_item_position_shifts(items_dict)
        scene_rect = scene.sceneRect()
        final_items_dict = {}
        for name, item_dict in items_dict.items():
            item_dict["duplicate_files"] = duplicate_files
            if name in self.project().all_item_names:
                new_name = unique_name(name, self.project().all_item_names)
                final_items_dict[new_name] = item_dict
            else:
                final_items_dict[name] = item_dict
            self._set_deserialized_item_position(item_dict, shift_x, shift_y, scene_rect)
        self.add_project_items(final_items_dict)

    @Slot()
    def project_item_to_clipboard(self):
        """Copies the selected project items to system's clipboard."""
        serialized_items = self._serialize_selected_items()
        if not serialized_items:
            return
        item_dump = json.dumps(serialized_items)
        clipboard = QApplication.clipboard()
        data = QMimeData()
        data.setData("application/vnd.spinetoolbox.ProjectItem", QByteArray(item_dump.encode("utf-8")))
        clipboard.setMimeData(data)

    @Slot()
    def project_item_from_clipboard(self, duplicate_files=False):
        """Adds project items in system's clipboard to the current project.

        Args:
            duplicate_files (bool): Duplicate files boolean
        """
        clipboard = QApplication.clipboard()
        mime_data = clipboard.mimeData()
        byte_data = mime_data.data("application/vnd.spinetoolbox.ProjectItem")
        if byte_data.isNull():
            return
        item_dump = str(byte_data.data(), "utf-8")
        item_dicts = json.loads(item_dump)
        self._deserialize_items(item_dicts, duplicate_files)

    @Slot()
    def duplicate_project_item(self, duplicate_files=False):
        """Duplicates the selected project items."""
        item_dicts = self._serialize_selected_items()
        if not item_dicts:
            return
        self._deserialize_items(item_dicts, duplicate_files)

    def _add_item_edit_actions(self):
        """Adds generic actions to Design View."""
        actions = [
            self.ui.actionCopy,
            self.ui.actionPaste,
            self.ui.actionPasteAndDuplicateFiles,
            self.ui.actionDuplicate,
            self.ui.actionDuplicateAndDuplicateFiles,
            self.ui.actionRemove,
        ]
        for action in actions:
            action.setShortcutContext(Qt.ShortcutContext.WidgetShortcut)
            self.ui.graphicsView.addAction(action)

    @Slot(str, str)
    def _show_message_box(self, title, message):
        """Shows an information message box."""
        QMessageBox.information(self, title, message)

    @Slot(str, str)
    def _show_error_box(self, title, message):
        """Shows an error message with the given title and message."""
        box = QErrorMessage(self)
        box.setWindowTitle(title)
        box.setWindowModality(Qt.WindowModality.ApplicationModal)
        box.showMessage(message)

    def _connect_project_signals(self):
        """Connects signals emitted by project."""
        self._project.project_execution_about_to_start.connect(self._set_execution_in_progress)
        self._project.project_execution_finished.connect(self._unset_execution_in_progress)
        self._project.item_added.connect(self.set_icon_and_properties_ui)
        self._project.item_added.connect(self.ui.graphicsView.add_icon)
        self._project.item_about_to_be_removed.connect(self.ui.graphicsView.remove_icon)
        self._project.connection_established.connect(self.ui.graphicsView.do_add_link)
        self._project.connection_updated.connect(self.ui.graphicsView.do_update_link)
        self._project.connection_about_to_be_removed.connect(self.ui.graphicsView.do_remove_link)
        self._project.jump_added.connect(self.ui.graphicsView.do_add_jump)
        self._project.jump_about_to_be_removed.connect(self.ui.graphicsView.do_remove_jump)
        self._project.jump_updated.connect(self.ui.graphicsView.do_update_jump)
        self._project.specification_added.connect(self.repair_specification)
        self._project.specification_saved.connect(self._log_specification_saved)

    @Slot(bool)
    def _execute_project(self, _=False):
        """Executes all DAGs in project."""
        if self._project is None:
            self.msg.emit("Please create a new project or open an existing one first")
            return
        self._project.execute_project()

    @Slot(bool)
    def _execute_selection(self, _=False):
        """Executes selected items."""
        if self._project is None:
            self.msg.emit("Please create a new project or open an existing one first")
            return
        self._project.execute_selected(self._selected_item_names)

    @Slot(bool)
    def _stop_execution(self, _=False):
        """Stops execution in progress."""
        if not self._project:
            self.msg.emit("Please create a new project or open an existing one first")
            return
        self._project.stop()

    @Slot()
    def _set_execution_in_progress(self):
        self.execution_in_progress = True
        self.ui.actionExecute_project.setEnabled(False)
        self.ui.actionExecute_selection.setEnabled(False)
        self.ui.actionStop_execution.setEnabled(True)
        self.ui.textBrowser_eventlog.verticalScrollBar().setValue(
            self.ui.textBrowser_eventlog.verticalScrollBar().maximum()
        )

    @Slot()
    def _unset_execution_in_progress(self):
        self.execution_in_progress = False
        self._update_execute_enabled()
        self._update_execute_selected_enabled()
        self.ui.actionStop_execution.setEnabled(False)

    @Slot(str)
    def set_icon_and_properties_ui(self, item_name):
        """Adds properties UI to given project item.

        Args:
            item_name (str): Item's name
        """
        project_item = self._project.get_item(item_name)
        icon = self.project_item_icon(project_item.item_type())
        project_item.set_icon(icon)
        properties_ui = self.project_item_properties_ui(project_item.item_type())
        project_item.set_properties_ui(properties_ui)

    def project_item_properties_ui(self, item_type):
        """Returns the properties tab widget's ui.

        Args:
            item_type (str): Project item's type

        Returns:
            QWidget: Item's properties tab widget
        """
        return self._item_properties_uis[item_type].ui

    def project_item_icon(self, item_type):
        return self.item_factories[item_type].make_icon(self)

    @Slot(bool)
    def _open_project_directory(self, _):
        """Opens project's root directory in system's file browser."""
        if self._project is None:
            self.msg.emit("Please open or create a project first")
            return
        open_url("file:///" + self._project.project_dir + "/")

    @Slot(bool)
    def _open_project_item_directory(self, _):
        """Opens active project item's directory in system's file browser."""
        self.active_project_item.open_directory()

    @Slot(bool)
    def _remove_selected_items(self, _):
        """Pushes commands to remove selected project items and links from project."""
        selected_items = self.ui.graphicsView.scene().selectedItems()
        if not selected_items:
            return
        project_item_names = set()
        has_connections = False
        for item in selected_items:
            if isinstance(item, ProjectItemIcon):
                project_item_names.add(item.name())
            elif isinstance(item, (JumpLink, Link)):
                has_connections = True
        if not project_item_names and not has_connections:
            return
        delete_data = int(self._qsettings.value("appSettings/deleteData", defaultValue="0")) != 0
        if project_item_names:
            msg = f"Remove item(s) <b>{', '.join(project_item_names)}</b> from project? "
            if not delete_data:
                msg += "Item data directory will still be available in the project directory after this operation."
            else:
                msg += "<br><br><b>Warning: Item data will be permanently lost after this operation.</b>"
            # noinspection PyCallByClass, PyTypeChecker
            message_box = QMessageBox(
                QMessageBox.Icon.Question,
                "Remove Item",
                msg,
                buttons=QMessageBox.StandardButton.Ok | QMessageBox.StandardButton.Cancel,
                parent=self,
            )
            message_box.button(QMessageBox.StandardButton.Ok).setText("Remove Item")
            answer = message_box.exec()
            if answer != QMessageBox.StandardButton.Ok:
                return
        self.undo_stack.beginMacro("remove items and links")
        if project_item_names:
            self.undo_stack.push(
                RemoveProjectItemsCommand(self._project, self.item_factories, list(project_item_names), delete_data)
            )
        self.ui.graphicsView.remove_selected_links()
        self.undo_stack.endMacro()

    @Slot(bool)
    def _rename_project_item(self, _):
        """Renames active project item."""
        item = self.active_project_item
        answer = QInputDialog.getText(
            self, "Rename Item", "New name:", text=item.name,
            flags=Qt.WindowType.WindowTitleHint | Qt.WindowType.WindowCloseButtonHint
        )
        if not answer[1]:
            return
        new_name = answer[0]
        self.undo_stack.push(RenameProjectItemCommand(self._project, item.name, new_name))

    def project_item_context_menu(self, additional_actions):
        """Creates a context menu for project items.

        Args:
            additional_actions (list of QAction): Actions to be prepended to the menu

        Returns:
            QMenu: Project item context menu
        """
        menu = QMenu(self)
        menu.setToolTipsVisible(True)
        if additional_actions:
            for action in additional_actions:
                menu.addAction(action)
            menu.addSeparator()
        menu.addAction(self.ui.actionCopy)
        menu.addAction(self.ui.actionPaste)
        menu.addAction(self.ui.actionPasteAndDuplicateFiles)
        menu.addAction(self.ui.actionDuplicate)
        menu.addAction(self.ui.actionDuplicateAndDuplicateFiles)
        menu.addAction(self.ui.actionOpen_item_directory)
        menu.addSeparator()
        menu.addAction(self.ui.actionRemove)
        menu.addSeparator()
        menu.addAction(self.ui.actionRename_item)
        menu.aboutToShow.connect(self.refresh_edit_action_states)
        menu.aboutToHide.connect(self.enable_edit_actions)
        return menu

    @Slot()
    def start_detached_python_basic_console(self):
        """Starts basic console with the default Python interpreter."""
        python = resolve_python_interpreter(self.qsettings())
        _set_resource_limits(self.qsettings(), threading.Lock())
        self.start_detached_basic_console("python", python)

    @Slot()
    def start_detached_julia_basic_console(self):
        """Starts basic console with the default Julia executable."""
        julia = resolve_julia_executable(self.qsettings())
        project = resolve_julia_project(self.qsettings())
        if not julia:
            self.msg_warning.emit("No Julia installation found. Add path to a Julia executable in Spine "
                                  "Toolbox Settings [<b>File->Settings->Tools</b>]")
            return
        _set_resource_limits(self.qsettings(), threading.Lock())
        self.start_detached_basic_console("julia", julia, project)

    def start_detached_basic_console(self, language, executable, julia_project=None):
        """Launches a new detached basic console with the given executable
        or activates an existing Console if the kernel is already running.

        Args:
            language (str): Console kernel language
            executable (str): Abs. path to kernel file
            julia_project (str): Path to Julia environment
        """
        for pcw in self._persistent_consoles.values():
            if pcw.detached_console_id is not None:
                if os.path.samefile(pcw.detached_console_id, executable) and None in pcw.owners:
                    # Console running the requested kernel already exists, show and activate it
                    if pcw.parent().isMinimized():
                        pcw.parent().showNormal()
                    pcw.parent().activateWindow()
                    return
        icon = basic_console_icon(language)
        console_window = ConsoleWindow(icon, language)
        c = PersistentConsoleWidget(self, None, language, None, console_window)
        key = c.request_start_kernel(executable, julia_project)
        if not key:
            self.msg_error.emit(f"Starting Basic Console for {executable} failed")
            return
        c.insert_banner(language)
        self._persistent_consoles[key] = c
        console_window.console_closed.connect(self._cleanup_basic_console)
        c.show()

    @Slot(str, QIcon, bool)
    def start_detached_jupyter_console(self, kernel_name, icon, conda):
        """Launches a new detached Console with the given kernel
        name or activates an existing Console if the kernel is
        already running.

        Args:
            kernel_name (str): Requested kernel name
            icon (QIcon): Icon representing the kernel language
            conda (bool): Is this a Conda kernel?
        """
        for cw in self._jupyter_consoles.values():
            if cw.kernel_name == kernel_name and None in cw.owners:
                # Console running the requested kernel already exists, show and activate it
                if cw.isMinimized():
                    cw.showNormal()
                cw.activateWindow()
                return
        self.msg.emit(f"Starting kernel {kernel_name} in a detached Jupyter Console")
        c = JupyterConsoleWidget(self, kernel_name, owner=None)
        connection_file = c.request_start_kernel(conda)
        if not connection_file:
            return
        c.set_connection_file(connection_file)
        c.setWindowIcon(icon)
        c.setWindowTitle(f"{kernel_name} on Jupyter Console [Detached]")
        c.connect_to_kernel()
        self._jupyter_consoles[connection_file] = c
        c.console_closed.connect(self._cleanup_jupyter_console)
        c.show()

    @Slot(object, str, str, str, dict)
    def _setup_jupyter_console(self, item, filter_id, kernel_name, connection_file, connection_file_dict):
        """Sets up jupyter console, eventually for a filter execution.

        Args:
            item (ProjectItem): Item
            filter_id (str): Filter identifier
            kernel_name (str): Jupyter kernel name
            connection_file (str): Path to connection file
            connection_file_dict (dict): Contents of connection file when kernel manager runs on Spine Engine Server
        """
        connection_file = solve_connection_file(connection_file, connection_file_dict)
        if not filter_id:
            self._item_consoles[item] = self._make_jupyter_console(item, kernel_name, connection_file)
        else:
            d = self._filter_item_consoles.setdefault(item, {})
            d[filter_id] = self._make_jupyter_console(item, kernel_name, connection_file)
        self.override_console_and_execution_list()

    @Slot(object, str)
    def _handle_kernel_shutdown(self, item, filter_id):
        """Closes the kernel client when kernel manager has been shutdown due to an
        enabled 'Kill consoles at the end of execution' option.

        Args:
            item (ProjectItem): Item
            filter_id (str): Filter identifier
        """
        console = self._get_console(item, filter_id)
        console.insert_text_to_console(
            "\n\nConsole killed (can be restarted from the right-click menu or by executing the item again)"
        )
        console.shutdown_kernel_client()

    @Slot(object, str, tuple, str)
    def _setup_persistent_console(self, item, filter_id, key, language):
        """Sets up persistent console, eventually for a filter execution.

        Args:
            item (ProjectItem): Item
            filter_id (str): Filter identifier
            key (tuple): Key
            language (str): Language (e.g. 'python' or 'julia')
        """
        if not filter_id:
            self._item_consoles[item] = self._make_persistent_console(item, key, language)
        else:
            d = self._filter_item_consoles.setdefault(item, {})
            d[filter_id] = self._make_persistent_console(item, key, language)
        self.override_console_and_execution_list()

    def persistent_killed(self, item, filter_id):
        self._get_console(item, filter_id).set_killed(True)

    def add_persistent_stdin(self, item, filter_id, data):
        self._get_console(item, filter_id).add_stdin(data)

    def add_persistent_stdout(self, item, filter_id, data):
        self._get_console(item, filter_id).add_stdout(data)

    def add_persistent_stderr(self, item, filter_id, data):
        self._get_console(item, filter_id).add_stderr(data)

    def _get_console(self, item, filter_id):
        if not filter_id:
            return self._item_consoles[item]
        return self._filter_item_consoles[item][filter_id]

    def _make_jupyter_console(self, item, kernel_name, connection_file):
        """Creates a new JupyterConsoleWidget for given connection file if none exists yet, and returns it.

        Args:
            item (ProjectItem): Item that owns the console
            kernel_name (str): Name of the kernel
            connection_file (str): Path of kernel connection file

        Returns:
            JupyterConsoleWidget
        """
        console = self._jupyter_consoles.get(connection_file)
        if console is not None:
            console.owners.add(item)
            return console
        console = self._jupyter_consoles[connection_file] = JupyterConsoleWidget(self, kernel_name, owner=item)
        console.set_connection_file(connection_file)
        console.connect_to_kernel()
        return console

    def _make_persistent_console(self, item, key, language):
        """Creates a new PersistentConsoleWidget for given process key.

        Args:
            item (ProjectItem): Item that owns the console
            key (tuple): persistent process key in spine engine
            language (str): for syntax highlighting and prompting, etc.

        Returns:
            PersistentConsoleWidget
        """
        console = self._persistent_consoles.get(key)
        if console is not None:
            console.owners.add(item)
            return console
        console = self._persistent_consoles[key] = PersistentConsoleWidget(self, key, language, owner=item)
        return console

    @Slot(str)
    def _cleanup_jupyter_console(self, conn_file):
        """Removes reference to a Jupyter Console and closes the kernel manager on Engine."""
        c = self._jupyter_consoles.pop(conn_file, None)
        if not c:
            return
        exec_remotely = self.qsettings().value("engineSettings/remoteExecutionEnabled", "false") == "true"
        engine_mngr = make_engine_manager(exec_remotely)
        engine_mngr.shutdown_kernel(conn_file)

    @Slot(str)
    def _cleanup_basic_console(self, key):
        """Removes reference to the Basic Console and closes the kernel manager on Engine."""
        c = self._persistent_consoles.pop(key, None)
        if not c:
            return
        c.shutdown_executor()
        exec_remotely = self.qsettings().value("engineSettings/remoteExecutionEnabled", "false") == "true"
        engine_mngr = make_engine_manager(exec_remotely)
        engine_mngr.kill_persistent(key)

    def _shutdown_engine_kernels(self):
        """Shuts down all persistent and Jupyter kernels managed by Spine Engine."""
        exec_remotely = self.qsettings().value("engineSettings/remoteExecutionEnabled", "false") == "true"
        engine_mngr = make_engine_manager(exec_remotely)
        for key in self._persistent_consoles:
            engine_mngr.kill_persistent(key)
        for connection_file in self._jupyter_consoles:
            engine_mngr.shutdown_kernel(connection_file)

    def _close_consoles(self):
        """Closes all Persistent and Jupyter Console widgets."""
        while self._persistent_consoles:
            self._persistent_consoles.popitem()[1].close()
        while self._jupyter_consoles:
            self._jupyter_consoles.popitem()[1].close()
        while self._item_consoles:
            self._item_consoles.popitem()[1].close()
        while self._filter_item_consoles:
            fic = self._filter_item_consoles.popitem()
            # fic is a tuple (ProjectItem, {f_id_0: console_0, f_id_1:console_1, ... , f_id_n:console_n})
            for console in fic[1].values():
                console.close()

    def restore_and_activate(self):
        """Brings the app main window into focus."""
        if self.isMinimized():
            self.showNormal()
        self.activateWindow()

    @staticmethod
    def _make_log_entry_title(title):
        return f'<b>{title}</b>'

    def make_execution_timestamp(self, timestamp):
        """Appends a timestamp to Event Log.

        Args:
            timestamp (str): Time stamp
        """
        self.ui.textBrowser_eventlog.make_log_entry_point(timestamp)

    def add_log_message(self, item_name, filter_id, message):
        """Adds a message to an item's execution log.

        Args:
            item_name (str): item name
            filter_id (str): filter identifier
            message (str): formatted message
        """
        self.ui.textBrowser_eventlog.add_log_message(item_name, filter_id, message)

    def open_from_startbox(self, path_to_project):
        self.restore_project(path_to_project)<|MERGE_RESOLUTION|>--- conflicted
+++ resolved
@@ -2032,12 +2032,9 @@
         for item_type in self.item_factories:
             for editor in self.get_all_multi_tab_spec_editors(item_type):
                 editor.close()
-<<<<<<< HEAD
         #save_changelog_to_settings(self._qsettings)
-=======
         if self.shutdown_and_clear_settings:
             clear_qsettings(self._qsettings)
->>>>>>> e0eb2b31
         event.accept()
 
     def _serialize_selected_items(self):
