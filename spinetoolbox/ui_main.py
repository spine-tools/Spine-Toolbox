--- conflicted
+++ resolved
@@ -221,7 +221,10 @@
         # Data Stores
         self.ui.comboBox_dialect.addItems(list(SQL_DIALECT_API.keys()))
         self.ui.comboBox_dialect.setCurrentIndex(-1)
+        # TODO: Which icon should be used
         self.ui.toolButton_browse.setIcon(self.style().standardIcon(QStyle.SP_DialogOpenButton))
+        # icon_provider = QFileIconProvider()
+        # self.ui.toolButton_browse.setIcon(icon_provider.icon(QFileIconProvider.Folder))
         # Data Connections
         self.ui.treeView_dc_references.setStyleSheet(DC_TREEVIEW_HEADER_SS)
         self.ui.treeView_dc_data.setStyleSheet(DC_TREEVIEW_HEADER_SS)
@@ -535,7 +538,6 @@
         elif not previous.parent().isValid():
             pass  # Previous item was a category
         else:
-<<<<<<< HEAD
             previous_item = self.project_item_model.project_item(previous)
             # self.msg.emit("Disconnecting signals of {0}".format(previous_item.name))
             # Deselect previous item's QGraphicsItem
@@ -560,36 +562,6 @@
             if self.ui.tabWidget_item_info.tabText(i) == item.item_type:
                 self.ui.tabWidget_item_info.setCurrentIndex(i)
                 break
-=======
-            if index.parent().isValid():
-                item = self.project_item_model.itemFromIndex(index)
-                if not item:
-                    self.msg_error.emit("Something is wrong. Item not found in index:{0}".format(index))
-                    return
-                item_data = item.data(Qt.UserRole)  # This is e.g. DataStore object
-                # Clear previous selection
-                self.ui.graphicsView.scene().clearSelection()
-                # Set item icon on scene selected.
-                icon = item_data.get_icon()
-                # Select master icon and all of its children are selected as well
-                icon.master().setSelected(True)
-                self.show_info(item_data.name)
-            return
-
-    def show_info(self, name):
-        """Show information of selected item. Embed old item widgets into QDockWidget.
-
-        Args:
-            name (str): Name of project
-        """
-        item = self.project_item_model.find_item(name, Qt.MatchExactly | Qt.MatchRecursive)
-        if not item:
-            self.msg_error.emit("Something is wrong. Item {0} not found".format(name))
-            return
-        item_data = item.data(Qt.UserRole)
-        # Clear QGroupBox layout
-        self.clear_info_area()
->>>>>>> 6bd33cd9
         # Set QDockWidget title to selected item's type
         self.ui.dockWidget_item.setWindowTitle("Selected: " + item.item_type)
         # Update widgets in tab according to item information
