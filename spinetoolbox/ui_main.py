######################################################################################################################
# Copyright (C) 2017-2022 Spine project consortium
# This file is part of Spine Toolbox.
# Spine Toolbox is free software: you can redistribute it and/or modify it under the terms of the GNU Lesser General
# Public License as published by the Free Software Foundation, either version 3 of the License, or (at your option)
# any later version. This program is distributed in the hope that it will be useful, but WITHOUT ANY WARRANTY;
# without even the implied warranty of MERCHANTABILITY or FITNESS FOR A PARTICULAR PURPOSE. See the GNU Lesser General
# Public License for more details. You should have received a copy of the GNU Lesser General Public License along with
# this program. If not, see <http://www.gnu.org/licenses/>.
######################################################################################################################

"""
Contains ToolboxUI class.

:author: P. Savolainen (VTT)
:date:   14.12.2017
"""

import os
import platform
import sys
import locale
import logging
import json
import pathlib
import tempfile
from zipfile import ZipFile
import numpy as np
from PySide6.QtCore import (
    QByteArray,
    QItemSelection,
    QMimeData,
    QModelIndex,
    QPoint,
    Qt,
    Signal,
    Slot,
    QSettings,
    QUrl,
    QEvent,
)
from PySide6.QtGui import QDesktopServices, QGuiApplication, QKeySequence, QIcon, QCursor, QWindow, QAction, QUndoStack
from PySide6.QtWidgets import (
    QMainWindow,
    QApplication,
    QErrorMessage,
    QFileDialog,
    QInputDialog,
    QMenu,
    QMessageBox,
    QCheckBox,
    QDockWidget,
    QWidget,
    QLabel,
    QScrollArea,
    QToolButton,
    QVBoxLayout,
    QHBoxLayout,
)
import qdarktheme
from spine_engine.load_project_items import load_item_specification_factories
from spine_items.category import CATEGORIES, CATEGORY_DESCRIPTIONS
from .project_item_icon import ProjectItemIcon
from .load_project_items import load_project_items
from .mvcmodels.project_tree_item import CategoryProjectTreeItem, RootProjectTreeItem
from .mvcmodels.project_item_model import ProjectItemModel
from .mvcmodels.project_item_specification_models import ProjectItemSpecificationModel, FilteredSpecificationModel
from .mvcmodels.filter_execution_model import FilterExecutionModel
from .widgets.set_description_dialog import SetDescriptionDialog
from .widgets.multi_tab_spec_editor import MultiTabSpecEditor
from .widgets.about_widget import AboutWidget
from .widgets.custom_menus import RecentProjectsPopupMenu
from .widgets.settings_widget import SettingsWidget
from .widgets.custom_qwidgets import ToolBarWidgetAction
from .widgets.jupyter_console_widget import JupyterConsoleWidget
from .widgets.persistent_console_widget import PersistentConsoleWidget
from .widgets import toolbars
from .widgets.open_project_widget import OpenProjectDialog
from .widgets.jump_properties_widget import JumpPropertiesWidget
from .widgets.link_properties_widget import LinkPropertiesWidget
from .widgets.console_window import ConsoleWindow
from .project import SpineToolboxProject
from .spine_db_manager import SpineDBManager
from .spine_db_editor.widgets.multi_spine_db_editor import MultiSpineDBEditor
from .spine_engine_manager import make_engine_manager
from .config import MAINWINDOW_SS, DEFAULT_WORK_DIR, ONLINE_DOCUMENTATION_URL
from .helpers import (
    create_dir,
    ensure_window_is_on_screen,
    set_taskbar_icon,
    supported_img_formats,
    recursive_overwrite,
    ChildCyclingKeyPressFilter,
    open_url,
    busy_effect,
    format_log_message,
    color_from_index,
    load_specification_from_file,
    load_specification_local_data, same_path,
)
from .project_commands import (
    AddSpecificationCommand,
    ReplaceSpecificationCommand,
    RemoveSpecificationCommand,
    RenameProjectItemCommand,
    SpineToolboxCommand,
    SaveSpecificationAsCommand,
    AddProjectItemsCommand,
    RemoveAllProjectItemsCommand,
    RemoveProjectItemsCommand,
)
from .plugin_manager import PluginManager
from .link import JumpLink, Link, LINK_COLOR, JUMP_COLOR
from .project_item.logging_connection import LoggingConnection, LoggingJump
from spinetoolbox.server.engine_client import EngineClient, RemoteEngineInitFailed, ClientSecurityModel


class ToolboxUI(QMainWindow):
    """Class for application main GUI functions."""

    # Signals to comply with the spinetoolbox.logger_interface.LoggerInterface interface.
    msg = Signal(str)
    msg_success = Signal(str)
    msg_error = Signal(str)
    msg_warning = Signal(str)
    msg_proc = Signal(str)
    msg_proc_error = Signal(str)
    information_box = Signal(str, str)
    error_box = Signal(str, str)
    # The rest of the msg_* signals should be moved to LoggerInterface in the long run.
    jupyter_console_requested = Signal(object, str, str, str, dict)
    persistent_console_requested = Signal(object, str, tuple, str)

    def __init__(self):
        """Initializes application and main window."""
        from .ui.mainwindow import Ui_MainWindow  # pylint: disable=import-outside-toplevel

        super().__init__(flags=Qt.Window)
        self.set_error_mode()
        self._qsettings = QSettings("SpineProject", "Spine Toolbox", self)
        self._update_qsettings()
        locale.setlocale(locale.LC_NUMERIC, 'C')
        # Setup the user interface from Qt Designer files
        self.ui = Ui_MainWindow()
        self.ui.setupUi(self)
        self.label_item_name = QLabel()
        self._button_item_dir = QToolButton()
        self._properties_title = QWidget()
        self._setup_properties_title()
        self.takeCentralWidget().deleteLater()
        self.setWindowIcon(QIcon(":/symbols/app.ico"))
        set_taskbar_icon()  # in helpers.py
        self.ui.graphicsView.set_ui(self)
        self.key_press_filter = ChildCyclingKeyPressFilter(self)
        self.ui.tabWidget_item_properties.installEventFilter(self.key_press_filter)
        self._share_item_edit_actions()
        self.ui.listView_console_executions.setModel(FilterExecutionModel(self))
        # Set style sheets
        # self.setStyleSheet(MAINWINDOW_SS)
        # Class variables
        self.undo_stack = QUndoStack(self)
        self._item_categories = dict()
        self._item_properties_uis = dict()
        self.item_factories = dict()  # maps item types to `ProjectItemFactory` objects
        self._item_specification_factories = dict()  # maps item types to `ProjectItemSpecificationFactory` objects
        self._project = None
        self.project_item_model = None
        self.specification_model = None
        self.filtered_spec_factory_models = {}
        self.show_datetime = self.update_datetime()
        self.active_project_item = None
        self.active_link_item = None
        self._selected_item_names = set()
        self.execution_in_progress = False
        self.sync_item_selection_with_scene = True
        self._anchor_callbacks = {}
        self.ui.textBrowser_eventlog.set_toolbox(self)
        # DB manager
        self.db_mngr = SpineDBManager(self._qsettings, self)
        # Widget and form references
        self.settings_form = None
        self.add_project_item_form = None
        self.recent_projects_menu = RecentProjectsPopupMenu(self)
        # Make and initialize toolbars
        self.main_toolbar = toolbars.MainToolBar(
            self.ui.actionExecute_project, self.ui.actionExecute_selection, self.ui.actionStop_execution, self
        )
        self.addToolBar(Qt.TopToolBarArea, self.main_toolbar)
        self.setStatusBar(None)
        self._base_python_console = None  # 'base' Python console, independent of project items
        self._base_julia_console = None  # 'base' Julia console, independent of project items
        # Additional consoles for item execution
        self._item_consoles = {}
        self._filter_item_consoles = {}
        self._persistent_consoles = {}
        self._jupyter_consoles = {}
        self._current_execution_keys = {}
        # Setup main window menu
        self.add_zoom_action()
        self.add_menu_actions()
        self.ui.menuFile.setToolTipsVisible(True)
        self.ui.menuEdit.setToolTipsVisible(True)
        self.ui.menuConsoles.setToolTipsVisible(True)
        # Hidden QActions for debugging or testing
        self.show_properties_tabbar = QAction(self)
        self.show_supported_img_formats = QAction(self)
        self._add_actions()
        self.set_debug_qactions()
        self.ui.tabWidget_item_properties.tabBar().hide()  # Hide tab bar in properties dock widget
        # Finalize init
        self._proposed_item_name_counts = dict()
        self.restore_dock_widgets()
        self.restore_ui()
        self.ui.listView_console_executions.hide()
        self.ui.listView_console_executions.installEventFilter(self)
        self.parse_project_item_modules()
        self.init_project_item_model()
        self.init_specification_model()
        self.make_item_properties_uis()
        self.main_toolbar.setup()
        self.link_properties_widgets = {
            LoggingConnection: LinkPropertiesWidget(self, base_color=LINK_COLOR),
            LoggingJump: JumpPropertiesWidget(self, base_color=JUMP_COLOR),
        }
        link_tab = self._make_properties_tab(self.link_properties_widgets[LoggingConnection])
        jump_tab = self._make_properties_tab(self.link_properties_widgets[LoggingJump])
        self.ui.tabWidget_item_properties.addTab(link_tab, "Link properties")
        self.ui.tabWidget_item_properties.addTab(jump_tab, "Loop properties")
        self._plugin_manager = PluginManager(self)
        self._plugin_manager.load_installed_plugins()
        self.set_work_directory()
        self._disable_project_actions()
        self.connect_signals()
<<<<<<< HEAD
        if self.python_version_is_37():
            msg = "Python 3.7 support will be dropped in the near future. " \
                  "Please install Spine Toolbox on Python 3.8 or greater."
            logging.warning(msg)
            self.msg_warning.emit(msg)
        qdarktheme.setup_theme("auto")

    def python_version_is_37(self):
        """Returns True if on Python 3.7, False Otherwise.
        Remove when PySide6 port is in master."""
        v = platform.python_version_tuple()
        if v[0] == "3" and v[1] == "7":
            return True
        return False
=======
>>>>>>> 1b54d2e0

    def eventFilter(self, obj, ev):
        # Save/restore splitter states when hiding/showing execution lists
        if obj == self.ui.listView_console_executions:
            if ev.type() == QEvent.Hide:
                self._qsettings.setValue("mainWindow/consoleSplitterState", self.ui.splitter_console.saveState())
            elif ev.type() == QEvent.Show:
                splitter_state = self._qsettings.value("mainWindow/consoleSplitterState", defaultValue="false")
                if splitter_state != "false":
                    self.ui.splitter_console.restoreState(splitter_state)
        return super().eventFilter(obj, ev)

    def _setup_properties_title(self):
        self.label_item_name.setAlignment(Qt.AlignHCenter | Qt.AlignVCenter)
        self.label_item_name.setMinimumHeight(28)
        self._button_item_dir.setIcon(QIcon(":icons/folder-open-regular.svg"))
        layout = QHBoxLayout(self._properties_title)
        layout.addWidget(self.label_item_name)
        layout.addWidget(self._button_item_dir)
        layout.setSpacing(0)
        layout.setContentsMargins(0, 0, 0, 0)

    def connect_signals(self):
        """Connect signals."""
        # Event and process log signals
        self.msg.connect(self.add_message)
        self.msg_success.connect(self.add_success_message)
        self.msg_error.connect(self.add_error_message)
        self.msg_warning.connect(self.add_warning_message)
        self.msg_proc.connect(self.add_process_message)
        self.msg_proc_error.connect(self.add_process_error_message)
        self.ui.textBrowser_eventlog.anchorClicked.connect(self.open_anchor)
        # Message box signals
        self.information_box.connect(self._show_message_box)
        self.error_box.connect(self._show_error_box)
        # Menu commands
        self.ui.actionNew.triggered.connect(self.new_project)
        self.ui.actionOpen.triggered.connect(self.open_project)
        self.ui.actionOpen_recent.setMenu(self.recent_projects_menu)
        self.ui.actionOpen_recent.hovered.connect(self.show_recent_projects_menu)
        self.ui.actionSave.triggered.connect(self.save_project)
        self.ui.actionSave_As.triggered.connect(self.save_project_as)
        self.ui.actionClose.triggered.connect(lambda _checked=False: self.close_project())
        self.ui.actionSet_description.triggered.connect(self.set_project_description)
        self.ui.actionNew_DB_editor.triggered.connect(self.new_db_editor)
        self.ui.actionSettings.triggered.connect(self.show_settings)
        self.ui.actionQuit.triggered.connect(self.close)
        self.ui.actionRemove_all.triggered.connect(self.remove_all_items)
        self.ui.actionInstall_plugin.triggered.connect(self._plugin_manager.show_install_plugin_dialog)
        self.ui.actionManage_plugins.triggered.connect(self._plugin_manager.show_manage_plugins_dialog)
        self.ui.actionUser_Guide.triggered.connect(self.show_user_guide)
        self.ui.actionGetting_started.triggered.connect(self.show_getting_started_guide)
        self.ui.actionAbout.triggered.connect(self.show_about)
        self.ui.actionRetrieve_project.triggered.connect(self.retrieve_project)
        self.ui.menuEdit.aboutToShow.connect(self.refresh_edit_action_states)
        self.ui.menuEdit.aboutToHide.connect(self.enable_edit_actions)
        # noinspection PyArgumentList
        self.ui.actionAbout_Qt.triggered.connect(lambda: QApplication.aboutQt())  # pylint: disable=unnecessary-lambda
        self.ui.actionRestore_Dock_Widgets.triggered.connect(self.restore_dock_widgets)
        self.ui.actionCopy.triggered.connect(self.project_item_to_clipboard)
        self.ui.actionPaste.triggered.connect(lambda: self.project_item_from_clipboard(duplicate_files=False))
        self.ui.actionDuplicate.triggered.connect(lambda: self.duplicate_project_item(duplicate_files=False))
        self.ui.actionPasteAndDuplicateFiles.triggered.connect(
            lambda: self.project_item_from_clipboard(duplicate_files=True)
        )
        self.ui.actionDuplicateAndDuplicateFiles.triggered.connect(
            lambda: self.duplicate_project_item(duplicate_files=True)
        )
        self.ui.actionOpen_project_directory.triggered.connect(self._open_project_directory)
        self.ui.actionOpen_item_directory.triggered.connect(self._open_project_item_directory)
        self.ui.actionRename_item.triggered.connect(self._rename_project_item)
        self.ui.actionRemove.triggered.connect(self._remove_selected_items)
        self.ui.actionStartJuliaConsole.triggered.connect(self._start_base_julia_console)
        self.ui.actionStartPythonConsole.triggered.connect(self._start_base_python_console)
        # Debug actions
        self.show_properties_tabbar.triggered.connect(self.toggle_properties_tabbar_visibility)
        self.show_supported_img_formats.triggered.connect(supported_img_formats)  # in helpers.py
        # Context-menus
        self.ui.treeView_project.customContextMenuRequested.connect(self.show_item_context_menu)
        # Undo stack
        self.undo_stack.cleanChanged.connect(self.update_window_modified)
        # Views
        self.ui.listView_console_executions.selectionModel().currentChanged.connect(self._select_console_execution)
        self.ui.listView_console_executions.model().layoutChanged.connect(self._refresh_console_execution_list)
        self.ui.treeView_project.selectionModel().selectionChanged.connect(self.item_selection_changed)
        # Models
        self.project_item_model.rowsInserted.connect(self._update_execute_enabled)
        self.project_item_model.rowsRemoved.connect(self._update_execute_enabled)
        # Execution
        self.ui.actionExecute_project.triggered.connect(self._execute_project)
        self.ui.actionExecute_selection.triggered.connect(self._execute_selection)
        self.ui.actionStop_execution.triggered.connect(self._stop_execution)
        # Open dir
        self._button_item_dir.clicked.connect(self._open_active_item_dir)
        # Consoles
        self.jupyter_console_requested.connect(self._setup_jupyter_console)
        self.persistent_console_requested.connect(self._setup_persistent_console, Qt.BlockingQueuedConnection)

    @Slot(bool)
    def _open_active_item_dir(self, _checked=False):
        self.active_project_item.open_directory()

    @staticmethod
    def set_error_mode():
        """Sets Windows error mode to show all error dialog boxes from subprocesses.

        See https://docs.microsoft.com/en-us/windows/win32/api/errhandlingapi/nf-errhandlingapi-seterrormode
        for documentation.
        """
        if sys.platform == "win32":
            import ctypes  # pylint: disable=import-outside-toplevel

            ctypes.windll.kernel32.SetErrorMode(0)

    def _update_qsettings(self):
        """Updates obsolete settings."""
        old_new = {
            "appSettings/useEmbeddedJulia": "appSettings/useJuliaKernel",
            "appSettings/useEmbeddedPython": "appSettings/usePythonKernel",
        }
        for old, new in old_new.items():
            if not self._qsettings.contains(new) and self._qsettings.contains(old):
                self._qsettings.setValue(new, self._qsettings.value(old))

    def _update_execute_enabled(self):
        first_index = next(self.project_item_model.leaf_indexes(), None)
        self.ui.actionExecute_project.setEnabled(first_index is not None and not self.execution_in_progress)

    def _update_execute_selected_enabled(self):
        has_selection = bool(self._selected_item_names)
        self.ui.actionExecute_selection.setEnabled(has_selection and not self.execution_in_progress)

    @Slot(bool)
    def update_window_modified(self, clean):
        """Updates window modified status and save actions depending on the state of the undo stack."""
        self.setWindowModified(not clean)
        self.ui.actionSave.setDisabled(clean)

    def parse_project_item_modules(self):
        """Collects data from project item factories."""
        self._item_categories, self.item_factories = load_project_items("spine_items")
        self._item_specification_factories = load_item_specification_factories("spine_items")

    def set_work_directory(self, new_work_dir=None):
        """Creates a work directory if it does not exist or changes the current work directory to given.

        Args:
            new_work_dir (str, optional): If given, changes the work directory to given
                and creates the directory if it does not exist.
        """
        verbose = new_work_dir is not None
        if not new_work_dir:
            new_work_dir = self._qsettings.value("appSettings/workDir", defaultValue=DEFAULT_WORK_DIR)
            if not new_work_dir:
                # It is possible "appSettings/workDir" is an empty string???
                new_work_dir = DEFAULT_WORK_DIR
        try:
            create_dir(new_work_dir)
            self._qsettings.setValue("appSettings/workDir", new_work_dir)
            if verbose:
                self.msg.emit(f"Work directory is now <b>{new_work_dir}</b>")
        except OSError:
            self.msg_error.emit(f"[OSError] Creating work directory {new_work_dir} failed. Check permissions.")

    def project(self):
        """Returns current project or None if no project open.

        Returns:
            SpineToolboxProject: current project or None
        """
        return self._project

    def qsettings(self):
        """Returns application preferences object."""
        return self._qsettings

    def item_specification_factories(self):
        """Returns project item specification factories.

        Returns:
            list of ProjectItemSpecificationFactory: specification factories
        """
        return self._item_specification_factories

    def update_window_title(self):
        """Updates main window title."""
        if not self._project:
            self.setWindowTitle("Spine Toolbox")
            return
        self.setWindowTitle("{0} [{1}][*] - Spine Toolbox".format(self._project.name, self._project.project_dir))

    @Slot()
    def init_project(self, project_dir):
        """Initializes project at application start-up.

        Opens the last project that was open when app was closed
        (if enabled in Settings) or starts the app without a project.

        Args:
            project_dir (str): project directory
        """
        p = os.path.join(f"{ONLINE_DOCUMENTATION_URL}", "getting_started.html")
        getting_started_anchor = (
            "<a style='color:#99CCFF;' title='"
            + p
            + f"' href='{ONLINE_DOCUMENTATION_URL}/getting_started.html'>Getting Started</a>"
        )
        welcome_msg = "Welcome to Spine Toolbox! If you need help, please read the {0} guide.".format(
            getting_started_anchor
        )
        if not project_dir:
            open_previous_project = int(self._qsettings.value("appSettings/openPreviousProject", defaultValue="0"))
            if open_previous_project != Qt.CheckState.Checked.value:  # 2: Qt.CheckState.Checked, ie. open_previous_project==True
                self.msg.emit(welcome_msg)
                return
            # Get previous project (directory)
            project_dir = self._qsettings.value("appSettings/previousProject", defaultValue="")
            if not project_dir:
                return
        if os.path.isfile(project_dir) and project_dir.endswith(".proj"):
            # Previous project was a .proj file -> Show welcome message instead
            self.msg.emit(welcome_msg)
            return
        if not os.path.isdir(project_dir):
            self.msg_error.emit(
                "Cannot open previous project. Directory <b>{0}</b> may have been moved.".format(project_dir)
            )
            self.remove_path_from_recent_projects(project_dir)
            return
        self.open_project(project_dir)

    @Slot()
    def new_project(self):
        """Opens a file dialog where user can select a directory where a project is created.
        Pops up a question box if selected directory is not empty or if it already contains
        a Spine Toolbox project. Initial project name is the directory name.
        """
        recents = self.qsettings().value("appSettings/recentProjectStorages", defaultValue=None)
        home_dir = os.path.abspath(os.path.join(str(pathlib.Path.home())))
        if not recents:
            initial_path = home_dir
        else:
            recents_lst = str(recents).split("\n")
            if not os.path.isdir(recents_lst[0]):
                # Remove obsolete entry from recentProjectStorages
                OpenProjectDialog.remove_directory_from_recents(recents_lst[0], self.qsettings())
                initial_path = home_dir
            else:
                initial_path = recents_lst[0]
        # noinspection PyCallByClass
        project_dir = QFileDialog.getExistingDirectory(self, "Select project directory (New project...)", initial_path)
        if not project_dir:
            return
        if not os.path.isdir(project_dir):  # Just to be sure, probably not needed
            self.msg_error.emit("Selection is not a directory, please try again")
            return
        # Check if directory is empty and/or a project directory
        if not self.overwrite_check(project_dir):
            return
        self.create_project(project_dir)

    def create_project(self, proj_dir):
        """Creates new project and sets it active.

        Args:
            proj_dir (str): Path to project directory
        """
        if self._project is not None:
            if not self.close_project():
                return
        self.undo_stack.clear()
        self._project = SpineToolboxProject(
            self, proj_dir, self._plugin_manager.plugin_specs, settings=self._qsettings, logger=self
        )
        self.project_item_model.connect_to_project(self._project)
        self.specification_model.connect_to_project(self._project)
        self._enable_project_actions()
        self.ui.actionSave.setDisabled(True)  # Disable in a clean project
        self._connect_project_signals()
        self.update_window_title()
        self.ui.graphicsView.reset_zoom()
        # Update recentProjects
        self.update_recent_projects()
        # Update recentProjectStorages
        OpenProjectDialog.update_recents(os.path.abspath(os.path.join(proj_dir, os.path.pardir)), self.qsettings())
        self.save_project()
        self._plugin_manager.reload_plugins_with_local_data()
        self.msg.emit(f"New project <b>{self._project.name}</b> is now open")

    @Slot()
    def open_project(self, load_dir=None):
        """Opens project from a selected or given directory.

        Args:
            load_dir (str, optional): Path to project base directory. If default value is used,
                a file explorer dialog is opened where the user can select the
                project to open.

        Returns:
            bool: True when opening the project succeeded, False otherwise
        """
        if not load_dir:
            custom_open_dialog = self.qsettings().value("appSettings/customOpenProjectDialog", defaultValue="true")
            if custom_open_dialog == "true":
                dialog = OpenProjectDialog(self)
                if not dialog.exec():
                    return False
                load_dir = dialog.selection()
            else:
                recents = self.qsettings().value("appSettings/recentProjectStorages", defaultValue=None)
                if not recents:
                    start_dir = os.path.abspath(os.path.join(str(pathlib.Path.home())))
                else:
                    start_dir = str(recents).split("\n")[0]
                load_dir = QFileDialog.getExistingDirectory(self, caption="Open Spine Toolbox Project", dir=start_dir)
                if not load_dir:
                    return False  # Cancelled
        return self.restore_project(load_dir)

    def restore_project(self, project_dir, ask_confirmation=True):
        """Initializes UI, Creates project, models, connections, etc., when opening a project.

        Args:
            project_dir (str): Project directory
            ask_confirmation (bool): True closes the previous project with a confirmation box if user has enabled this

        Returns:
            bool: True when restoring project succeeded, False otherwise
        """
        if not self.close_project(ask_confirmation):
            return False
        # Create project
        self.undo_stack.clear()
        self._project = SpineToolboxProject(
            self, project_dir, self._plugin_manager.plugin_specs, settings=self._qsettings, logger=self
        )
        self.project_item_model.connect_to_project(self._project)
        self.specification_model.connect_to_project(self._project)
        self._enable_project_actions()
        self.ui.actionSave.setDisabled(True)  # Save is disabled in a clean project
        self._connect_project_signals()
        self.update_window_title()
        # Populate project model with project items
        success = self._project.load(self._item_specification_factories, self.item_factories)
        if not success:
            self.remove_path_from_recent_projects(self._project.project_dir)
            return False
        self._plugin_manager.reload_plugins_with_local_data()
        self.ui.treeView_project.expandAll()
        # Reset zoom on Design View
        self.ui.graphicsView.reset_zoom()
        self.update_recent_projects()
        self.msg.emit(f"Project <b>{self._project.name}</b> is now open")
        return True

    def _toolbars(self):
        """Yields all toolbars in the window."""
        yield self.main_toolbar
        yield from self._plugin_manager.plugin_toolbars.values()

    def _disable_project_actions(self):
        """Disables all project-related actions, except
        New project, Open project and Open recent. Called
        in the constructor and when closing a project."""
        for toolbar in self._toolbars():
            toolbar.set_project_actions_enabled(False)
        self.ui.actionOpen_project_directory.setDisabled(True)
        self.ui.actionSave.setDisabled(True)
        self.ui.actionSave_As.setDisabled(True)
        self.ui.actionClose.setDisabled(True)
        self.ui.actionSet_description.setDisabled(True)
        self.ui.actionExecute_project.setDisabled(True)
        self.ui.actionExecute_selection.setDisabled(True)
        self.ui.actionStop_execution.setDisabled(True)

    def _enable_project_actions(self):
        """Enables all project-related actions. Called when a
        new project is created and when a project is opened."""
        for toolbar in self._toolbars():
            toolbar.set_project_actions_enabled(True)
        self.ui.actionOpen_project_directory.setEnabled(True)
        self.ui.actionSave.setEnabled(True)
        self.ui.actionSave_As.setEnabled(True)
        self.ui.actionClose.setEnabled(True)
        self.ui.actionSet_description.setEnabled(True)
        self._unset_execution_in_progress()

    def refresh_toolbars(self):
        """Set toolbars' color using highest possible contrast."""
        all_toolbars = list(self._toolbars())
        for k, toolbar in enumerate(all_toolbars):
            color = color_from_index(k, len(all_toolbars), base_hue=217.0, saturation=0.6)
            toolbar.set_color(color)

    @Slot()
    def show_recent_projects_menu(self):
        """Updates and sets up the recent projects menu to File-Open recent menu item."""
        if not self.recent_projects_menu.isVisible():
            self.recent_projects_menu = RecentProjectsPopupMenu(self)
            self.ui.actionOpen_recent.setMenu(self.recent_projects_menu)

    @Slot()
    def save_project(self):
        """Saves project."""
        if not self._project:
            self.msg.emit("Please open or create a project first")
            return
        self._project.save()
        self.msg.emit(f"Project <b>{self._project.name}</b> saved")
        self.undo_stack.setClean()

    @Slot()
    def save_project_as(self):
        """Asks user for a new project directory and duplicates the current project there.
        The name of the duplicated project will be the new directory name. The duplicated
        project is activated."""
        if not self._project:
            self.msg.emit("Please open or create a project first")
            return
        # Ask for a new directory
        # noinspection PyCallByClass, PyArgumentList
        answer = QFileDialog.getExistingDirectory(
            self,
            "Select new project directory (Save as...)",
            os.path.abspath(os.path.join(self._project.project_dir, os.path.pardir)),
        )
        if not answer:  # Canceled
            return
        # Just do regular save if selected directory is the same as the current project directory
        if pathlib.Path(answer) == pathlib.Path(self._project.project_dir):
            self.msg_warning.emit("Project directory unchanged")
            self.save_project()
            return
        if not self.overwrite_check(answer):
            return
        if not self.undo_stack.isClean():
            self.save_project()  # Save before copying the project, so the changes are not discarded
        self.msg.emit(f"Saving project to directory {answer}")
        recursive_overwrite(self, self._project.project_dir, answer, silent=False)
        if not self.restore_project(answer, ask_confirmation=False):
            return
        self.save_project()  # Save to update project name in project.json, must be done after restore_project()
        # noinspection PyCallByClass, PyArgumentList
        QMessageBox.information(self, f"Project {self._project.name} saved", f"Project directory is now\n\n{answer}")

    def close_project(self, ask_confirmation=True):
        """Closes the current project.

        Returns:
            bool: True when no project open or when it's closed successfully, False otherwise.
        """
        if not self._project:
            return True
        if ask_confirmation:
            save_at_exit = (
                int(self._qsettings.value("appSettings/saveAtExit", defaultValue="1"))
                if not self.undo_stack.isClean()
                else 0
            )
            if save_at_exit == 1 and not self._confirm_save_and_exit():
                return False
            if save_at_exit == 2 and not self.save_project():
                return False
        if not self.undo_critical_commands():
            return False
        self.clear_ui()
        self._project.tear_down()
        self._project = None
        self._disable_project_actions()
        self.undo_stack.setClean()
        self.update_window_title()
        self.ui.textBrowser_eventlog.clear()
        return True

    @Slot(bool)
    def set_project_description(self, _=False):
        """Opens a dialog where the user can enter a new description for the project."""
        if not self._project:
            return
        dialog = SetDescriptionDialog(self, self._project)
        dialog.show()

    def init_project_item_model(self):
        """Initializes project item model. Create root and category items and add them to the model."""
        root_item = RootProjectTreeItem()
        self.project_item_model = ProjectItemModel(root_item, self)
        for category in CATEGORIES:
            category_item = CategoryProjectTreeItem(str(category), CATEGORY_DESCRIPTIONS[category])
            self.project_item_model.insert_item(category_item)
        self.ui.treeView_project.setModel(self.project_item_model)

    def init_specification_model(self):
        """Initializes specification model."""
        factory_icons = {item_type: QIcon(factory.icon()) for item_type, factory in self.item_factories.items()}
        self.specification_model = ProjectItemSpecificationModel(factory_icons)
        for item_type in self.item_factories:
            model = self.filtered_spec_factory_models[item_type] = FilteredSpecificationModel(item_type)
            model.setSourceModel(self.specification_model)

    def make_item_properties_uis(self):
        for item_type, factory in self.item_factories.items():
            properties_ui = self._item_properties_uis[item_type] = factory.make_properties_widget(self)
            color = factory.icon_color()
            icon = factory.icon()
            properties_ui.set_color_and_icon(color, icon)
            scroll_area = QScrollArea(self)
            scroll_area.setWidget(properties_ui)
            scroll_area.setWidgetResizable(True)
            tab = self._make_properties_tab(scroll_area)
            self.ui.tabWidget_item_properties.addTab(tab, item_type)

    def _make_properties_tab(self, properties_ui):
        tab = QWidget(self)
        layout = QVBoxLayout(tab)
        layout.setContentsMargins(0, 0, 0, 0)
        layout.setSpacing(0)
        layout.addWidget(properties_ui)
        return tab

    def add_project_items(self, items_dict, silent=False):
        """Pushes an AddProjectItemsCommand to the undo stack.

        Args:
            items_dict (dict): mapping from item name to item dictionary
            silent (bool): if True, suppress log messages
        """
        if self._project is None or not items_dict:
            return
        self.undo_stack.push(AddProjectItemsCommand(self._project, items_dict, self.item_factories, silent))

    def supports_specifications(self, item_type):
        """Returns True if given project item type supports specifications.

        Returns:
            bool: True if item supports specifications, False otherwise
        """
        return item_type in self._item_specification_factories

    def restore_ui(self):
        """Restore UI state from previous session."""
        window_size = self._qsettings.value("mainWindow/windowSize", defaultValue="false")
        window_pos = self._qsettings.value("mainWindow/windowPosition", defaultValue="false")
        window_state = self._qsettings.value("mainWindow/windowState", defaultValue="false")
        window_maximized = self._qsettings.value("mainWindow/windowMaximized", defaultValue="false")  # returns str
        n_screens = self._qsettings.value("mainWindow/n_screens", defaultValue=1)  # number of screens on last exit
        # noinspection PyArgumentList
        n_screens_now = len(QGuiApplication.screens())  # Number of screens now
        original_size = self.size()
        # Note: cannot use booleans since Windows saves them as strings to registry
        if window_size != "false":
            self.resize(window_size)  # Expects QSize
        else:
            self.resize(1024, 800)
        if window_pos != "false":
            self.move(window_pos)  # Expects QPoint
        if window_state != "false":
            self.restoreState(window_state, version=1)  # Toolbar and dockWidget positions. Expects QByteArray
        if n_screens_now < int(n_screens):
            # There are less screens available now than on previous application startup
            # Move main window to position 0,0 to make sure that it is not lost on another screen that does not exist
            self.move(0, 0)
        ensure_window_is_on_screen(self, original_size)
        if window_maximized == "true":
            self.setWindowState(Qt.WindowMaximized)

    def clear_ui(self):
        """Clean UI to make room for a new or opened project."""
        self.activate_no_selection_tab()  # Clear properties widget
        self._restore_original_console()
        self.ui.graphicsView.scene().clear_icons_and_links()  # Clear all items from scene
        self._shutdown_engine_kernels()
        self._close_item_consoles()

    def undo_critical_commands(self):
        """Undoes critical commands in the undo stack.

        Returns:
            Bool: False if any critical commands aren't successfully undone
        """
        if self.undo_stack.isClean():
            return True
        commands = [self.undo_stack.command(ind) for ind in range(self.undo_stack.index())]

        def is_critical(cmd):
            if isinstance(cmd, SpineToolboxCommand):
                return cmd.is_critical
            return any(is_critical(cmd.child(i)) for i in range(cmd.childCount()))

        def successfully_undone(cmd):
            if isinstance(cmd, SpineToolboxCommand):
                return cmd.successfully_undone
            return all(successfully_undone(cmd.child(i)) for i in range(cmd.childCount()))

        critical_commands = [cmd for cmd in commands if is_critical(cmd)]
        if not critical_commands:
            return True
        for cmd in reversed(critical_commands):
            cmd.undo()
            if not successfully_undone(cmd):
                return False
        return True

    def overwrite_check(self, project_dir):
        """Checks if given directory is a project directory and/or empty
        And asks the user what to do in that case.

        Args:
            project_dir (str): Abs. path to a directory

        Returns:
            bool: True if user wants to overwrite an existing project or
            if the directory is not empty and the user wants to make it
            into a Spine Toolbox project directory anyway. False if user
            cancels the action.
        """
        # Check if directory is empty and/or a project directory
        is_project_dir = os.path.isdir(os.path.join(project_dir, ".spinetoolbox"))
        empty = not bool(os.listdir(project_dir))
        if not empty:
            if is_project_dir:
                msg1 = (
                    "Directory <b>{0}</b> already contains a Spine Toolbox project.<br/><br/>"
                    "Would you like to overwrite the existing project?".format(project_dir)
                )
                box1 = QMessageBox(
                    QMessageBox.Icon.Question, "Overwrite?", msg1, buttons=QMessageBox.StandardButton.Ok | QMessageBox.StandardButton.Cancel, parent=self
                )
                box1.button(QMessageBox.StandardButton.Ok).setText("Overwrite")
                answer1 = box1.exec()
                if answer1 != QMessageBox.StandardButton.Ok:
                    return False
            else:
                msg2 = (
                    "Directory <b>{0}</b> is not empty.<br/><br/>"
                    "Would you like to make this directory into a Spine Toolbox project?".format(project_dir)
                )
                box2 = QMessageBox(
                    QMessageBox.Icon.Question, "Not empty", msg2, buttons=QMessageBox.StandardButton.Ok | QMessageBox.StandardButton.Cancel, parent=self
                )
                box2.button(QMessageBox.StandardButton.Ok).setText("Go ahead")
                answer2 = box2.exec()
                if answer2 != QMessageBox.StandardButton.Ok:
                    return False
        return True

    @Slot(QItemSelection, QItemSelection)
    def item_selection_changed(self, selected, deselected):
        """Synchronizes selection with scene. The scene handles item/link de/activation."""
        inds = self.ui.treeView_project.selectedIndexes()
        self._selected_item_names = {
            self.project_item_model.item(i).name for i in self.ui.treeView_project.selectedIndexes()
        }
        self._update_execute_selected_enabled()
        if not self.sync_item_selection_with_scene:
            return
        project_items = [self.project_item_model.item(i).project_item for i in inds]
        project_item_names = {i.name for i in project_items}
        scene = self.ui.graphicsView.scene()
        for icon in scene.project_item_icons():
            icon.setSelected(icon.name() in project_item_names)

    def refresh_active_elements(self, active_project_item, active_link_item, selected_item_names):
        self._selected_item_names = selected_item_names
        self._update_execute_selected_enabled()
        self.ui.textBrowser_eventlog.set_item_log_selected(False)
        self._set_active_project_item(active_project_item)
        self._set_active_link_item(active_link_item)
        self._activate_properties_tab()
        self.ui.textBrowser_eventlog.set_item_log_selected(True)

    def _activate_properties_tab(self):
        if self.active_project_item:
            self.activate_item_tab()
            return
        self._restore_original_console()
        if self.active_link_item:
            self.activate_link_tab()
            return
        self.activate_no_selection_tab()

    def _set_active_project_item(self, active_project_item):
        """
        Args:
            active_project_item (ProjectItemBase or NoneType)
        """
        if self.active_project_item == active_project_item:
            return
        if self.active_project_item:
            # Deactivate old active project item
            if not self.active_project_item.deactivate():
                self.msg_error.emit(
                    "Something went wrong in disconnecting {0} signals".format(self.active_project_item.name)
                )
        self.active_project_item = active_project_item
        if self.active_project_item:
            self.active_project_item.activate()

    def _set_active_link_item(self, active_link_item):
        """
        Sets active link and connects to corresponding properties widget.

        Args:
            active_link_item (LoggingConnection or LoggingJump, optional)
        """
        if self.active_link_item is active_link_item:
            return
        if self.active_link_item:
            self.link_properties_widgets[type(self.active_link_item)].unset_link()
        self.active_link_item = active_link_item
        if self.active_link_item:
            self.link_properties_widgets[type(self.active_link_item)].set_link(self.active_link_item)

    def activate_no_selection_tab(self):
        """Shows 'No Selection' tab."""
        for i in range(self.ui.tabWidget_item_properties.count()):
            if self.ui.tabWidget_item_properties.tabText(i) == "No Selection":
                self.ui.tabWidget_item_properties.setCurrentIndex(i)
                break
        self.ui.dockWidget_item.setWindowTitle("Properties")

    def activate_item_tab(self):
        """Shows active project item properties tab according to item type."""
        # Find tab index according to item type
        for i in range(self.ui.tabWidget_item_properties.count()):
            if self.ui.tabWidget_item_properties.tabText(i) == self.active_project_item.item_type():
                self.ui.tabWidget_item_properties.setCurrentIndex(i)
                break
        self.ui.tabWidget_item_properties.currentWidget().layout().insertWidget(0, self._properties_title)
        # Set QDockWidget title to selected item's type
        self.ui.dockWidget_item.setWindowTitle(self.active_project_item.item_type() + " Properties")
        color = self._item_properties_uis[self.active_project_item.item_type()].fg_color
        ss = f"QWidget{{background: {color.name()};}}"
        self._properties_title.setStyleSheet(ss)
        self._button_item_dir.show()
        self._button_item_dir.setToolTip(f"<html>Open <b>{self.active_project_item.name}</b> directory.</html>")

    def activate_link_tab(self):
        """Shows link properties tab."""
        tab_text = {LoggingConnection: "Link properties", LoggingJump: "Loop properties"}[type(self.active_link_item)]
        for i in range(self.ui.tabWidget_item_properties.count()):
            if self.ui.tabWidget_item_properties.tabText(i) == tab_text:
                self.ui.tabWidget_item_properties.setCurrentIndex(i)
                break
        self.ui.tabWidget_item_properties.currentWidget().layout().insertWidget(0, self._properties_title)
        self.ui.dockWidget_item.setWindowTitle(tab_text)
        color = self.link_properties_widgets[type(self.active_link_item)].fg_color
        ss = f"QWidget{{background: {color.name()};}}"
        self._properties_title.setStyleSheet(ss)
        self._button_item_dir.hide()

    def update_properties_ui(self):
        widget = self._get_active_properties_widget()
        if widget is not None:
            widget.repaint()

    def _get_active_properties_widget(self):
        if self.active_project_item is not None:
            return self._item_properties_uis[self.active_project_item.item_type()]
        if self.active_link_item is not None:
            return self.link_properties_widgets[type(self.active_link_item)]
        return None

    def add_specification(self, specification):
        """Pushes an AddSpecificationCommand to undo stack."""
        self.undo_stack.push(AddSpecificationCommand(self._project, specification, save_to_disk=True))

    @Slot()
    def import_specification(self):
        """Opens a file dialog where the user can select an existing specification
        definition file (.json). If file is valid, pushes AddSpecificationCommand to undo stack.
        """
        if not self._project:
            self.msg.emit("Please create a new project or open an existing one first")
            return
        # noinspection PyCallByClass, PyTypeChecker, PyArgumentList
        answer = QFileDialog.getOpenFileName(
            self, "Select Specification file", self._project.project_dir, "JSON (*.json)"
        )
        if answer[0] == "":  # Cancel button clicked
            return
        def_file = os.path.abspath(answer[0])
        # Load specification
        local_data = load_specification_local_data(self._project.config_dir)
        specification = load_specification_from_file(
            def_file, local_data, self._item_specification_factories, self._qsettings, self
        )
        if not specification:
            return
        self.undo_stack.push(AddSpecificationCommand(self._project, specification, save_to_disk=False))

    def replace_specification(self, name, specification):
        """Pushes an ReplaceSpecificationCommand to undo stack."""
        if name == specification.name:
            # If the spec name didn't change, we don't need to make a command.
            # This is because the changes don't affect the project.json file.
            self._project.replace_specification(name, specification)
            return
        self.undo_stack.push(ReplaceSpecificationCommand(self._project, name, specification))

    @Slot(str)
    def repair_specification(self, name):
        """Repairs specification if it is broken.

        Args:
            name (str): specification's name
        """
        specification = self._project.get_specification(name)
        item_factory = self.item_factories.get(specification.item_type)
        if item_factory is not None:
            item_factory.repair_specification(self, specification)

    def prompt_save_location(self, title, proposed_path, file_filter):
        """Shows a dialog for the user to select a path to save a file.

        Args:
            title (str): dialog window title
            proposed_path (str): A proposed location.
            file_filter (str): file extension filter

        Returns:
            str: absolute path or None if dialog was cancelled
        """
        answer = QFileDialog.getSaveFileName(self, title, proposed_path, file_filter)
        if not answer[0]:  # Cancel button clicked
            return None
        return os.path.abspath(answer[0])

    @Slot(str, str)
    def _log_specification_saved(self, name, path):
        """Prints a message in the event log, saying that given spec was saved in a certain location,
        together with a clickable link to change the location.

        Args:
            name (str): specification's name
            path (str): specification's file path
        """
        self.msg_success.emit(
            f"Specification <b>{name}</b> successfully saved as "
            f"<a style='color:#99CCFF;' href='file:///{path}'>{path}</a> "
            f"<a style='color:white;' href='change_spec_file.{name}'><b>[change]</b></a>"
        )

    @Slot()
    def remove_all_items(self):
        """Pushes a RemoveAllProjectItemsCommand to the undo stack."""
        if self._project is None or not self._project.has_items():
            self.msg.emit("No project items to remove.")
            return
        delete_data = int(self._qsettings.value("appSettings/deleteData", defaultValue="0")) != 0
        msg = "Remove all items from project? "
        if not delete_data:
            msg += "Item data directory will still be available in the project directory after this operation."
        else:
            msg += "<br><br><b>Warning: Item data will be permanently lost after this operation.</b>"
        message_box = QMessageBox(
            QMessageBox.Icon.Question,
            "Remove All Items",
            msg,
            buttons=QMessageBox.StandardButton.Ok | QMessageBox.StandardButton.Cancel,
            parent=self
        )
        message_box.button(QMessageBox.StandardButton.Ok).setText("Remove Items")
        answer = message_box.exec()
        if answer != QMessageBox.StandardButton.Ok:
            return
        self.undo_stack.push(RemoveAllProjectItemsCommand(self._project, self.item_factories, delete_data=delete_data))

    def register_anchor_callback(self, url, callback):
        """Registers a callback for a given anchor in event log, see ``open_anchor()``.
        Used by ``ToolFactory.repair_specification()``.

        Args:
            url (str): The anchor url
            callback (function): A function to call when the anchor is clicked on event log.
        """
        self._anchor_callbacks[url] = callback

    @Slot(QUrl)
    def open_anchor(self, qurl):
        """Open file explorer in the directory given in qurl.

        Args:
            qurl (QUrl): The url to open
        """
        url = qurl.url()
        if url == "#":  # This is a Tip so do not try to open the URL
            return
        if url.startswith("change_spec_file."):
            _, spec_name = url.split(".")
            self._change_specification_file_location(spec_name)
            return
        callback = self._anchor_callbacks.get(url, None)
        if callback is not None:
            callback()
            return
        # noinspection PyTypeChecker, PyCallByClass, PyArgumentList
        res = QDesktopServices.openUrl(qurl)
        if not res:
            self.msg_error.emit(f"Unable to open <b>{url}</b>")

    def _change_specification_file_location(self, name):
        """Prompts user for new location for a project item specification.

        Delegates saving to project if one is open by pushing a command to the undo stack,
        otherwise tries to find the specification from the plugin manager.

        Args:
            name (str): specification's name
        """
        if self._project is not None:
            if not self._project.is_specification_name_reserved(name):
                self.msg_error.emit(f"Unable to find specification '{name}'")
                return
            spec = self._project.get_specification(name)
            path = self.prompt_save_location(
                f"Save {spec.item_type} specification", spec.definition_file_path, "JSON (*.json)"
            )
            if path is None:
                return
            self.undo_stack.push(SaveSpecificationAsCommand(self._project, name, path))
            return
        spec = None
        for plugin_spec in self._plugin_manager.plugin_specs:
            if plugin_spec.name == name:
                spec = plugin_spec
                break
        if spec is None:
            self.msg_error.emit(f"Unable to find specification '{name}'.")
            return
        path = self.prompt_save_location(
            f"Save {spec.item_type} specification", spec.definition_file_path, "JSON (*.json)"
        )
        if path is None:
            return
        spec.definition_file_path = path
        if not spec.save():
            return
        self._log_specification_saved(spec.name, path)

    @Slot(QModelIndex, QPoint)
    def show_specification_context_menu(self, ind, global_pos):
        """Context menu for item specifications.

        Args:
            ind (QModelIndex): In the ProjectItemSpecificationModel
            global_pos (QPoint): Mouse position
        """
        if not self.project():
            return
        spec = self.specification_model.specification(ind.row())
        if not self.supports_specification(spec.item_type):
            return
        item_factory = self.item_factories[spec.item_type]
        menu = item_factory.make_specification_menu(self, ind)
        menu.exec(global_pos)
        menu.deleteLater()
        menu = None

    @Slot(QModelIndex)
    def edit_specification(self, index, item):
        """Opens a specification editor widget.

        Args:
            index (QModelIndex): Index of the item (from double-click or context menu signal)
            item (ProjectItem, optional)
        """
        if not index.isValid():
            return
        specification = self.specification_model.specification(index.row())
        # Open spec in Tool specification edit widget
        self.show_specification_form(specification.item_type, specification, item)

    @Slot(QModelIndex)
    def remove_specification(self, index):
        """Removes specification from project.

        Args:
            index (QModelIndex): Index of the specification item
        """
        if not index.isValid():
            return
        specification = self.specification_model.specification(index.row())
        message = f"Remove Specification <b>{specification.name}</b> from Project?"
        message_box = QMessageBox(
            QMessageBox.Icon.Question,
            "Remove Specification",
            message,
            buttons=QMessageBox.StandardButton.Ok | QMessageBox.StandardButton.Cancel,
            parent=self,
        )
        message_box.button(QMessageBox.StandardButton.Ok).setText("Remove Specification")
        answer = message_box.exec()
        if answer != QMessageBox.StandardButton.Ok:
            return
        self.undo_stack.push(RemoveSpecificationCommand(self._project, specification.name))

    @busy_effect
    @Slot(QModelIndex)
    def open_specification_file(self, index):
        """Open the specification definition file in the default (.json) text-editor.

        Args:
            index (QModelIndex): Index of the item
        """
        if not index.isValid():
            return
        specification = self.specification_model.specification(index.row())
        file_path = specification.definition_file_path
        # Check if file exists first. openUrl may return True if file doesn't exist
        # TODO: this could still fail if the file is deleted or renamed right after the check
        if not os.path.isfile(file_path):
            logging.error("Failed to open editor for %s", file_path)
            self.msg_error.emit("Specification file <b>{0}</b> not found.".format(file_path))
            return
        tool_specification_url = "file:///" + file_path
        # Open Tool specification file in editor
        # noinspection PyTypeChecker, PyCallByClass, PyArgumentList
        res = open_url(tool_specification_url)
        if not res:
            self.msg_error.emit(
                "Unable to open specification file {0}. Make sure that <b>.json</b> "
                "files are associated with a text editor. For example on Windows "
                "10, go to Control Panel -> Default Programs to do this.".format(file_path)
            )

    @Slot(bool)
    def new_db_editor(self):
        editor = MultiSpineDBEditor(self.db_mngr, {})
        editor.show()

    @Slot()
    def _handle_zoom_minus_pressed(self):
        """Slot for handling case when '-' button in menu is pressed."""
        self.ui.graphicsView.zoom_out()

    @Slot()
    def _handle_zoom_plus_pressed(self):
        """Slot for handling case when '+' button in menu is pressed."""
        self.ui.graphicsView.zoom_in()

    @Slot()
    def _handle_zoom_reset_pressed(self):
        """Slot for handling case when 'reset zoom' button in menu is pressed."""
        self.ui.graphicsView.reset_zoom()

    def add_zoom_action(self):
        """Setups zoom widget action in view menu."""
        zoom_action = ToolBarWidgetAction("Zoom", parent=self.ui.menuView, compact=True)
        zoom_action.tool_bar.addAction("-", self._handle_zoom_minus_pressed).setToolTip("Zoom out")
        zoom_action.tool_bar.addAction("Reset", self._handle_zoom_reset_pressed).setToolTip("Reset zoom")
        zoom_action.tool_bar.addAction("+", self._handle_zoom_plus_pressed).setToolTip("Zoom in")
        self.ui.menuView.addSeparator()
        self.ui.menuView.addAction(zoom_action)

    @Slot()
    def restore_dock_widgets(self):
        """Dock all floating and or hidden QDockWidgets back to the main window."""
        for dock in self.findChildren(QDockWidget):
            dock.setMinimumSize(0, 0)
            dock.setVisible(True)
            dock.setFloating(False)
        self.splitDockWidget(self.ui.dockWidget_project, self.ui.dockWidget_eventlog, Qt.Orientation.Vertical)
        self.splitDockWidget(self.ui.dockWidget_eventlog, self.ui.dockWidget_console, Qt.Orientation.Horizontal)
        self.ui.dockWidget_eventlog.raise_()
        self.splitDockWidget(self.ui.dockWidget_project, self.ui.dockWidget_design_view, Qt.Orientation.Horizontal)
        self.splitDockWidget(self.ui.dockWidget_design_view, self.ui.dockWidget_item, Qt.Orientation.Horizontal)
        docks = (self.ui.dockWidget_project, self.ui.dockWidget_design_view, self.ui.dockWidget_item)
        width = sum(d.size().width() for d in docks)
        self.resizeDocks(docks, [0.2 * width, 0.5 * width, 0.3 * width], Qt.Orientation.Horizontal)
        docks = (self.ui.dockWidget_project, self.ui.dockWidget_eventlog)
        width = sum(d.size().width() for d in docks)
        self.resizeDocks(docks, [0.6 * width, 0.4 * width], Qt.Orientation.Vertical)

    def _add_actions(self):
        """Adds actions to the main window."""
        self.addAction(self.ui.actionExecute_project)
        self.addAction(self.ui.actionExecute_selection)
        self.addAction(self.ui.actionStop_execution)

    def set_debug_qactions(self):
        """Sets shortcuts for QActions that may be needed in debugging."""
        self.show_properties_tabbar.setShortcut(QKeySequence(Qt.CTRL | Qt.Key_0))
        self.show_supported_img_formats.setShortcut(QKeySequence(Qt.CTRL | Qt.Key_8))
        self.addAction(self.show_properties_tabbar)
        self.addAction(self.show_supported_img_formats)

    def add_menu_actions(self):
        """Adds extra actions to Edit and View menu."""
        self.ui.menuToolbars.addAction(self.main_toolbar.toggleViewAction())
        self.ui.menuDock_Widgets.addAction(self.ui.dockWidget_design_view.toggleViewAction())
        self.ui.menuDock_Widgets.addAction(self.ui.dockWidget_project.toggleViewAction())
        self.ui.menuDock_Widgets.addAction(self.ui.dockWidget_eventlog.toggleViewAction())
        self.ui.menuDock_Widgets.addAction(self.ui.dockWidget_item.toggleViewAction())
        self.ui.menuDock_Widgets.addAction(self.ui.dockWidget_console.toggleViewAction())
        undo_action = self.undo_stack.createUndoAction(self)
        redo_action = self.undo_stack.createRedoAction(self)
        undo_action.setShortcuts(QKeySequence.Undo)
        redo_action.setShortcuts(QKeySequence.Redo)
        undo_action.setIcon(QIcon(":/icons/menu_icons/undo.svg"))
        redo_action.setIcon(QIcon(":/icons/menu_icons/redo.svg"))
        before = self.ui.menuEdit.actions()[0]
        self.ui.menuEdit.insertAction(before, undo_action)
        self.ui.menuEdit.insertAction(before, redo_action)
        self.ui.menuEdit.insertSeparator(before)

    def toggle_properties_tabbar_visibility(self):
        """Shows or hides the tab bar in properties dock widget. For debugging purposes."""
        if self.ui.tabWidget_item_properties.tabBar().isVisible():
            self.ui.tabWidget_item_properties.tabBar().hide()
        else:
            self.ui.tabWidget_item_properties.tabBar().show()

    def update_datetime(self):
        """Returns a boolean, which determines whether
        date and time is prepended to every Event Log message."""
        d = int(self._qsettings.value("appSettings/dateTime", defaultValue="2"))
        return d != 0

    @Slot(str)
    def add_message(self, msg):
        """Append regular message to Event Log.

        Args:
            msg (str): String written to QTextBrowser
        """
        message = format_log_message("msg", msg, self.show_datetime)
        self.ui.textBrowser_eventlog.append(message)

    @Slot(str)
    def add_success_message(self, msg):
        """Append message with green text color to Event Log.

        Args:
            msg (str): String written to QTextBrowser
        """
        message = format_log_message("msg_success", msg, self.show_datetime)
        self.ui.textBrowser_eventlog.append(message)

    @Slot(str)
    def add_error_message(self, msg):
        """Append message with red color to Event Log.

        Args:
            msg (str): String written to QTextBrowser
        """
        message = format_log_message("msg_error", msg, self.show_datetime)
        self.ui.textBrowser_eventlog.append(message)

    @Slot(str)
    def add_warning_message(self, msg):
        """Append message with yellow (golden) color to Event Log.

        Args:
            msg (str): String written to QTextBrowser
        """
        message = format_log_message("msg_warning", msg, self.show_datetime)
        self.ui.textBrowser_eventlog.append(message)

    @Slot(str)
    def add_process_message(self, msg):
        """Writes message from stdout to process output QTextBrowser.

        Args:
            msg (str): String written to QTextBrowser
        """
        message = format_log_message("msg", msg)
        self.ui.textBrowser_eventlog.append(message)

    @Slot(str)
    def add_process_error_message(self, msg):
        """Writes message from stderr to process output QTextBrowser.

        Args:
            msg (str): String written to QTextBrowser
        """
        message = format_log_message("msg_error", msg)
        self.ui.textBrowser_eventlog.append(message)

    def override_console_and_execution_list(self):
        self._override_console()
        self._override_execution_list()

    def _override_console(self):
        """Sets the jupyter console of the active project item in Jupyter Console and updates title."""
        if self.active_project_item is not None:
            console = self._item_consoles.get(self.active_project_item)
        elif isinstance(self.active_link_item, LoggingJump):
            console = self._item_consoles.get(self.active_link_item)
        else:
            return
        self._do_override_console(console)

    def _do_override_console(self, console):
        if not isinstance(console, (PersistentConsoleWidget, JupyterConsoleWidget)):
            self._restore_original_console()
            return
        self._set_override_console(console)

    def _override_execution_list(self):
        """Displays executions of the active project item in Executions and updates title."""
        if self.active_project_item is None:
            return
        filter_consoles = self._filter_item_consoles.get(self.active_project_item)
        if filter_consoles is None:
            self.ui.listView_console_executions.hide()
            return
        self.ui.listView_console_executions.show()
        self.ui.listView_console_executions.model().reset_model(filter_consoles)
        current_key = self._current_execution_keys.get(self.active_project_item)
        current = self.ui.listView_console_executions.model().find_index(current_key)
        self.ui.listView_console_executions.setCurrentIndex(current)

    def _restore_original_console(self):
        """Sets the Console back to the original."""
        self.ui.listView_console_executions.hide()
        self._set_override_console(self.ui.label_no_console)

    def _set_override_console(self, console):
        splitter = self.ui.splitter_console
        if console == splitter.widget(1):
            return
        splitter.replaceWidget(1, console)
        console.show()
        try:
            new_title = console.name()
        except AttributeError:
            new_title = "Console"
        self.ui.dockWidget_console.setWindowTitle(new_title)

    @Slot()
    def _refresh_console_execution_list(self):
        """Refreshes console executions as the active project item starts new executions."""
        view = self.ui.listView_console_executions
        view.show()
        model = view.model()
        if model.rowCount() == 0:
            view.setCurrentIndex(QModelIndex())
        elif not view.currentIndex().isValid():
            index = view.model().index(0, 0)
            view.setCurrentIndex(index)
        else:
            current = view.currentIndex()
            self._select_console_execution(current, None)

    @Slot(QModelIndex, QModelIndex)
    def _select_console_execution(self, current, _previous):
        """Sets the console of the selected execution in Console."""
        if not current.data():
            return
        self._current_execution_keys[self.active_project_item] = current.data()
        console = current.model().get_console(current.data())
        self._do_override_console(console)

    def show_add_project_item_form(self, item_type, x=0, y=0, spec=""):
        """Show add project item widget."""
        if not self._project:
            self.msg.emit("Please open or create a project first")
            return
        factory = self.item_factories.get(item_type)
        if factory is None:
            self.msg_error.emit(f"{item_type} not found in factories")
            return
        self.add_project_item_form = factory.make_add_item_widget(self, x, y, spec)
        self.add_project_item_form.show()

    def supports_specification(self, item_type):
        """
        Returns True if given item type supports specifications.

        Args:
            item_type (str): item's type

        Returns:
            bool: True if item supports specifications, False otherwise
        """
        return item_type in self._item_specification_factories

    @Slot()
    def show_specification_form(self, item_type, specification=None, item=None, **kwargs):
        """
        Shows specification widget.

        Args:
            item_type (str): item's type
            specification (ProjectItemSpecification, optional): specification
            item (ProjectItem, optional): project item
            **kwargs: parameters passed to the specification widget
        """
        if not self._project:
            self.msg.emit("Please open or create a project first")
            return
        if not self.supports_specification(item_type):
            return
        msg = f"Opening {item_type} specification editor"
        if specification:
            msg += f" for {specification.name}"
        self.msg.emit(msg)
        multi_tab_editor = next(self.get_all_multi_tab_spec_editors(item_type), None)
        if multi_tab_editor is None:
            multi_tab_editor = MultiTabSpecEditor(self, item_type)
            multi_tab_editor.add_new_tab(specification, item, **kwargs)
            multi_tab_editor.show()
            return
        existing = self._get_existing_spec_editor(item_type, specification, item)
        if existing is None:
            multi_tab_editor.add_new_tab(specification, item, **kwargs)
        else:
            multi_tab_editor, editor = existing
            multi_tab_editor.set_current_tab(editor)
        if multi_tab_editor.isMinimized():
            multi_tab_editor.showNormal()
        multi_tab_editor.activateWindow()

    @staticmethod
    def get_all_multi_tab_spec_editors(item_type):
        for window in qApp.topLevelWindows():  # pylint: disable=undefined-variable
            if isinstance(window, QWindow):
                widget = QWidget.find(window.winId())
                if isinstance(widget, MultiTabSpecEditor) and widget.item_type == item_type:
                    yield widget

    def _get_existing_spec_editor(self, item_type, specification, item):
        for multi_tab_editor in self.get_all_multi_tab_spec_editors(item_type):
            for k in range(multi_tab_editor.tab_widget.count()):
                editor = multi_tab_editor.tab_widget.widget(k)
                if editor.specification is not None and editor.specification == specification and editor.item == item:
                    return multi_tab_editor, editor
        return None

    @Slot()
    def show_settings(self):
        """Show Settings widget."""
        self.settings_form = SettingsWidget(self)
        self.settings_form.show()

    @Slot()
    def show_about(self):
        """Show About Spine Toolbox form."""
        form = AboutWidget(self)
        form.show()

    # pylint: disable=no-self-use
    @Slot()
    def show_user_guide(self):
        """Open Spine Toolbox documentation index page in browser."""
        index_url = f"{ONLINE_DOCUMENTATION_URL}/index.html"
        # noinspection PyTypeChecker, PyCallByClass, PyArgumentList
        open_url(index_url)

    # pylint: disable=no-self-use
    @Slot()
    def show_getting_started_guide(self):
        """Open Spine Toolbox Getting Started HTML page in browser."""
        index_url = f"{ONLINE_DOCUMENTATION_URL}/getting_started.html"
        # noinspection PyTypeChecker, PyCallByClass, PyArgumentList
        open_url(index_url)

    @Slot()
    def retrieve_project(self):
        """Retrieves project from server."""
        msg = "Retrieve project by Job Id"
        # noinspection PyCallByClass, PyTypeChecker, PyArgumentList
        answer = QInputDialog.getText(self, msg, "Job Id?:", flags=Qt.WindowTitleHint | Qt.WindowCloseButtonHint)
        job_id = answer[0]
        if not job_id:  # Cancel button clicked
            return
        initial_path = os.path.abspath(os.path.join(str(pathlib.Path.home())))  # Home dir
        project_dir = QFileDialog.getExistingDirectory(self, "Select new project directory...)", initial_path)
        if not project_dir:
            return
        self.msg.emit(f"Retrieving project {job_id} from server and extracting to: {project_dir}")
        host, port, sec_model, sec_folder = self.engine_server_settings()
        if not host:
            self.msg_error.emit("Spine Engine Server <b>host address</b> missing. "
                                "Please enter host in <b>File->Settings->Engine</b>.")
            return
        elif not port:
            self.msg_error.emit("Spine Engine Server <b>port</b> missing. "
                                "Please select port in <b>File->Settings->Engine</b>.")
            return
        self.msg.emit(f"Connecting to Spine Engine Server at <b>{host}:{port}</b>")
        try:
            engine_client = EngineClient(host, port, sec_model, sec_folder)
        except RemoteEngineInitFailed as e:
            self.msg_error.emit(f"Server is not responding. {e}. Check settings in <b>File->Settings->Engine</b>.")
            return
        project_file = engine_client.retrieve_project(job_id)
        # Save the received zip file
        zip_path = os.path.join(project_dir, "project_package.zip")
        try:
            with open(zip_path, "wb") as f:
                f.write(project_file)
        except Exception as e:
            self.msg_error.emit(f"Saving the downloaded file to '{zip_path}' failed. [{type(e).__name__}: {e}")
            engine_client.close()
            return
        # Extract the saved file
        self.msg.emit(f"Extracting project file project_package.zip to: {project_dir}")
        with ZipFile(zip_path, "r") as zip_obj:
            try:
                first_bad_file = zip_obj.testzip()  # debugging
                if not first_bad_file:
                    zip_obj.extractall(project_dir)
                else:
                    self.msg_error.emit(f"Zip-file {zip_path} test failed. First bad file: {first_bad_file}")
            except Exception as e:
                self.msg_error.emit(f"Problem in extracting downloaded project: {e}")
                engine_client.close()
                return
        engine_client.close()
        try:
            os.remove(zip_path)  # Remove downloaded project_package.zip
        except OSError:
            self.msg_error.emit(f"Removing file {zip_path} failed")

    def engine_server_settings(self):
        """Returns the user given Spine Engine Server settings in a tuple."""
        host = self._qsettings.value("engineSettings/remoteHost", defaultValue="")  # Host name
        port = self._qsettings.value("engineSettings/remotePort", defaultValue="49152")  # Host port
        sec_model = self._qsettings.value("engineSettings/remoteSecurityModel", defaultValue="")  # ZQM security model
        security = ClientSecurityModel.NONE if not sec_model else ClientSecurityModel.STONEHOUSE
        sec_folder = (
            ""
            if security == ClientSecurityModel.NONE
            else self._qsettings.value("engineSettings/remoteSecurityFolder", defaultValue="")
        )
        return host, port, sec_model, sec_folder

    @Slot(QPoint)
    def show_item_context_menu(self, pos):
        """Context menu for project items listed in the project QTreeView.

        Args:
            pos (QPoint): Mouse position
        """
        ind = self.ui.treeView_project.indexAt(pos)
        global_pos = self.ui.treeView_project.viewport().mapToGlobal(pos)
        self.show_project_or_item_context_menu(global_pos, ind)

    def show_project_or_item_context_menu(self, pos, index):
        """Creates and shows the project item context menu.

        Args:
            pos (QPoint): Mouse position
            index (QModelIndex, optional): Index of concerned item or None
        """
        if not index:  # Clicked on a blank area in Design view
            menu = QMenu(self)
            menu.addAction(self.ui.actionPaste)
            menu.addAction(self.ui.actionPasteAndDuplicateFiles)
            menu.addSeparator()
            menu.addAction(self.ui.actionOpen_project_directory)
        elif not index.isValid():  # Clicked on a blank area in Project tree view
            menu = QMenu(self)
            menu.addAction(self.ui.actionOpen_project_directory)
        else:  # Clicked on an item, show the custom context menu for that item
            item = self.project_item_model.item(index)
            menu = item.custom_context_menu(self)
        menu.setToolTipsVisible(True)
        menu.aboutToShow.connect(self.refresh_edit_action_states)
        menu.aboutToHide.connect(self.enable_edit_actions)
        menu.exec(pos)
        menu.deleteLater()

    def show_link_context_menu(self, pos, link):
        """Context menu for connection links.

        Args:
            pos (QPoint): Mouse position
            link (Link(QGraphicsPathItem)): The concerned link
        """
        menu = QMenu(self)
        menu.addAction(self.ui.actionRemove)
        self.ui.actionRemove.setEnabled(True)
        menu.addAction(self.ui.actionTake_link)
        action = menu.exec(pos)
        if action is self.ui.actionTake_link:
            self.ui.graphicsView.take_link(link)
        self.refresh_edit_action_states()
        menu.deleteLater()

    @Slot()
    def refresh_edit_action_states(self):
        """Sets the enabled/disabled state for copy, paste, duplicate,
        and remove actions in File-Edit menu, project tree view
        context menu, and in Design View context menus just before the
        menus are shown to user."""
        clipboard = QApplication.clipboard()
        byte_data = clipboard.mimeData().data("application/vnd.spinetoolbox.ProjectItem")
        can_paste = not byte_data.isNull()
        selected_items = self.ui.graphicsView.scene().selectedItems()
        has_selection = bool(selected_items)
        can_copy = any(isinstance(x, ProjectItemIcon) for x in selected_items)
        has_items = self.project_item_model.n_items() > 0
        selected_project_items = [x for x in selected_items if isinstance(x, ProjectItemIcon)]
        _methods = [getattr(self.project_item_model.get_item(x.name()).project_item, "copy_local_data") for x in selected_project_items]
        can_duplicate_files = any(m.__qualname__.partition(".")[0] != "ProjectItem" for m in _methods)
        self.ui.actionCopy.setEnabled(can_copy)
        self.ui.actionPaste.setEnabled(can_paste)
        self.ui.actionPasteAndDuplicateFiles.setEnabled(can_paste)
        self.ui.actionDuplicate.setEnabled(can_copy)
        self.ui.actionDuplicateAndDuplicateFiles.setEnabled(can_duplicate_files)
        self.ui.actionRemove.setEnabled(has_selection)
        self.ui.actionRemove_all.setEnabled(has_items)

    @Slot()
    def enable_edit_actions(self):
        """Enables project item edit actions after a QMenu has been shown.
        This is needed to enable keyboard shortcuts (e.g. Ctrl-C & del)
        again."""
        self.ui.actionCopy.setEnabled(True)
        self.ui.actionPaste.setEnabled(True)
        self.ui.actionPasteAndDuplicateFiles.setEnabled(True)
        self.ui.actionDuplicate.setEnabled(True)
        self.ui.actionDuplicateAndDuplicateFiles.setEnabled(True)

    def tear_down_consoles(self):
        """Closes the 'base' Python and Julia Consoles if running."""
        if self._base_julia_console is not None:
            self._base_julia_console.close()
        if self._base_python_console is not None:
            self._base_python_console.close()

    def _tasks_before_exit(self):
        """
        Returns a list of tasks to perform before exiting the application.

        Possible tasks are:

        - `"prompt exit"`: prompt user if quitting is really desired
        - `"prompt save"`: prompt user if project should be saved before quitting
        - `"save"`: save project before quitting

        Returns:
            a list containing zero or more tasks
        """
        show_confirm_exit = int(self._qsettings.value("appSettings/showExitPrompt", defaultValue="2"))
        save_at_exit = (
            int(self._qsettings.value("appSettings/saveAtExit", defaultValue="1"))
            if self._project is not None and not self.undo_stack.isClean()
            else 0
        )
        if save_at_exit == 1:
            # Ignore show_confirm_exit...
            return ["prompt save"]
        tasks = []
        if show_confirm_exit == 2:
            tasks.append("prompt exit")
        if save_at_exit == 2:
            tasks.append("save")
        return tasks

    def _perform_pre_exit_tasks(self):
        """
        Prompts user to confirm quitting and saves the project if necessary.

        Returns:
            True if exit should proceed, False if the process was cancelled
        """
        tasks = self._tasks_before_exit()
        for task in tasks:
            if task == "prompt exit":
                if not self._confirm_exit():
                    return False
            elif task == "prompt save":
                if not self._confirm_save_and_exit():
                    return False
            elif task == "save":
                self.save_project()
        return True

    def _confirm_exit(self):
        """
        Confirms exiting from user.

        Returns:
            True if exit should proceed, False if user cancelled
        """
        msg = QMessageBox(parent=self)
        msg.setIcon(QMessageBox.Icon.Question)
        msg.setWindowTitle("Confirm exit")
        msg.setText("Are you sure you want to exit Spine Toolbox?")
        msg.setStandardButtons(QMessageBox.StandardButton.Ok | QMessageBox.StandardButton.Cancel)
        msg.button(QMessageBox.StandardButton.Ok).setText("Exit")
        chkbox = QCheckBox()
        chkbox.setText("Do not ask me again")
        msg.setCheckBox(chkbox)
        answer = msg.exec()  # Show message box
        if answer == QMessageBox.StandardButton.Ok:
            # Update conf file according to checkbox status
            if not chkbox.checkState():
                show_prompt = "2"  # 2 as in True
            else:
                show_prompt = "0"  # 0 as in False
            self._qsettings.setValue("appSettings/showExitPrompt", show_prompt)
            return True
        return False

    def _confirm_save_and_exit(self):
        """
        Confirms exit from user and saves the project if requested.

        Returns:
            True if exiting should proceed, False if user cancelled
        """
        msg = QMessageBox(parent=self)
        msg.setIcon(QMessageBox.Icon.Question)
        msg.setWindowTitle("Save project before leaving")
        msg.setText("The project has unsaved changes. Do you want to save them before closing?")
        msg.setStandardButtons(QMessageBox.StandardButton.Save | QMessageBox.StandardButton.Discard | QMessageBox.StandardButton.Cancel)
        msg.button(QMessageBox.StandardButton.Save).setText("Save and exit")
        msg.button(QMessageBox.StandardButton.Discard).setText("Exit without saving")
        chkbox = QCheckBox()
        chkbox.setText("Do not ask me again")
        msg.setCheckBox(chkbox)
        answer = msg.exec()
        if answer == QMessageBox.StandardButton.Cancel:
            return False
        if answer == QMessageBox.StandardButton.Save:
            self.save_project()
        chk = chkbox.checkState()
        if chk == 2:
            if answer == QMessageBox.StandardButton.Save:
                self._qsettings.setValue("appSettings/saveAtExit", "2")
            elif answer == QMessageBox.StandardButton.Discard:
                self._qsettings.setValue("appSettings/saveAtExit", "0")
        return True

    def remove_path_from_recent_projects(self, p):
        """Removes entry that contains given path from the recent project files list in QSettings.

        Args:
            p (str): Full path to a project directory
        """
        recents = self._qsettings.value("appSettings/recentProjects", defaultValue=None)
        if not recents:
            return
        recents = str(recents)
        recents_list = recents.split("\n")
        for entry in recents_list:
            _, path = entry.split("<>")
            if same_path(path, p):
                recents_list.pop(recents_list.index(entry))
                break
        updated_recents = "\n".join(recents_list)
        # Save updated recent paths
        self._qsettings.setValue("appSettings/recentProjects", updated_recents)
        self._qsettings.sync()  # Commit change immediately

    def clear_recent_projects(self):
        """Clears recent projects list in File->Open recent menu."""
        msg = "Are you sure?"
        title = "Clear recent projects?"
        message_box = QMessageBox(QMessageBox.Icon.Question, title, msg, QMessageBox.StandardButton.Yes | QMessageBox.StandardButton.No, parent=self)
        answer = message_box.exec()
        if answer == QMessageBox.StandardButton.No:
            return
        self._qsettings.remove("appSettings/recentProjects")
        self._qsettings.remove("appSettings/recentProjectStorages")
        self._qsettings.sync()

    def update_recent_projects(self):
        """Adds a new entry to QSettings variable that remembers twenty most recent project paths."""
        recents = self._qsettings.value("appSettings/recentProjects", defaultValue=None)
        entry = self.project().name + "<>" + self.project().project_dir
        if not recents:
            updated_recents = entry
        else:
            recents = str(recents)
            recents_list = recents.split("\n")
            normalized_recents = list(map(os.path.normcase, recents_list))
            try:
                index = normalized_recents.index(os.path.normcase(entry))
            except ValueError:
                # Add path only if it's not in the list already
                recents_list.insert(0, entry)
                if len(recents_list) > 20:
                    recents_list.pop()
            else:
                # If entry was on the list, move it as the first item
                recents_list.insert(0, recents_list.pop(index))
            updated_recents = "\n".join(recents_list)
        # Save updated recent paths
        self._qsettings.setValue("appSettings/recentProjects", updated_recents)
        self._qsettings.sync()  # Commit change immediately

    def closeEvent(self, event):
        """Method for handling application exit.

        Args:
             event (QCloseEvent): PySide6 event
        """
        # Show confirm exit message box
        exit_confirmed = self._perform_pre_exit_tasks()
        if not exit_confirmed:
            event.ignore()
            return
        if not self.undo_critical_commands():
            event.ignore()
            return
        # Save settings
        if self._project is None:
            self._qsettings.setValue("appSettings/previousProject", "")
        else:
            self._qsettings.setValue("appSettings/previousProject", self._project.project_dir)
            self.update_recent_projects()
        self._qsettings.setValue("appSettings/toolbarIconOrdering", self.main_toolbar.icon_ordering())
        self._qsettings.setValue("mainWindow/windowSize", self.size())
        self._qsettings.setValue("mainWindow/windowPosition", self.pos())
        self._qsettings.setValue("mainWindow/windowState", self.saveState(version=1))
        self._qsettings.setValue("mainWindow/windowMaximized", self.windowState() == Qt.WindowMaximized)
        # Save number of screens
        # noinspection PyArgumentList
        self._qsettings.setValue("mainWindow/n_screens", len(QGuiApplication.screens()))
        self.tear_down_consoles()
        self._close_item_consoles()
        if self._project is not None:
            self._project.tear_down()
        for item_type in self.item_factories:
            for editor in self.get_all_multi_tab_spec_editors(item_type):
                editor.close()
        event.accept()

    def _serialize_selected_items(self):
        """
        Serializes selected project items into a dictionary.

        The serialization protocol tries to imitate the format in which projects are saved.

        Returns:
             dict: a dict containing serialized version of selected project items
        """
        selected_project_items = self.ui.graphicsView.scene().selectedItems()
        items_dict = dict()
        for item_icon in selected_project_items:
            if not isinstance(item_icon, ProjectItemIcon):
                continue
            name = item_icon.name()
            index = self.project_item_model.find_item(name)
            project_item = self.project_item_model.item(index).project_item
            item_dict = dict(project_item.item_dict())
            item_dict["original_data_dir"] = project_item.data_dir
            item_dict["original_db_url"] = item_dict.get("url")
            items_dict[name] = item_dict
        return items_dict

    def _deserialized_item_position_shifts(self, item_dicts):
        """
        Calculates horizontal and vertical shifts for project items being deserialized.

        If the mouse cursor is on the Design view we try to place the items unders the cursor.
        Otherwise the items will get a small shift so they don't overlap a possible item below.
        In case the items don't fit the scene rect we clamp their coordinates within it.

        Args:
            item_dicts (dict): a dictionary of serialized items being deserialized
        Returns:
            tuple: a tuple of (horizontal shift, vertical shift) in scene's coordinates
        """
        mouse_position = self.ui.graphicsView.mapFromGlobal(QCursor.pos())
        if self.ui.graphicsView.rect().contains(mouse_position):
            mouse_over_design_view = self.ui.graphicsView.mapToScene(mouse_position)
        else:
            mouse_over_design_view = None
        if mouse_over_design_view is not None:
            first_item = next(iter(item_dicts.values()))
            x = first_item["x"]
            y = first_item["y"]
            shift_x = x - mouse_over_design_view.x()
            shift_y = y - mouse_over_design_view.y()
        else:
            shift_x = -15.0
            shift_y = -15.0
        return shift_x, shift_y

    @staticmethod
    def _set_deserialized_item_position(item_dict, shift_x, shift_y, scene_rect):
        """Moves item's position by shift_x and shift_y while keeping it within the limits of scene_rect."""
        new_x = np.clip(item_dict["x"] - shift_x, scene_rect.left(), scene_rect.right())
        new_y = np.clip(item_dict["y"] - shift_y, scene_rect.top(), scene_rect.bottom())
        item_dict["x"] = new_x
        item_dict["y"] = new_y

    def _deserialize_items(self, items_dict, duplicate_files=False):
        """
        Deserializes project items from a dictionary and adds them to the current project.

        Args:
            items_dict (dict): serialized project items
        """
        if self._project is None:
            return
        scene = self.ui.graphicsView.scene()
        scene.clearSelection()
        shift_x, shift_y = self._deserialized_item_position_shifts(items_dict)
        scene_rect = scene.sceneRect()
        final_items_dict = dict()
        for name, item_dict in items_dict.items():
            item_dict["duplicate_files"] = duplicate_files
            if self.project_item_model.find_item(name) is not None:
                new_name = self.propose_item_name(name)
                final_items_dict[new_name] = item_dict
            else:
                final_items_dict[name] = item_dict
            self._set_deserialized_item_position(item_dict, shift_x, shift_y, scene_rect)
        self.add_project_items(final_items_dict, silent=True)

    @Slot()
    def project_item_to_clipboard(self):
        """Copies the selected project items to system's clipboard."""
        serialized_items = self._serialize_selected_items()
        if not serialized_items:
            return
        item_dump = json.dumps(serialized_items)
        clipboard = QApplication.clipboard()
        data = QMimeData()
        data.setData("application/vnd.spinetoolbox.ProjectItem", QByteArray(item_dump.encode("utf-8")))
        clipboard.setMimeData(data)

    @Slot()
    def project_item_from_clipboard(self, duplicate_files=False):
        """Adds project items in system's clipboard to the current project.

        Args:
            duplicate_files (bool): Duplicate files boolean
        """
        clipboard = QApplication.clipboard()
        mime_data = clipboard.mimeData()
        byte_data = mime_data.data("application/vnd.spinetoolbox.ProjectItem")
        if byte_data.isNull():
            return
        item_dump = str(byte_data.data(), "utf-8")
        item_dicts = json.loads(item_dump)
        self._deserialize_items(item_dicts, duplicate_files)

    @Slot()
    def duplicate_project_item(self, duplicate_files=False):
        """Duplicates the selected project items."""
        item_dicts = self._serialize_selected_items()
        if not item_dicts:
            return
        self._deserialize_items(item_dicts, duplicate_files)

    def propose_item_name(self, prefix):
        """Proposes a name for a project item.

        The format is `prefix_xx` where `xx` is a counter value [01..99].

        Args:
            prefix (str): a prefix for the name

        Returns:
            str: a name string
        """
        name_count = self._proposed_item_name_counts.setdefault(prefix, 0)
        name = prefix + " {}".format(name_count + 1)
        if self.project_item_model.find_item(name) is not None:
            if name_count == 98:
                # Avoiding too deep recursions.
                raise RuntimeError("Ran out of numbers: cannot find suitable name for project item.")
            # Increment index recursively if name is already in project.
            self._proposed_item_name_counts[prefix] += 1
            name = self.propose_item_name(prefix)
        return name

    def _share_item_edit_actions(self):
        """Adds generic actions to project tree view and Design View."""
        actions = [
            self.ui.actionCopy,
            self.ui.actionPaste,
            self.ui.actionPasteAndDuplicateFiles,
            self.ui.actionDuplicate,
            self.ui.actionDuplicateAndDuplicateFiles,
            self.ui.actionRemove,
        ]
        for action in actions:
            action.setShortcutContext(Qt.WidgetShortcut)
            self.ui.treeView_project.addAction(action)
            self.ui.graphicsView.addAction(action)

    @Slot(str, str)
    def _show_message_box(self, title, message):
        """Shows an information message box."""
        QMessageBox.information(self, title, message)

    @Slot(str, str)
    def _show_error_box(self, title, message):
        box = QErrorMessage(self)
        box.setWindowTitle(title)
        box.setWindowModality(Qt.ApplicationModal)
        box.showMessage(message)

    def _connect_project_signals(self):
        """Connects signals emitted by project."""
        self._project.project_execution_about_to_start.connect(self._set_execution_in_progress)
        self._project.project_execution_finished.connect(self._unset_execution_in_progress)
        self._project.item_added.connect(self.set_icon_and_properties_ui)
        self._project.item_added.connect(self.ui.graphicsView.add_icon)
        self._project.item_about_to_be_removed.connect(self.ui.graphicsView.remove_icon)
        self._project.connection_established.connect(self.ui.graphicsView.do_add_link)
        self._project.connection_updated.connect(self.ui.graphicsView.do_update_link)
        self._project.connection_about_to_be_removed.connect(self.ui.graphicsView.do_remove_link)
        self._project.jump_added.connect(self.ui.graphicsView.do_add_jump)
        self._project.jump_about_to_be_removed.connect(self.ui.graphicsView.do_remove_jump)
        self._project.jump_updated.connect(self.ui.graphicsView.do_update_jump)
        self._project.specification_added.connect(self.repair_specification)
        self._project.specification_saved.connect(self._log_specification_saved)

    @Slot(bool)
    def _execute_project(self, _=False):
        """Executes all DAGs in project."""
        if self._project is None:
            self.msg.emit("Please create a new project or open an existing one first")
            return
        self._project.execute_project()

    @Slot(bool)
    def _execute_selection(self, _=False):
        """Executes selected items."""
        if self._project is None:
            self.msg.emit("Please create a new project or open an existing one first")
            return
        self._project.execute_selected(self._selected_item_names)

    @Slot(bool)
    def _stop_execution(self, _=False):
        """Stops execution in progress."""
        if not self._project:
            self.msg.emit("Please create a new project or open an existing one first")
            return
        self._project.stop()

    @Slot()
    def _set_execution_in_progress(self):
        self.execution_in_progress = True
        self.ui.actionExecute_project.setEnabled(False)
        self.ui.actionExecute_selection.setEnabled(False)
        self.ui.actionStop_execution.setEnabled(True)
        self.ui.textBrowser_eventlog.verticalScrollBar().setValue(
            self.ui.textBrowser_eventlog.verticalScrollBar().maximum()
        )

    @Slot()
    def _unset_execution_in_progress(self):
        self.execution_in_progress = False
        self._update_execute_enabled()
        self._update_execute_selected_enabled()
        self.ui.actionStop_execution.setEnabled(False)

    @Slot(str)
    def set_icon_and_properties_ui(self, item_name):
        """Adds properties UI to given project item.

        Args:
            item_name (str): item's name
        """
        project_item = self._project.get_item(item_name)
        icon = self.project_item_icon(project_item.item_type())
        project_item.set_icon(icon)
        properties_ui = self.project_item_properties_ui(project_item.item_type())
        project_item.set_properties_ui(properties_ui)

    def project_item_properties_ui(self, item_type):
        """Returns the properties tab widget's ui.

        Args:
            item_type (str): project item's type

        Returns:
            QWidget: item's properties tab widget
        """
        return self._item_properties_uis[item_type].ui

    def project_item_icon(self, item_type):
        return self.item_factories[item_type].make_icon(self)

    @Slot(bool)
    def _open_project_directory(self, _):
        """Opens project's root directory in system's file browser."""
        if self._project is None:
            self.msg.emit("Please open or create a project first")
            return
        open_url("file:///" + self._project.project_dir)

    @Slot(bool)
    def _open_project_item_directory(self, _):
        """Opens project item's directory in system's file browser."""
        selection_model = self.ui.treeView_project.selectionModel()
        current = selection_model.currentIndex()
        if not current.isValid():
            return
        item = self.project_item_model.item(current)
        item.project_item.open_directory()

    @Slot(bool)
    def _remove_selected_items(self, _):
        """Pushes commands to remove selected project items and links from project."""
        selected_items = self.ui.graphicsView.scene().selectedItems()
        if not selected_items:
            return
        project_item_names = set()
        has_connections = False
        for item in selected_items:
            if isinstance(item, ProjectItemIcon):
                project_item_names.add(item.name())
            elif isinstance(item, (JumpLink, Link)):
                has_connections = True
        if not project_item_names and not has_connections:
            return
        delete_data = int(self._qsettings.value("appSettings/deleteData", defaultValue="0")) != 0
        if project_item_names:
            msg = f"Remove item(s) <b>{', '.join(project_item_names)}</b> from project? "
            if not delete_data:
                msg += "Item data directory will still be available in the project directory after this operation."
            else:
                msg += "<br><br><b>Warning: Item data will be permanently lost after this operation.</b>"
            # noinspection PyCallByClass, PyTypeChecker
            message_box = QMessageBox(
                QMessageBox.Icon.Question, "Remove Item", msg, buttons=QMessageBox.StandardButton.Ok | QMessageBox.StandardButton.Cancel, parent=self
            )
            message_box.button(QMessageBox.StandardButton.Ok).setText("Remove Item")
            answer = message_box.exec()
            if answer != QMessageBox.StandardButton.Ok:
                return
        self.undo_stack.beginMacro("remove items and links")
        if project_item_names:
            self.undo_stack.push(
                RemoveProjectItemsCommand(self._project, self.item_factories, list(project_item_names), delete_data)
            )
        self.ui.graphicsView.remove_selected_links()
        self.undo_stack.endMacro()

    @Slot(bool)
    def _rename_project_item(self, _):
        """Renames current project item."""
        selection_model = self.ui.treeView_project.selectionModel()
        current = selection_model.currentIndex()
        if not current.isValid():
            return
        item = self.project_item_model.item(current)
        answer = QInputDialog.getText(
            self, "Rename Item", "New name:", text=item.name, flags=Qt.WindowTitleHint | Qt.WindowCloseButtonHint
        )
        if not answer[1]:
            return
        new_name = answer[0]
        self.undo_stack.push(RenameProjectItemCommand(self._project, item.name, new_name))

    def item_category_context_menu(self):
        """Creates a context menu for category items.

        Returns:
            QMenu: category context menu
        """
        menu = QMenu(self)
        menu.setToolTipsVisible(True)
        menu.addAction(self.ui.actionOpen_project_directory)
        return menu

    def project_item_context_menu(self, additional_actions):
        """Creates a context menu for project items.

        Args:
            additional_actions (list of QAction): actions to be prepended to the menu

        Returns:
            QMenu: project item context menu
        """
        menu = QMenu(self)
        menu.setToolTipsVisible(True)
        if additional_actions:
            for action in additional_actions:
                menu.addAction(action)
            menu.addSeparator()
        menu.addAction(self.ui.actionCopy)
        menu.addAction(self.ui.actionPaste)
        menu.addAction(self.ui.actionPasteAndDuplicateFiles)
        menu.addAction(self.ui.actionDuplicate)
        menu.addAction(self.ui.actionDuplicateAndDuplicateFiles)
        menu.addAction(self.ui.actionOpen_item_directory)
        menu.addSeparator()
        menu.addAction(self.ui.actionRemove)
        menu.addSeparator()
        menu.addAction(self.ui.actionRename_item)
        menu.aboutToShow.connect(self.refresh_edit_action_states)
        menu.aboutToHide.connect(self.enable_edit_actions)
        return menu

    @Slot()
    def _start_base_julia_console(self):
        """Shows and starts the 'base' Julia Console if not running or activates the window if running."""
        if not self._base_julia_console:
            k_name = self.qsettings().value("appSettings/juliaKernel", defaultValue="")
            if k_name == "":
                self.msg_error.emit("No kernel selected. Go to Settings->Tools to select a kernel for Julia")
                return
            c = JupyterConsoleWidget(self, k_name, owner=None)
            self._base_julia_console = ConsoleWindow(self, c, "julia")
            self._base_julia_console.start()
        else:
            if self._base_julia_console.isMinimized():
                self._base_julia_console.showNormal()
            self._base_julia_console.activateWindow()

    @Slot()
    def _start_base_python_console(self):
        """Shows and starts the 'base' Python Console if not running or activates the window if running."""
        if not self._base_python_console:
            k_name = self.qsettings().value("appSettings/pythonKernel", defaultValue="")
            if k_name == "":
                self.msg_error.emit("No kernel selected. Go to Settings->Tools to select a kernel for Python")
                return
            c = JupyterConsoleWidget(self, k_name, owner=None)
            self._base_python_console = ConsoleWindow(self, c, "python")
            self._base_python_console.start()
        else:
            if self._base_python_console.isMinimized():
                self._base_python_console.showNormal()
            self._base_python_console.activateWindow()

    def destroy_base_python_console(self):
        self._base_python_console.deleteLater()
        self._base_python_console = None

    def destroy_julia_console(self):
        self._base_julia_console.deleteLater()
        self._base_julia_console = None

    @Slot(object, str, str, str, dict)
    def _setup_jupyter_console(self, item, filter_id, kernel_name, connection_file, connection_file_dict):
        """Sets up jupyter console, eventually for a filter execution.

        Args:
            item (ProjectItem): Item
            filter_id (str): Filter identifier
            kernel_name (str): Jupyter kernel name
            connection_file (str): Path to connection file
            connection_file_dict (dict): Contents of connection file when kernel manager runs on Spine Engine Server
        """
        if not os.path.exists(connection_file):
            fp = tempfile.TemporaryFile(mode="w+", suffix=".json", delete=False)
            json.dump(connection_file_dict, fp)
            connection_file = fp.name
            fp.close()
        if not filter_id:
            self._item_consoles[item] = self._make_jupyter_console(item, kernel_name, connection_file)
        else:
            d = self._filter_item_consoles.setdefault(item, dict())
            d[filter_id] = self._make_jupyter_console(item, kernel_name, connection_file)
        self.override_console_and_execution_list()

    @Slot(object, str, tuple, str)
    def _setup_persistent_console(self, item, filter_id, key, language):
        """Sets up persistent console, eventually for a filter execution.

        Args:
            item (ProjectItem): Item
            filter_id (str): Filter identifier
            key (tuple): Key
            language (str): Language (e.g. 'python' or 'julia')
        """
        if not filter_id:
            self._item_consoles[item] = self._make_persistent_console(item, key, language)
        else:
            d = self._filter_item_consoles.setdefault(item, dict())
            d[filter_id] = self._make_persistent_console(item, key, language)
        self.override_console_and_execution_list()

    def add_persistent_stdin(self, item, filter_id, data):
        self._get_console(item, filter_id).add_stdin(data)

    def add_persistent_stdout(self, item, filter_id, data):
        self._get_console(item, filter_id).add_stdout(data)

    def add_persistent_stderr(self, item, filter_id, data):
        self._get_console(item, filter_id).add_stderr(data)

    def _get_console(self, item, filter_id):
        if not filter_id:
            return self._item_consoles[item]
        return self._filter_item_consoles[item][filter_id]

    def _make_jupyter_console(self, item, kernel_name, connection_file):
        """Creates a new JupyterConsoleWidget for given connection file if none exists yet, and returns it.

        Args:
            item (ProjectItem): Item that owns the console
            kernel_name (str): Name of the kernel
            connection_file (str): Path of kernel connection file

        Returns:
            JupyterConsoleWidget
        """
        console = self._jupyter_consoles.get(connection_file)
        if console is not None:
            console.owners.add(item)
            return console
        console = self._jupyter_consoles[connection_file] = JupyterConsoleWidget(self, kernel_name, owner=item)
        console.connect_to_kernel(kernel_name, connection_file)
        return console

    def _make_persistent_console(self, item, key, language):
        """Creates a new PersistentConsoleWidget for given process key.

        Args:
            item (ProjectItem): Item that owns the console
            key (tuple): persistent process key in spine engine
            language (str): for syntax highlighting and prompting, etc.

        Returns:
            PersistentConsoleWidget
        """
        console = self._persistent_consoles.get(key)
        if console is not None:
            console.owners.add(item)
            return console
        console = self._persistent_consoles[key] = PersistentConsoleWidget(self, key, language, owner=item)
        return console

    def _shutdown_engine_kernels(self):
        """Shuts down all kernels managed by Spine Engine."""
        exec_remotely = self.qsettings().value("engineSettings/remoteExecutionEnabled", "false") == "true"
        engine_mngr = make_engine_manager(exec_remotely)
        for connection_file in self._jupyter_consoles:
            engine_mngr.shutdown_kernel(connection_file)

    def _close_item_consoles(self):
        while self._persistent_consoles:
            self._persistent_consoles.popitem()[1].close()
        while self._jupyter_consoles:
            self._jupyter_consoles.popitem()[1].close()

    def restore_and_activate(self):
        if self.isMinimized():
            self.showNormal()
        self.activateWindow()

    @staticmethod
    def _make_log_entry_title(title):
        return f'<b>{title}</b>'

    def start_execution(self, timestamp):
        """Starts execution.

        Args:
            timestamp (str): time stamp
        """
        self.ui.textBrowser_eventlog.start_execution(timestamp)

    def add_log_message(self, item_name, filter_id, message):
        """Adds a message to an item's execution log.

        Args:
            item_name (str): item name
            filter_id (str): filter identifier
            message (str): formatted message
        """
        self.ui.textBrowser_eventlog.add_log_message(item_name, filter_id, message)<|MERGE_RESOLUTION|>--- conflicted
+++ resolved
@@ -231,23 +231,6 @@
         self.set_work_directory()
         self._disable_project_actions()
         self.connect_signals()
-<<<<<<< HEAD
-        if self.python_version_is_37():
-            msg = "Python 3.7 support will be dropped in the near future. " \
-                  "Please install Spine Toolbox on Python 3.8 or greater."
-            logging.warning(msg)
-            self.msg_warning.emit(msg)
-        qdarktheme.setup_theme("auto")
-
-    def python_version_is_37(self):
-        """Returns True if on Python 3.7, False Otherwise.
-        Remove when PySide6 port is in master."""
-        v = platform.python_version_tuple()
-        if v[0] == "3" and v[1] == "7":
-            return True
-        return False
-=======
->>>>>>> 1b54d2e0
 
     def eventFilter(self, obj, ev):
         # Save/restore splitter states when hiding/showing execution lists
