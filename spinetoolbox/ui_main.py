######################################################################################################################
# Copyright (C) 2017-2021 Spine project consortium
# This file is part of Spine Toolbox.
# Spine Toolbox is free software: you can redistribute it and/or modify it under the terms of the GNU Lesser General
# Public License as published by the Free Software Foundation, either version 3 of the License, or (at your option)
# any later version. This program is distributed in the hope that it will be useful, but WITHOUT ANY WARRANTY;
# without even the implied warranty of MERCHANTABILITY or FITNESS FOR A PARTICULAR PURPOSE. See the GNU Lesser General
# Public License for more details. You should have received a copy of the GNU Lesser General Public License along with
# this program. If not, see <http://www.gnu.org/licenses/>.
######################################################################################################################

"""
Contains ToolboxUI class.

:author: P. Savolainen (VTT)
:date:   14.12.2017
"""

import os
import sys
import locale
import logging
import json
import pathlib
import numpy as np
from PySide2.QtCore import (
    QByteArray,
    QItemSelection,
    QMimeData,
    QModelIndex,
    QPoint,
    Qt,
    Signal,
    Slot,
    QSettings,
    QUrl,
    QEvent,
)
from PySide2.QtGui import QDesktopServices, QGuiApplication, QKeySequence, QIcon, QCursor, QWindow
from PySide2.QtWidgets import (
    QMainWindow,
    QApplication,
    QErrorMessage,
    QFileDialog,
    QInputDialog,
    QMenu,
    QMessageBox,
    QCheckBox,
    QDockWidget,
    QAction,
    QUndoStack,
    QWidget,
    QLabel,
    QScrollArea,
    QToolButton,
    QVBoxLayout,
    QHBoxLayout,
)
from spine_engine.load_project_items import load_item_specification_factories
from spine_items.category import CATEGORIES, CATEGORY_DESCRIPTIONS
from .project_item_icon import ProjectItemIcon
from .load_project_items import load_project_items
from .mvcmodels.project_tree_item import CategoryProjectTreeItem, RootProjectTreeItem
from .mvcmodels.project_item_model import ProjectItemModel
from .mvcmodels.project_item_specification_models import ProjectItemSpecificationModel, FilteredSpecificationModel
from .mvcmodels.filter_execution_model import FilterExecutionModel
from .widgets.rename_project_dialog import RenameProjectDialog
from .widgets.multi_tab_spec_editor import MultiTabSpecEditor
from .widgets.about_widget import AboutWidget
from .widgets.custom_menus import RecentProjectsPopupMenu
from .widgets.settings_widget import SettingsWidget
from .widgets.custom_qwidgets import ToolBarWidgetAction
from .widgets.jupyter_console_widget import JupyterConsoleWidget
from .widgets.persistent_console_widget import PersistentConsoleWidget
from .widgets import toolbars
from .widgets.open_project_widget import OpenProjectDialog
from .widgets.jump_properties_widget import JumpPropertiesWidget
from .widgets.link_properties_widget import LinkPropertiesWidget
from .widgets.console_window import ConsoleWindow
from .project import SpineToolboxProject
from .spine_db_manager import SpineDBManager
from .spine_db_editor.widgets.multi_spine_db_editor import MultiSpineDBEditor
from .spine_engine_manager import make_engine_manager
from .config import MAINWINDOW_SS, DEFAULT_WORK_DIR, ONLINE_DOCUMENTATION_URL
from .helpers import (
    create_dir,
    ensure_window_is_on_screen,
    set_taskbar_icon,
    supported_img_formats,
    recursive_overwrite,
    ChildCyclingKeyPressFilter,
    open_url,
    busy_effect,
    format_log_message,
    color_from_index,
<<<<<<< HEAD
    load_specification_from_file,
    make_settings_dict_for_engine,
=======
    load_specification_from_file, load_specification_local_data,
>>>>>>> e39d265a
)
from .project_commands import (
    AddSpecificationCommand,
    ReplaceSpecificationCommand,
    RemoveSpecificationCommand,
    RenameProjectItemCommand,
    SpineToolboxCommand,
    SaveSpecificationAsCommand,
    AddProjectItemsCommand,
    RemoveAllProjectItemsCommand,
    RemoveProjectItemsCommand,
)
from .plugin_manager import PluginManager
from .link import JumpLink, Link, LINK_COLOR, JUMP_COLOR
from .project_item.logging_connection import LoggingConnection, LoggingJump


class ToolboxUI(QMainWindow):
    """Class for application main GUI functions."""

    # Signals to comply with the spinetoolbox.logger_interface.LoggerInterface interface.
    msg = Signal(str)
    msg_success = Signal(str)
    msg_error = Signal(str)
    msg_warning = Signal(str)
    msg_proc = Signal(str)
    msg_proc_error = Signal(str)
    information_box = Signal(str, str)
    error_box = Signal(str, str)
    # The rest of the msg_* signals should be moved to LoggerInterface in the long run.
    jupyter_console_requested = Signal(object, str, str, str)
    persistent_console_requested = Signal(object, str, tuple, str)

    def __init__(self):
        """Initializes application and main window."""
        from .ui.mainwindow import Ui_MainWindow  # pylint: disable=import-outside-toplevel

        super().__init__(flags=Qt.Window)
        self.set_error_mode()
        self._qsettings = QSettings("SpineProject", "Spine Toolbox", self)
        self._update_qsettings()
        locale.setlocale(locale.LC_NUMERIC, 'C')
        # Setup the user interface from Qt Designer files
        self.ui = Ui_MainWindow()
        self.ui.setupUi(self)
        self.label_item_name = QLabel()
        self._button_item_dir = QToolButton()
        self._properties_title = QWidget()
        self._setup_properties_title()
        self.takeCentralWidget().deleteLater()
        self.setWindowIcon(QIcon(":/symbols/app.ico"))
        set_taskbar_icon()  # in helpers.py
        self.ui.graphicsView.set_ui(self)
        self.key_press_filter = ChildCyclingKeyPressFilter(self)
        self.ui.tabWidget_item_properties.installEventFilter(self.key_press_filter)
        self._share_item_edit_actions()
        self.ui.listView_console_executions.setModel(FilterExecutionModel(self))
        # Set style sheets
        self.setStyleSheet(MAINWINDOW_SS)
        # Class variables
        self.undo_stack = QUndoStack(self)
        self._item_categories = dict()
        self._item_properties_uis = dict()
        self.item_factories = dict()  # maps item types to `ProjectItemFactory` objects
        self._item_specification_factories = dict()  # maps item types to `ProjectItemSpecificationFactory` objects
        self._project = None
        self.project_item_model = None
        self.specification_model = None
        self.filtered_spec_factory_models = {}
        self.show_datetime = self.update_datetime()
        self.active_project_item = None
        self.active_link_item = None
        self._selected_item_names = set()
        self.execution_in_progress = False
        self.sync_item_selection_with_scene = True
        self.link_properties_widgets = {
            LoggingConnection: LinkPropertiesWidget(self, base_color=LINK_COLOR),
            LoggingJump: JumpPropertiesWidget(self, base_color=JUMP_COLOR),
        }
        link_tab = self._make_properties_tab(self.link_properties_widgets[LoggingConnection])
        jump_tab = self._make_properties_tab(self.link_properties_widgets[LoggingJump])
        self.ui.tabWidget_item_properties.addTab(link_tab, "Link properties")
        self.ui.tabWidget_item_properties.addTab(jump_tab, "Loop properties")
        self._anchor_callbacks = {}
        self.ui.textBrowser_eventlog.set_toolbox(self)
        # DB manager
        self.db_mngr = SpineDBManager(self._qsettings, self)
        # Widget and form references
        self.settings_form = None
        self.add_project_item_form = None
        self.recent_projects_menu = RecentProjectsPopupMenu(self)
        # Make and initialize toolbars
        self.main_toolbar = toolbars.MainToolBar(
            self.ui.actionExecute_project, self.ui.actionExecute_selection, self.ui.actionStop_execution, self
        )
        self.addToolBar(Qt.TopToolBarArea, self.main_toolbar)
        self.setStatusBar(None)
        self._base_python_console = None  # 'base' Python console, independent of project items
        self._base_julia_console = None  # 'base' Julia console, independent of project items
        # Additional consoles for item execution
        self._item_consoles = {}
        self._filter_item_consoles = {}
        self._persistent_consoles = {}
        self._jupyter_consoles = {}
        self._current_execution_keys = {}
        # Setup main window menu
        self.add_zoom_action()
        self.add_menu_actions()
        self.ui.menuFile.setToolTipsVisible(True)
        self.ui.menuEdit.setToolTipsVisible(True)
        self.ui.menuConsoles.setToolTipsVisible(True)
        # Hidden QActions for debugging or testing
        self.show_properties_tabbar = QAction(self)
        self.show_supported_img_formats = QAction(self)
        self._add_actions()
        self.set_debug_qactions()
        self.ui.tabWidget_item_properties.tabBar().hide()  # Hide tab bar in properties dock widget
        # Finalize init
        self._proposed_item_name_counts = dict()
        self.restore_dock_widgets()
        self.restore_ui()
        self.ui.listView_console_executions.hide()
        self.ui.listView_console_executions.installEventFilter(self)
        self.parse_project_item_modules()
        self.init_project_item_model()
        self.init_specification_model()
        self.make_item_properties_uis()
        self.main_toolbar.setup()
        self._plugin_manager = PluginManager(self)
        self._plugin_manager.load_installed_plugins()
        self.set_work_directory()
        self._disable_project_actions()
        self.connect_signals()

    def eventFilter(self, obj, ev):
        # Save/restore splitter states when hiding/showing execution lists
        if obj == self.ui.listView_console_executions:
            if ev.type() == QEvent.Hide:
                self._qsettings.setValue("mainWindow/consoleSplitterState", self.ui.splitter_console.saveState())
            elif ev.type() == QEvent.Show:
                splitter_state = self._qsettings.value("mainWindow/consoleSplitterState", defaultValue="false")
                if splitter_state != "false":
                    self.ui.splitter_console.restoreState(splitter_state)
        return super().eventFilter(obj, ev)

    def _setup_properties_title(self):
        self.label_item_name.setAlignment(Qt.AlignHCenter | Qt.AlignVCenter)
        self.label_item_name.setMinimumHeight(28)
        self._button_item_dir.setIcon(QIcon(":icons/folder-open-regular.svg"))
        layout = QHBoxLayout(self._properties_title)
        layout.addWidget(self.label_item_name)
        layout.addWidget(self._button_item_dir)
        layout.setSpacing(0)
        layout.setContentsMargins(0, 0, 0, 0)

    def connect_signals(self):
        """Connect signals."""
        # Event and process log signals
        self.msg.connect(self.add_message)
        self.msg_success.connect(self.add_success_message)
        self.msg_error.connect(self.add_error_message)
        self.msg_warning.connect(self.add_warning_message)
        self.msg_proc.connect(self.add_process_message)
        self.msg_proc_error.connect(self.add_process_error_message)
        self.ui.textBrowser_eventlog.anchorClicked.connect(self.open_anchor)
        # Message box signals
        self.information_box.connect(self._show_message_box)
        self.error_box.connect(self._show_error_box)
        # Menu commands
        self.ui.actionNew.triggered.connect(self.new_project)
        self.ui.actionOpen.triggered.connect(self.open_project)
        self.ui.actionOpen_recent.setMenu(self.recent_projects_menu)
        self.ui.actionOpen_recent.hovered.connect(self.show_recent_projects_menu)
        self.ui.actionSave.triggered.connect(self.save_project)
        self.ui.actionSave_As.triggered.connect(self.save_project_as)
        self.ui.actionClose.triggered.connect(lambda _checked=False: self.close_project())
        self.ui.actionRename_project.triggered.connect(self.rename_project)
        self.ui.actionNew_DB_editor.triggered.connect(self.new_db_editor)
        self.ui.actionSettings.triggered.connect(self.show_settings)
        self.ui.actionQuit.triggered.connect(self.close)
        self.ui.actionRemove_all.triggered.connect(self.remove_all_items)
        self.ui.actionInstall_plugin.triggered.connect(self._plugin_manager.show_install_plugin_dialog)
        self.ui.actionManage_plugins.triggered.connect(self._plugin_manager.show_manage_plugins_dialog)
        self.ui.actionUser_Guide.triggered.connect(self.show_user_guide)
        self.ui.actionGetting_started.triggered.connect(self.show_getting_started_guide)
        self.ui.actionAbout.triggered.connect(self.show_about)
        self.ui.menuEdit.aboutToShow.connect(self.refresh_edit_action_states)
        self.ui.menuEdit.aboutToHide.connect(self.enable_edit_actions)
        # noinspection PyArgumentList
        self.ui.actionAbout_Qt.triggered.connect(lambda: QApplication.aboutQt())  # pylint: disable=unnecessary-lambda
        self.ui.actionRestore_Dock_Widgets.triggered.connect(self.restore_dock_widgets)
        self.ui.actionCopy.triggered.connect(self.project_item_to_clipboard)
        self.ui.actionPaste.triggered.connect(lambda: self.project_item_from_clipboard(duplicate_files=False))
        self.ui.actionDuplicate.triggered.connect(lambda: self.duplicate_project_item(duplicate_files=False))
        self.ui.actionPasteAndDuplicateFiles.triggered.connect(
            lambda: self.project_item_from_clipboard(duplicate_files=True)
        )
        self.ui.actionDuplicateAndDuplicateFiles.triggered.connect(
            lambda: self.duplicate_project_item(duplicate_files=True)
        )
        self.ui.actionOpen_project_directory.triggered.connect(self._open_project_directory)
        self.ui.actionOpen_item_directory.triggered.connect(self._open_project_item_directory)
        self.ui.actionRename_item.triggered.connect(self._rename_project_item)
        self.ui.actionRemove.triggered.connect(self._remove_selected_items)
        self.ui.actionStartJuliaConsole.triggered.connect(self._start_base_julia_console)
        self.ui.actionStartPythonConsole.triggered.connect(self._start_base_python_console)
        # Debug actions
        self.show_properties_tabbar.triggered.connect(self.toggle_properties_tabbar_visibility)
        self.show_supported_img_formats.triggered.connect(supported_img_formats)  # in helpers.py
        # Context-menus
        self.ui.treeView_project.customContextMenuRequested.connect(self.show_item_context_menu)
        # Undo stack
        self.undo_stack.cleanChanged.connect(self.update_window_modified)
        # Views
        self.ui.listView_console_executions.selectionModel().currentChanged.connect(self._select_console_execution)
        self.ui.listView_console_executions.model().layoutChanged.connect(self._refresh_console_execution_list)
        self.ui.treeView_project.selectionModel().selectionChanged.connect(self.item_selection_changed)
        # Models
        self.project_item_model.rowsInserted.connect(self._update_execute_enabled)
        self.project_item_model.rowsRemoved.connect(self._update_execute_enabled)
        # Execution
        self.ui.actionExecute_project.triggered.connect(self._execute_project)
        self.ui.actionExecute_selection.triggered.connect(self._execute_selection)
        self.ui.actionStop_execution.triggered.connect(self._stop_execution)
        # Open dir
        self._button_item_dir.clicked.connect(self._open_active_item_dir)
        # Consoles
        self.jupyter_console_requested.connect(self._setup_jupyter_console)
        self.persistent_console_requested.connect(self._setup_persistent_console, Qt.BlockingQueuedConnection)

    @Slot(bool)
    def _open_active_item_dir(self, _checked=False):
        self.active_project_item.open_directory()

    @staticmethod
    def set_error_mode():
        """Sets Windows error mode to show all error dialog boxes from subprocesses.

        See https://docs.microsoft.com/en-us/windows/win32/api/errhandlingapi/nf-errhandlingapi-seterrormode
        for documentation.
        """
        if sys.platform == "win32":
            import ctypes  # pylint: disable=import-outside-toplevel

            ctypes.windll.kernel32.SetErrorMode(0)

    def _update_qsettings(self):
        """Updates obsolete settings."""
        old_new = {
            "appSettings/useEmbeddedJulia": "appSettings/useJuliaKernel",
            "appSettings/useEmbeddedPython": "appSettings/usePythonKernel",
        }
        for old, new in old_new.items():
            if not self._qsettings.contains(new) and self._qsettings.contains(old):
                self._qsettings.setValue(new, self._qsettings.value(old))

    def _update_execute_enabled(self):
        first_index = next(self.project_item_model.leaf_indexes(), None)
        self.ui.actionExecute_project.setEnabled(first_index is not None and not self.execution_in_progress)

    def _update_execute_selected_enabled(self):
        has_selection = bool(self._selected_item_names)
        self.ui.actionExecute_selection.setEnabled(has_selection and not self.execution_in_progress)

    @Slot(bool)
    def update_window_modified(self, clean):
        """Updates window modified status and save actions depending on the state of the undo stack."""
        self.setWindowModified(not clean)
        self.ui.actionSave.setDisabled(clean)

    def parse_project_item_modules(self):
        """Collects data from project item factories."""
        self._item_categories, self.item_factories = load_project_items("spine_items")
        self._item_specification_factories = load_item_specification_factories("spine_items")

    def set_work_directory(self, new_work_dir=None):
        """Creates a work directory if it does not exist or changes the current work directory to given.

        Args:
            new_work_dir (str, optional): If given, changes the work directory to given
                and creates the directory if it does not exist.
        """
        verbose = new_work_dir is not None
        if not new_work_dir:
            new_work_dir = self._qsettings.value("appSettings/workDir", defaultValue=DEFAULT_WORK_DIR)
            if not new_work_dir:
                # It is possible "appSettings/workDir" is an empty string???
                new_work_dir = DEFAULT_WORK_DIR
        try:
            create_dir(new_work_dir)
            self._qsettings.setValue("appSettings/workDir", new_work_dir)
            if verbose:
                self.msg.emit(f"Work directory is now <b>{new_work_dir}</b>")
        except OSError:
            self.msg_error.emit(f"[OSError] Creating work directory {new_work_dir} failed. Check permissions.")

    def project(self):
        """Returns current project or None if no project open.

        Returns:
            SpineToolboxProject: current project or None
        """
        return self._project

    def qsettings(self):
        """Returns application preferences object."""
        return self._qsettings

    def item_specification_factories(self):
        """Returns project item specification factories.

        Returns:
            list of ProjectItemSpecificationFactory: specification factories
        """
        return self._item_specification_factories

    def update_window_title(self):
        """Updates main window title."""
        if not self._project:
            self.setWindowTitle("Spine Toolbox")
            return
        self.setWindowTitle("{0} [{1}][*] - Spine Toolbox".format(self._project.name, self._project.project_dir))

    @Slot()
    def init_project(self, project_dir):
        """Initializes project at application start-up.

        Opens the last project that was open when app was closed
        (if enabled in Settings) or starts the app without a project.

        Args:
            project_dir (str): project directory
        """
        p = os.path.join(f"{ONLINE_DOCUMENTATION_URL}", "getting_started.html")
        getting_started_anchor = (
            "<a style='color:#99CCFF;' title='"
            + p
            + f"' href='{ONLINE_DOCUMENTATION_URL}/getting_started.html'>Getting Started</a>"
        )
        welcome_msg = "Welcome to Spine Toolbox! If you need help, please read the {0} guide.".format(
            getting_started_anchor
        )
        if not project_dir:
            open_previous_project = int(self._qsettings.value("appSettings/openPreviousProject", defaultValue="0"))
            if open_previous_project != Qt.Checked:  # 2: Qt.Checked, ie. open_previous_project==True
                self.msg.emit(welcome_msg)
                return
            # Get previous project (directory)
            project_dir = self._qsettings.value("appSettings/previousProject", defaultValue="")
            if not project_dir:
                return
        if os.path.isfile(project_dir) and project_dir.endswith(".proj"):
            # Previous project was a .proj file -> Show welcome message instead
            self.msg.emit(welcome_msg)
            return
        if not os.path.isdir(project_dir):
            self.msg_error.emit(
                "Cannot open previous project. Directory <b>{0}</b> may have been moved.".format(project_dir)
            )
            self.remove_path_from_recent_projects(project_dir)
            return
        self.open_project(project_dir)

    @Slot()
    def new_project(self):
        """Opens a file dialog where user can select a directory where a project is created.
        Pops up a question box if selected directory is not empty or if it already contains
        a Spine Toolbox project. Initial project name is the directory name.
        """
        recents = self.qsettings().value("appSettings/recentProjectStorages", defaultValue=None)
        home_dir = os.path.abspath(os.path.join(str(pathlib.Path.home())))
        if not recents:
            initial_path = home_dir
        else:
            recents_lst = str(recents).split("\n")
            if not os.path.isdir(recents_lst[0]):
                # Remove obsolete entry from recentProjectStorages
                OpenProjectDialog.remove_directory_from_recents(recents_lst[0], self.qsettings())
                initial_path = home_dir
            else:
                initial_path = recents_lst[0]
        # noinspection PyCallByClass
        project_dir = QFileDialog.getExistingDirectory(self, "Select project directory (New project...)", initial_path)
        if not project_dir:
            return
        if not os.path.isdir(project_dir):  # Just to be sure, probably not needed
            self.msg_error.emit("Selection is not a directory, please try again")
            return
        # Check if directory is empty and/or a project directory
        if not self.overwrite_check(project_dir):
            return
        _, project_name = os.path.split(project_dir)
        self.create_project(project_name, "", project_dir)

    def create_project(self, name, description, location):
        """Creates new project and sets it active.

        Args:
            name (str): Project name
            description (str): Project description
            location (str): Path to project directory
        """
        if self._project is not None:
            if not self.close_project():
                return
        self.undo_stack.clear()
        self._project = SpineToolboxProject(
            self, name, description, location, self._plugin_manager.plugin_specs, settings=self._qsettings, logger=self
        )
        self.project_item_model.connect_to_project(self._project)
        self.specification_model.connect_to_project(self._project)
        self._enable_project_actions()
        self.ui.actionSave.setDisabled(True)  # Disable in a clean project
        self._connect_project_signals()
        self.update_window_title()
        self.ui.graphicsView.reset_zoom()
        # Update recentProjects
        self.update_recent_projects()
        # Update recentProjectStorages
        OpenProjectDialog.update_recents(os.path.abspath(os.path.join(location, os.path.pardir)), self.qsettings())
        self.save_project()
        self._plugin_manager.reload_plugins_with_local_data()
        self.msg.emit(f"New project <b>{self._project.name}</b> is now open")

    @Slot()
    def open_project(self, load_dir=None):
        """Opens project from a selected or given directory.

        Args:
            load_dir (str, optional): Path to project base directory. If default value is used,
                a file explorer dialog is opened where the user can select the
                project to open.

        Returns:
            bool: True when opening the project succeeded, False otherwise
        """
        if not load_dir:
            custom_open_dialog = self.qsettings().value("appSettings/customOpenProjectDialog", defaultValue="true")
            if custom_open_dialog == "true":
                dialog = OpenProjectDialog(self)
                if not dialog.exec():
                    return False
                load_dir = dialog.selection()
            else:
                recents = self.qsettings().value("appSettings/recentProjectStorages", defaultValue=None)
                if not recents:
                    start_dir = os.path.abspath(os.path.join(str(pathlib.Path.home())))
                else:
                    start_dir = str(recents).split("\n")[0]
                load_dir = QFileDialog.getExistingDirectory(self, caption="Open Spine Toolbox Project", dir=start_dir)
                if not load_dir:
                    return False  # Cancelled
        return self.restore_project(load_dir)

    def restore_project(self, project_dir, ask_confirmation=True):
        """Initializes UI, Creates project, models, connections, etc., when opening a project.

        Args:
            project_dir (str): Project directory
            ask_confirmation (bool): True closes the previous project with a confirmation box if user has enabled this

        Returns:
            bool: True when restoring project succeeded, False otherwise
        """
        if not self.close_project(ask_confirmation):
            return False
        # Create project
        self.undo_stack.clear()
        self._project = SpineToolboxProject(
            self, "", "", project_dir, self._plugin_manager.plugin_specs, settings=self._qsettings, logger=self
        )
        self.project_item_model.connect_to_project(self._project)
        self.specification_model.connect_to_project(self._project)
        self._enable_project_actions()
        self.ui.actionSave.setDisabled(True)  # Save is disabled in a clean project
        self._connect_project_signals()
        self.update_window_title()
        # Populate project model with project items
        success = self._project.load(self._item_specification_factories, self.item_factories)
        if not success:
            self.remove_path_from_recent_projects(self._project.project_dir)
            return False
        self._plugin_manager.reload_plugins_with_local_data()
        self.ui.treeView_project.expandAll()
        # Reset zoom on Design View
        self.ui.graphicsView.reset_zoom()
        self.update_recent_projects()
        self.msg.emit(f"Project <b>{self._project.name}</b> is now open")
        return True

    def _toolbars(self):
        """Yields all toolbars in the window."""
        yield self.main_toolbar
        yield from self._plugin_manager.plugin_toolbars.values()

    def _disable_project_actions(self):
        """Disables all project-related actions, except
        New project, Open project and Open recent. Called
        in the constructor and when closing a project."""
        for toolbar in self._toolbars():
            toolbar.set_project_actions_enabled(False)
        self.ui.actionOpen_project_directory.setDisabled(True)
        self.ui.actionSave.setDisabled(True)
        self.ui.actionSave_As.setDisabled(True)
        self.ui.actionClose.setDisabled(True)
        self.ui.actionRename_project.setDisabled(True)
        self.ui.actionExecute_project.setDisabled(True)
        self.ui.actionExecute_selection.setDisabled(True)
        self.ui.actionStop_execution.setDisabled(True)

    def _enable_project_actions(self):
        """Enables all project-related actions. Called when a
        new project is created and when a project is opened."""
        for toolbar in self._toolbars():
            toolbar.set_project_actions_enabled(True)
        self.ui.actionOpen_project_directory.setEnabled(True)
        self.ui.actionSave.setEnabled(True)
        self.ui.actionSave_As.setEnabled(True)
        self.ui.actionClose.setEnabled(True)
        self.ui.actionRename_project.setEnabled(True)
        self._unset_execution_in_progress()

    def refresh_toolbars(self):
        """Set toolbars' color using highest possible contrast."""
        all_toolbars = list(self._toolbars())
        for k, toolbar in enumerate(all_toolbars):
            color = color_from_index(k, len(all_toolbars), base_hue=217.0, saturation=0.6)
            toolbar.set_color(color)

    @Slot()
    def show_recent_projects_menu(self):
        """Updates and sets up the recent projects menu to File-Open recent menu item."""
        if not self.recent_projects_menu.isVisible():
            self.recent_projects_menu = RecentProjectsPopupMenu(self)
            self.ui.actionOpen_recent.setMenu(self.recent_projects_menu)

    @Slot()
    def save_project(self):
        """Saves project."""
        if not self._project:
            self.msg.emit("Please open or create a project first")
            return
        self._project.save()
        self.msg.emit(f"Project <b>{self._project.name}</b> saved")
        self.undo_stack.setClean()

    @Slot()
    def save_project_as(self):
        """Asks user for a new project directory and duplicates the current project there.
        The name of the duplicated project will be the new directory name. The duplicated
        project is activated."""
        if not self._project:
            self.msg.emit("Please open or create a project first")
            return
        # Ask for a new directory
        # noinspection PyCallByClass, PyArgumentList
        answer = QFileDialog.getExistingDirectory(
            self,
            "Select new project directory (Save as...)",
            os.path.abspath(os.path.join(self._project.project_dir, os.path.pardir)),
        )
        if not answer:  # Canceled
            return
        # Just do regular save if selected directory is the same as the current project directory
        if pathlib.Path(answer) == pathlib.Path(self._project.project_dir):
            self.msg_warning.emit("Project directory unchanged")
            self.save_project()
            return
        if not self.overwrite_check(answer):
            return
        if not self.undo_stack.isClean():
            self.save_project()  # Save before copying the project, so the changes are not discarded
        self.msg.emit(f"Saving project to directory {answer}")
        recursive_overwrite(self, self._project.project_dir, answer, silent=False)
        if not self.restore_project(answer, ask_confirmation=False):
            return
        self.save_project()  # Save to update project name in project.json, must be done after restore_project()
        # noinspection PyCallByClass, PyArgumentList
        QMessageBox.information(self, f"Project {self._project.name} saved", f"Project directory is now\n\n{answer}")

    def close_project(self, ask_confirmation=True):
        """Closes the current project.

        Returns:
            bool: True when no project open or when it's closed successfully, False otherwise.
        """
        if not self._project:
            return True
        if ask_confirmation:
            save_at_exit = (
                int(self._qsettings.value("appSettings/saveAtExit", defaultValue="1"))
                if not self.undo_stack.isClean()
                else 0
            )
            if save_at_exit == 1 and not self._confirm_save_and_exit():
                return False
            if save_at_exit == 2 and not self.save_project():
                return False
        if not self.undo_critical_commands():
            return False
        self.clear_ui()
        self._project.tear_down()
        self._project = None
        self._disable_project_actions()
        self.undo_stack.setClean()
        self.update_window_title()
        self.ui.textBrowser_eventlog.clear()
        return True

    @Slot(bool)
    def rename_project(self, _checked=False):
        """Opens a dialog where the user can enter a new name for the project."""
        if not self._project:
            return
        dialog = RenameProjectDialog(self, self._project)
        dialog.show()

    @Slot(str)
    def _update_project_name(self, new_name):
        """Updates window title and recent projects.

        Args:
            new_name (str): project's new name
        """
        self.update_window_title()
        self.remove_path_from_recent_projects(self._project.project_dir)
        self.update_recent_projects()

    def init_project_item_model(self):
        """Initializes project item model. Create root and category items and add them to the model."""
        root_item = RootProjectTreeItem()
        self.project_item_model = ProjectItemModel(root_item, self)
        for category in CATEGORIES:
            category_item = CategoryProjectTreeItem(str(category), CATEGORY_DESCRIPTIONS[category])
            self.project_item_model.insert_item(category_item)
        self.ui.treeView_project.setModel(self.project_item_model)

    def init_specification_model(self):
        """Initializes specification model."""
        factory_icons = {item_type: QIcon(factory.icon()) for item_type, factory in self.item_factories.items()}
        self.specification_model = ProjectItemSpecificationModel(factory_icons)
        for item_type in self.item_factories:
            model = self.filtered_spec_factory_models[item_type] = FilteredSpecificationModel(item_type)
            model.setSourceModel(self.specification_model)

    def make_item_properties_uis(self):
        for item_type, factory in self.item_factories.items():
            properties_ui = self._item_properties_uis[item_type] = factory.make_properties_widget(self)
            color = factory.icon_color()
            icon = factory.icon()
            properties_ui.set_color_and_icon(color, icon)
            scroll_area = QScrollArea(self)
            scroll_area.setWidget(properties_ui)
            scroll_area.setWidgetResizable(True)
            tab = self._make_properties_tab(scroll_area)
            self.ui.tabWidget_item_properties.addTab(tab, item_type)

    def _make_properties_tab(self, properties_ui):
        tab = QWidget(self)
        layout = QVBoxLayout(tab)
        layout.setContentsMargins(0, 0, 0, 0)
        layout.setSpacing(0)
        layout.addWidget(properties_ui)
        return tab

    def add_project_items(self, items_dict, silent=False):
        """Pushes an AddProjectItemsCommand to the undo stack.

        Args:
            items_dict (dict): mapping from item name to item dictionary
            silent (bool): if True, suppress log messages
        """
        if self._project is None or not items_dict:
            return
        self.undo_stack.push(AddProjectItemsCommand(self._project, items_dict, self.item_factories, silent))

    def supports_specifications(self, item_type):
        """Returns True if given project item type supports specifications.

        Returns:
            bool: True if item supports specifications, False otherwise
        """
        return item_type in self._item_specification_factories

    def restore_ui(self):
        """Restore UI state from previous session."""
        window_size = self._qsettings.value("mainWindow/windowSize", defaultValue="false")
        window_pos = self._qsettings.value("mainWindow/windowPosition", defaultValue="false")
        window_state = self._qsettings.value("mainWindow/windowState", defaultValue="false")
        window_maximized = self._qsettings.value("mainWindow/windowMaximized", defaultValue="false")  # returns str
        n_screens = self._qsettings.value("mainWindow/n_screens", defaultValue=1)  # number of screens on last exit
        # noinspection PyArgumentList
        n_screens_now = len(QGuiApplication.screens())  # Number of screens now
        original_size = self.size()
        # Note: cannot use booleans since Windows saves them as strings to registry
        if window_size != "false":
            self.resize(window_size)  # Expects QSize
        else:
            self.resize(1024, 800)
        if window_pos != "false":
            self.move(window_pos)  # Expects QPoint
        if window_state != "false":
            self.restoreState(window_state, version=1)  # Toolbar and dockWidget positions. Expects QByteArray
        if n_screens_now < int(n_screens):
            # There are less screens available now than on previous application startup
            # Move main window to position 0,0 to make sure that it is not lost on another screen that does not exist
            self.move(0, 0)
        ensure_window_is_on_screen(self, original_size)
        if window_maximized == "true":
            self.setWindowState(Qt.WindowMaximized)

    def clear_ui(self):
        """Clean UI to make room for a new or opened project."""
        self.activate_no_selection_tab()  # Clear properties widget
        self._restore_original_console()
        self.ui.graphicsView.scene().clear_icons_and_links()  # Clear all items from scene
        self._shutdown_engine_kernels()

    def undo_critical_commands(self):
        """Undoes critical commands in the undo stack.

        Returns:
            Bool: False if any critical commands aren't successfully undone
        """
        if self.undo_stack.isClean():
            return True
        commands = [self.undo_stack.command(ind) for ind in range(self.undo_stack.index())]

        def is_critical(cmd):
            if isinstance(cmd, SpineToolboxCommand):
                return cmd.is_critical
            return any(is_critical(cmd.child(i)) for i in range(cmd.childCount()))

        def successfully_undone(cmd):
            if isinstance(cmd, SpineToolboxCommand):
                return cmd.successfully_undone
            return all(successfully_undone(cmd.child(i)) for i in range(cmd.childCount()))

        critical_commands = [cmd for cmd in commands if is_critical(cmd)]
        if not critical_commands:
            return True
        for cmd in reversed(critical_commands):
            cmd.undo()
            if not successfully_undone(cmd):
                return False
        return True

    def overwrite_check(self, project_dir):
        """Checks if given directory is a project directory and/or empty
        And asks the user what to do in that case.

        Args:
            project_dir (str): Abs. path to a directory

        Returns:
            bool: True if user wants to overwrite an existing project or
            if the directory is not empty and the user wants to make it
            into a Spine Toolbox project directory anyway. False if user
            cancels the action.
        """
        # Check if directory is empty and/or a project directory
        is_project_dir = os.path.isdir(os.path.join(project_dir, ".spinetoolbox"))
        empty = not bool(os.listdir(project_dir))
        if not empty:
            if is_project_dir:
                msg1 = (
                    "Directory <b>{0}</b> already contains a Spine Toolbox project.<br/><br/>"
                    "Would you like to overwrite the existing project?".format(project_dir)
                )
                box1 = QMessageBox(
                    QMessageBox.Question, "Overwrite?", msg1, buttons=QMessageBox.Ok | QMessageBox.Cancel, parent=self
                )
                box1.button(QMessageBox.Ok).setText("Overwrite")
                answer1 = box1.exec_()
                if answer1 != QMessageBox.Ok:
                    return False
            else:
                msg2 = (
                    "Directory <b>{0}</b> is not empty.<br/><br/>"
                    "Would you like to make this directory into a Spine Toolbox project?".format(project_dir)
                )
                box2 = QMessageBox(
                    QMessageBox.Question, "Not empty", msg2, buttons=QMessageBox.Ok | QMessageBox.Cancel, parent=self
                )
                box2.button(QMessageBox.Ok).setText("Go ahead")
                answer2 = box2.exec_()
                if answer2 != QMessageBox.Ok:
                    return False
        return True

    @Slot(QItemSelection, QItemSelection)
    def item_selection_changed(self, selected, deselected):
        """Synchronizes selection with scene. The scene handles item/link de/activation."""
        inds = self.ui.treeView_project.selectedIndexes()
        self._selected_item_names = {
            self.project_item_model.item(i).name for i in self.ui.treeView_project.selectedIndexes()
        }
        self._update_execute_selected_enabled()
        if not self.sync_item_selection_with_scene:
            return
        project_items = [self.project_item_model.item(i).project_item for i in inds]
        project_item_names = {i.name for i in project_items}
        scene = self.ui.graphicsView.scene()
        for icon in scene.project_item_icons():
            icon.setSelected(icon.name() in project_item_names)

    def refresh_active_elements(self, active_project_item, active_link_item, selected_item_names):
        self._selected_item_names = selected_item_names
        self._update_execute_selected_enabled()
        self.ui.textBrowser_eventlog.set_item_log_selected(False)
        self._set_active_project_item(active_project_item)
        self._set_active_link_item(active_link_item)
        self._activate_properties_tab()
        self.ui.textBrowser_eventlog.set_item_log_selected(True)

    def _activate_properties_tab(self):
        if self.active_project_item:
            self.activate_item_tab()
            return
        self._restore_original_console()
        if self.active_link_item:
            self.activate_link_tab()
            return
        self.activate_no_selection_tab()

    def _set_active_project_item(self, active_project_item):
        """
        Args:
            active_project_item (ProjectItemBase or NoneType)
        """
        if self.active_project_item == active_project_item:
            return
        if self.active_project_item:
            # Deactivate old active project item
            if not self.active_project_item.deactivate():
                self.msg_error.emit(
                    "Something went wrong in disconnecting {0} signals".format(self.active_project_item.name)
                )
        self.active_project_item = active_project_item
        if self.active_project_item:
            self.active_project_item.activate()

    def _set_active_link_item(self, active_link_item):
        """
        Sets active link and connects to corresponding properties widget.

        Args:
            active_link_item (LoggingConnection or LoggingJump, optional)
        """
        if self.active_link_item is active_link_item:
            return
        if self.active_link_item:
            self.link_properties_widgets[type(self.active_link_item)].unset_link()
        self.active_link_item = active_link_item
        if self.active_link_item:
            self.link_properties_widgets[type(self.active_link_item)].set_link(self.active_link_item)

    def activate_no_selection_tab(self):
        """Shows 'No Selection' tab."""
        for i in range(self.ui.tabWidget_item_properties.count()):
            if self.ui.tabWidget_item_properties.tabText(i) == "No Selection":
                self.ui.tabWidget_item_properties.setCurrentIndex(i)
                break
        self.ui.dockWidget_item.setWindowTitle("Properties")

    def activate_item_tab(self):
        """Shows active project item properties tab according to item type."""
        # Find tab index according to item type
        for i in range(self.ui.tabWidget_item_properties.count()):
            if self.ui.tabWidget_item_properties.tabText(i) == self.active_project_item.item_type():
                self.ui.tabWidget_item_properties.setCurrentIndex(i)
                break
        self.ui.tabWidget_item_properties.currentWidget().layout().insertWidget(0, self._properties_title)
        # Set QDockWidget title to selected item's type
        self.ui.dockWidget_item.setWindowTitle(self.active_project_item.item_type() + " Properties")
        color = self._item_properties_uis[self.active_project_item.item_type()].fg_color
        ss = f"QWidget{{background: {color.name()};}}"
        self._properties_title.setStyleSheet(ss)
        self._button_item_dir.show()
        self._button_item_dir.setToolTip(f"<html>Open <b>{self.active_project_item.name}</b> directory.</html>")

    def activate_link_tab(self):
        """Shows link properties tab."""
        tab_text = {LoggingConnection: "Link properties", LoggingJump: "Loop properties"}[type(self.active_link_item)]
        for i in range(self.ui.tabWidget_item_properties.count()):
            if self.ui.tabWidget_item_properties.tabText(i) == tab_text:
                self.ui.tabWidget_item_properties.setCurrentIndex(i)
                break
        self.ui.tabWidget_item_properties.currentWidget().layout().insertWidget(0, self._properties_title)
        self.ui.dockWidget_item.setWindowTitle(tab_text)
        color = self.link_properties_widgets[type(self.active_link_item)].fg_color
        ss = f"QWidget{{background: {color.name()};}}"
        self._properties_title.setStyleSheet(ss)
        self._button_item_dir.hide()

    def update_properties_ui(self):
        widget = self._get_active_properties_widget()
        if widget is not None:
            widget.repaint()

    def _get_active_properties_widget(self):
        if self.active_project_item is not None:
            return self._item_properties_uis[self.active_project_item.item_type()]
        if self.active_link_item is not None:
            return self.link_properties_widgets[type(self.active_link_item)]
        return None

    def add_specification(self, specification):
        """Pushes an AddSpecificationCommand to undo stack."""
        self.undo_stack.push(AddSpecificationCommand(self._project, specification, save_to_disk=True))

    @Slot()
    def import_specification(self):
        """Opens a file dialog where the user can select an existing specification
        definition file (.json). If file is valid, pushes AddSpecificationCommand to undo stack.
        """
        if not self._project:
            self.msg.emit("Please create a new project or open an existing one first")
            return
        # noinspection PyCallByClass, PyTypeChecker, PyArgumentList
        answer = QFileDialog.getOpenFileName(
            self, "Select Specification file", self._project.project_dir, "JSON (*.json)"
        )
        if answer[0] == "":  # Cancel button clicked
            return
        def_file = os.path.abspath(answer[0])
        # Load specification
        local_data = load_specification_local_data(self._project.config_dir)
        specification = load_specification_from_file(
            def_file, local_data, self._item_specification_factories, self._qsettings, self
        )
        if not specification:
            return
        self.undo_stack.push(AddSpecificationCommand(self._project, specification, save_to_disk=False))

    def replace_specification(self, name, specification):
        """Pushes an ReplaceSpecificationCommand to undo stack."""
        if name == specification.name:
            # If the spec name didn't change, we don't need to make a command.
            # This is because the changes don't affect the project.json file.
            self._project.replace_specification(name, specification)
            return
        self.undo_stack.push(ReplaceSpecificationCommand(self._project, name, specification))

    @Slot(str)
    def repair_specification(self, name):
        """Repairs specification if it is broken.

        Args:
            name (str): specification's name
        """
        specification = self._project.get_specification(name)
        item_factory = self.item_factories.get(specification.item_type)
        if item_factory is not None:
            item_factory.repair_specification(self, specification)

    def prompt_save_location(self, title, proposed_path, file_filter):
        """Shows a dialog for the user to select a path to save a file.

        Args:
            title (str): dialog window title
            proposed_path (str): A proposed location.
            file_filter (str): file extension filter

        Returns:
            str: absolute path or None if dialog was cancelled
        """
        answer = QFileDialog.getSaveFileName(self, title, proposed_path, file_filter)
        if not answer[0]:  # Cancel button clicked
            return None
        return os.path.abspath(answer[0])

    @Slot(str, str)
    def _log_specification_saved(self, name, path):
        """Prints a message in the event log, saying that given spec was saved in a certain location,
        together with a clickable link to change the location.

        Args:
            name (str): specification's name
            path (str): specification's file path
        """
        self.msg_success.emit(
            f"Specification <b>{name}</b> successfully saved as "
            f"<a style='color:#99CCFF;' href='file:///{path}'>{path}</a> "
            f"<a style='color:white;' href='change_spec_file.{name}'><b>[change]</b></a>"
        )

    @Slot()
    def remove_all_items(self):
        """Pushes a RemoveAllProjectItemsCommand to the undo stack."""
        if self._project is None or not self._project.has_items():
            self.msg.emit("No project items to remove.")
            return
        delete_data = int(self._qsettings.value("appSettings/deleteData", defaultValue="0")) != 0
        msg = "Remove all items from project? "
        if not delete_data:
            msg += "Item data directory will still be available in the project directory after this operation."
        else:
            msg += "<br><br><b>Warning: Item data will be permanently lost after this operation.</b>"
        message_box = QMessageBox(
            QMessageBox.Question, "Remove All Items", msg, buttons=QMessageBox.Ok | QMessageBox.Cancel, parent=self
        )
        message_box.button(QMessageBox.Ok).setText("Remove Items")
        answer = message_box.exec_()
        if answer != QMessageBox.Ok:
            return
        self.undo_stack.push(RemoveAllProjectItemsCommand(self._project, self.item_factories, delete_data=delete_data))

    def register_anchor_callback(self, url, callback):
        """Registers a callback for a given anchor in event log, see ``open_anchor()``.
        Used by ``ToolFactory.repair_specification()``.

        Args:
            url (str): The anchor url
            callback (function): A function to call when the anchor is clicked on event log.
        """
        self._anchor_callbacks[url] = callback

    @Slot(QUrl)
    def open_anchor(self, qurl):
        """Open file explorer in the directory given in qurl.

        Args:
            qurl (QUrl): The url to open
        """
        url = qurl.url()
        if url == "#":  # This is a Tip so do not try to open the URL
            return
        if url.startswith("change_spec_file."):
            _, spec_name = url.split(".")
            self._change_specification_file_location(spec_name)
            return
        callback = self._anchor_callbacks.get(url, None)
        if callback is not None:
            callback()
            return
        # noinspection PyTypeChecker, PyCallByClass, PyArgumentList
        res = QDesktopServices.openUrl(qurl)
        if not res:
            self.msg_error.emit(f"Unable to open <b>{url}</b>")

    def _change_specification_file_location(self, name):
        """Prompts user for new location for a project item specification.

        Delegates saving to project if one is open by pushing a command to the undo stack,
        otherwise tries to find the specification from the plugin manager.

        Args:
            name (str): specification's name
        """
        if self._project is not None:
            if not self._project.is_specification_name_reserved(name):
                self.msg_error.emit(f"Unable to find specification '{name}'")
                return
            spec = self._project.get_specification(name)
            path = self.prompt_save_location(
                f"Save {spec.item_type} specification", spec.definition_file_path, "JSON (*.json)"
            )
            if path is None:
                return
            self.undo_stack.push(SaveSpecificationAsCommand(self._project, name, path))
            return
        spec = None
        for plugin_spec in self._plugin_manager.plugin_specs:
            if plugin_spec.name == name:
                spec = plugin_spec
                break
        if spec is None:
            self.msg_error.emit(f"Unable to find specification '{name}'.")
            return
        path = self.prompt_save_location(
            f"Save {spec.item_type} specification", spec.definition_file_path, "JSON (*.json)"
        )
        if path is None:
            return
        spec.definition_file_path = path
        if not spec.save():
            return
        self._log_specification_saved(spec.name, path)

    @Slot(QModelIndex, QPoint)
    def show_specification_context_menu(self, ind, global_pos):
        """Context menu for item specifications.

        Args:
            ind (QModelIndex): In the ProjectItemSpecificationModel
            global_pos (QPoint): Mouse position
        """
        if not self.project():
            return
        spec = self.specification_model.specification(ind.row())
        if not self.supports_specification(spec.item_type):
            return
        item_factory = self.item_factories[spec.item_type]
        menu = item_factory.make_specification_menu(self, ind)
        menu.exec_(global_pos)
        menu.deleteLater()
        menu = None

    @Slot(QModelIndex)
    def edit_specification(self, index, item):
        """Opens a specification editor widget.

        Args:
            index (QModelIndex): Index of the item (from double-click or context menu signal)
            item (ProjectItem, optional)
        """
        if not index.isValid():
            return
        specification = self.specification_model.specification(index.row())
        # Open spec in Tool specification edit widget
        self.show_specification_form(specification.item_type, specification, item)

    @Slot(QModelIndex)
    def remove_specification(self, index):
        """Removes specification from project.

        Args:
            index (QModelIndex): Index of the specification item
        """
        if not index.isValid():
            return
        specification = self.specification_model.specification(index.row())
        message = f"Remove Specification <b>{specification.name}</b> from Project?"
        message_box = QMessageBox(
            QMessageBox.Question,
            "Remove Specification",
            message,
            buttons=QMessageBox.Ok | QMessageBox.Cancel,
            parent=self,
        )
        message_box.button(QMessageBox.Ok).setText("Remove Specification")
        answer = message_box.exec_()
        if answer != QMessageBox.Ok:
            return
        self.undo_stack.push(RemoveSpecificationCommand(self._project, specification.name))

    @busy_effect
    @Slot(QModelIndex)
    def open_specification_file(self, index):
        """Open the specification definition file in the default (.json) text-editor.

        Args:
            index (QModelIndex): Index of the item
        """
        if not index.isValid():
            return
        specification = self.specification_model.specification(index.row())
        file_path = specification.definition_file_path
        # Check if file exists first. openUrl may return True if file doesn't exist
        # TODO: this could still fail if the file is deleted or renamed right after the check
        if not os.path.isfile(file_path):
            logging.error("Failed to open editor for %s", file_path)
            self.msg_error.emit("Specification file <b>{0}</b> not found.".format(file_path))
            return
        tool_specification_url = "file:///" + file_path
        # Open Tool specification file in editor
        # noinspection PyTypeChecker, PyCallByClass, PyArgumentList
        res = open_url(tool_specification_url)
        if not res:
            self.msg_error.emit(
                "Unable to open specification file {0}. Make sure that <b>.json</b> "
                "files are associated with a text editor. For example on Windows "
                "10, go to Control Panel -> Default Programs to do this.".format(file_path)
            )

    @Slot(bool)
    def new_db_editor(self):
        editor = MultiSpineDBEditor(self.db_mngr, {})
        editor.show()

    @Slot()
    def _handle_zoom_minus_pressed(self):
        """Slot for handling case when '-' button in menu is pressed."""
        self.ui.graphicsView.zoom_out()

    @Slot()
    def _handle_zoom_plus_pressed(self):
        """Slot for handling case when '+' button in menu is pressed."""
        self.ui.graphicsView.zoom_in()

    @Slot()
    def _handle_zoom_reset_pressed(self):
        """Slot for handling case when 'reset zoom' button in menu is pressed."""
        self.ui.graphicsView.reset_zoom()

    def add_zoom_action(self):
        """Setups zoom widget action in view menu."""
        zoom_action = ToolBarWidgetAction("Zoom", parent=self.ui.menuView, compact=True)
        zoom_action.tool_bar.addAction("-", self._handle_zoom_minus_pressed).setToolTip("Zoom out")
        zoom_action.tool_bar.addAction("Reset", self._handle_zoom_reset_pressed).setToolTip("Reset zoom")
        zoom_action.tool_bar.addAction("+", self._handle_zoom_plus_pressed).setToolTip("Zoom in")
        self.ui.menuView.addSeparator()
        self.ui.menuView.addAction(zoom_action)

    @Slot()
    def restore_dock_widgets(self):
        """Dock all floating and or hidden QDockWidgets back to the main window."""
        for dock in self.findChildren(QDockWidget):
            dock.setMinimumSize(0, 0)
            dock.setVisible(True)
            dock.setFloating(False)
        self.splitDockWidget(self.ui.dockWidget_project, self.ui.dockWidget_eventlog, Qt.Vertical)
        self.splitDockWidget(self.ui.dockWidget_eventlog, self.ui.dockWidget_console, Qt.Horizontal)
        self.ui.dockWidget_eventlog.raise_()
        self.splitDockWidget(self.ui.dockWidget_project, self.ui.dockWidget_design_view, Qt.Horizontal)
        self.splitDockWidget(self.ui.dockWidget_design_view, self.ui.dockWidget_item, Qt.Horizontal)
        docks = (self.ui.dockWidget_project, self.ui.dockWidget_design_view, self.ui.dockWidget_item)
        width = sum(d.size().width() for d in docks)
        self.resizeDocks(docks, [0.2 * width, 0.5 * width, 0.3 * width], Qt.Horizontal)
        docks = (self.ui.dockWidget_project, self.ui.dockWidget_eventlog)
        width = sum(d.size().width() for d in docks)
        self.resizeDocks(docks, [0.6 * width, 0.4 * width], Qt.Vertical)

    def _add_actions(self):
        """Sets adds actions to the main window."""
        self.addAction(self.ui.actionExecute_project)
        self.addAction(self.ui.actionExecute_selection)
        self.addAction(self.ui.actionStop_execution)

    def set_debug_qactions(self):
        """Sets shortcuts for QActions that may be needed in debugging."""
        self.show_properties_tabbar.setShortcut(QKeySequence(Qt.CTRL + Qt.Key_0))
        self.show_supported_img_formats.setShortcut(QKeySequence(Qt.CTRL + Qt.Key_8))
        self.addAction(self.show_properties_tabbar)
        self.addAction(self.show_supported_img_formats)

    def add_menu_actions(self):
        """Adds extra actions to Edit and View menu."""
        self.ui.menuToolbars.addAction(self.main_toolbar.toggleViewAction())
        self.ui.menuDock_Widgets.addAction(self.ui.dockWidget_design_view.toggleViewAction())
        self.ui.menuDock_Widgets.addAction(self.ui.dockWidget_project.toggleViewAction())
        self.ui.menuDock_Widgets.addAction(self.ui.dockWidget_eventlog.toggleViewAction())
        self.ui.menuDock_Widgets.addAction(self.ui.dockWidget_item.toggleViewAction())
        self.ui.menuDock_Widgets.addAction(self.ui.dockWidget_console.toggleViewAction())
        undo_action = self.undo_stack.createUndoAction(self)
        redo_action = self.undo_stack.createRedoAction(self)
        undo_action.setShortcuts(QKeySequence.Undo)
        redo_action.setShortcuts(QKeySequence.Redo)
        undo_action.setIcon(QIcon(":/icons/menu_icons/undo.svg"))
        redo_action.setIcon(QIcon(":/icons/menu_icons/redo.svg"))
        before = self.ui.menuEdit.actions()[0]
        self.ui.menuEdit.insertAction(before, undo_action)
        self.ui.menuEdit.insertAction(before, redo_action)
        self.ui.menuEdit.insertSeparator(before)

    def toggle_properties_tabbar_visibility(self):
        """Shows or hides the tab bar in properties dock widget. For debugging purposes."""
        if self.ui.tabWidget_item_properties.tabBar().isVisible():
            self.ui.tabWidget_item_properties.tabBar().hide()
        else:
            self.ui.tabWidget_item_properties.tabBar().show()

    def update_datetime(self):
        """Returns a boolean, which determines whether
        date and time is prepended to every Event Log message."""
        d = int(self._qsettings.value("appSettings/dateTime", defaultValue="2"))
        return d != 0

    @Slot(str)
    def add_message(self, msg):
        """Append regular message to Event Log.

        Args:
            msg (str): String written to QTextBrowser
        """
        message = format_log_message("msg", msg, self.show_datetime)
        self.ui.textBrowser_eventlog.append(message)

    @Slot(str)
    def add_success_message(self, msg):
        """Append message with green text color to Event Log.

        Args:
            msg (str): String written to QTextBrowser
        """
        message = format_log_message("msg_success", msg, self.show_datetime)
        self.ui.textBrowser_eventlog.append(message)

    @Slot(str)
    def add_error_message(self, msg):
        """Append message with red color to Event Log.

        Args:
            msg (str): String written to QTextBrowser
        """
        message = format_log_message("msg_error", msg, self.show_datetime)
        self.ui.textBrowser_eventlog.append(message)

    @Slot(str)
    def add_warning_message(self, msg):
        """Append message with yellow (golden) color to Event Log.

        Args:
            msg (str): String written to QTextBrowser
        """
        message = format_log_message("msg_warning", msg, self.show_datetime)
        self.ui.textBrowser_eventlog.append(message)

    @Slot(str)
    def add_process_message(self, msg):
        """Writes message from stdout to process output QTextBrowser.

        Args:
            msg (str): String written to QTextBrowser
        """
        message = format_log_message("msg", msg)
        self.ui.textBrowser_eventlog.append(message)

    @Slot(str)
    def add_process_error_message(self, msg):
        """Writes message from stderr to process output QTextBrowser.

        Args:
            msg (str): String written to QTextBrowser
        """
        message = format_log_message("msg_error", msg)
        self.ui.textBrowser_eventlog.append(message)

    def override_console_and_execution_list(self):
        self._override_console()
        self._override_execution_list()

    def _override_console(self):
        """Sets the jupyter console of the active project item in Jupyter Console and updates title."""
        if self.active_project_item is None:
            return
        console = self._item_consoles.get(self.active_project_item)
        self._do_override_console(console)

    def _do_override_console(self, console):
        if not isinstance(console, (PersistentConsoleWidget, JupyterConsoleWidget)):
            self._restore_original_console()
            return
        self._set_override_console(console)

    def _override_execution_list(self):
        """Displays executions of the active project item in Executions and updates title."""
        if self.active_project_item is None:
            return
        filter_consoles = self._filter_item_consoles.get(self.active_project_item)
        if filter_consoles is None:
            self.ui.listView_console_executions.hide()
            return
        self.ui.listView_console_executions.show()
        self.ui.listView_console_executions.model().reset_model(filter_consoles)
        current_key = self._current_execution_keys.get(self.active_project_item)
        current = self.ui.listView_console_executions.model().find_index(current_key)
        self.ui.listView_console_executions.setCurrentIndex(current)

    def _restore_original_console(self):
        """Sets the Console back to the original."""
        self.ui.listView_console_executions.hide()
        self._set_override_console(self.ui.label_no_console)

    def _set_override_console(self, console):
        splitter = self.ui.splitter_console
        if console == splitter.widget(1):
            return
        splitter.replaceWidget(1, console)
        console.show()
        try:
            new_title = console.name()
        except AttributeError:
            new_title = "Console"
        self.ui.dockWidget_console.setWindowTitle(new_title)

    @Slot()
    def _refresh_console_execution_list(self):
        """Refreshes console executions as the active project item starts new executions."""
        view = self.ui.listView_console_executions
        view.show()
        model = view.model()
        if model.rowCount() == 0:
            view.setCurrentIndex(QModelIndex())
        elif not view.currentIndex().isValid():
            index = view.model().index(0, 0)
            view.setCurrentIndex(index)
        else:
            current = view.currentIndex()
            self._select_console_execution(current, None)

    @Slot(QModelIndex, QModelIndex)
    def _select_console_execution(self, current, _previous):
        """Sets the console of the selected execution in Console."""
        if not current.data():
            return
        self._current_execution_keys[self.active_project_item] = current.data()
        console = current.model().get_console(current.data())
        self._do_override_console(console)

    def show_add_project_item_form(self, item_type, x=0, y=0, spec=""):
        """Show add project item widget."""
        if not self._project:
            self.msg.emit("Please open or create a project first")
            return
        factory = self.item_factories.get(item_type)
        if factory is None:
            self.msg_error.emit(f"{item_type} not found in factories")
            return
        self.add_project_item_form = factory.make_add_item_widget(self, x, y, spec)
        self.add_project_item_form.show()

    def supports_specification(self, item_type):
        """
        Returns True if given item type supports specifications.

        Args:
            item_type (str): item's type

        Returns:
            bool: True if item supports specifications, False otherwise
        """
        return item_type in self._item_specification_factories

    @Slot()
    def show_specification_form(self, item_type, specification=None, item=None, **kwargs):
        """
        Shows specification widget.

        Args:
            item_type (str): item's type
            specification (ProjectItemSpecification, optional): specification
            item (ProjectItem, optional): project item
            **kwargs: parameters passed to the specification widget
        """
        if not self._project:
            self.msg.emit("Please open or create a project first")
            return
        if not self.supports_specification(item_type):
            return
        msg = f"Opening {item_type} specification editor"
        if specification:
            msg += f" for {specification.name}"
        self.msg.emit(msg)
        multi_tab_editor = next(self.get_all_multi_tab_spec_editors(item_type), None)
        if multi_tab_editor is None:
            multi_tab_editor = MultiTabSpecEditor(self, item_type)
            multi_tab_editor.add_new_tab(specification, item, **kwargs)
            multi_tab_editor.show()
            return
        existing = self._get_existing_spec_editor(item_type, specification, item)
        if existing is None:
            multi_tab_editor.add_new_tab(specification, item, **kwargs)
        else:
            multi_tab_editor, editor = existing
            multi_tab_editor.set_current_tab(editor)
        if multi_tab_editor.isMinimized():
            multi_tab_editor.showNormal()
        multi_tab_editor.activateWindow()

    @staticmethod
    def get_all_multi_tab_spec_editors(item_type):
        for window in qApp.topLevelWindows():  # pylint: disable=undefined-variable
            if isinstance(window, QWindow):
                widget = QWidget.find(window.winId())
                if isinstance(widget, MultiTabSpecEditor) and widget.item_type == item_type:
                    yield widget

    def _get_existing_spec_editor(self, item_type, specification, item):
        for multi_tab_editor in self.get_all_multi_tab_spec_editors(item_type):
            for k in range(multi_tab_editor.tab_widget.count()):
                editor = multi_tab_editor.tab_widget.widget(k)
                if editor.specification is not None and editor.specification == specification and editor.item == item:
                    return multi_tab_editor, editor
        return None

    @Slot()
    def show_settings(self):
        """Show Settings widget."""
        self.settings_form = SettingsWidget(self)
        self.settings_form.show()

    @Slot()
    def show_about(self):
        """Show About Spine Toolbox form."""
        form = AboutWidget(self)
        form.show()

    # pylint: disable=no-self-use
    @Slot()
    def show_user_guide(self):
        """Open Spine Toolbox documentation index page in browser."""
        index_url = f"{ONLINE_DOCUMENTATION_URL}/index.html"
        # noinspection PyTypeChecker, PyCallByClass, PyArgumentList
        open_url(index_url)

    # pylint: disable=no-self-use
    @Slot()
    def show_getting_started_guide(self):
        """Open Spine Toolbox Getting Started HTML page in browser."""
        index_url = f"{ONLINE_DOCUMENTATION_URL}/getting_started.html"
        # noinspection PyTypeChecker, PyCallByClass, PyArgumentList
        open_url(index_url)

    @Slot(QPoint)
    def show_item_context_menu(self, pos):
        """Context menu for project items listed in the project QTreeView.

        Args:
            pos (QPoint): Mouse position
        """
        ind = self.ui.treeView_project.indexAt(pos)
        global_pos = self.ui.treeView_project.viewport().mapToGlobal(pos)
        self.show_project_item_context_menu(global_pos, ind)

    def show_project_item_context_menu(self, pos, index):
        """Creates and shows the project item context menu.

        Args:
            pos (QPoint): Mouse position
            index (QModelIndex, optional): Index of concerned item or None
        """
        if not index:  # Clicked on a blank area in Design view
            menu = QMenu(self)
            menu.addAction(self.ui.actionPaste)
            menu.addAction(self.ui.actionPasteAndDuplicateFiles)
        elif not index.isValid():  # Clicked on a blank area in Project tree view
            menu = QMenu(self)
            menu.addAction(self.ui.actionOpen_project_directory)
        else:  # Clicked on an item, show the custom context menu for that item
            item = self.project_item_model.item(index)
            menu = item.custom_context_menu(self)
        menu.setToolTipsVisible(True)
        menu.aboutToShow.connect(self.refresh_edit_action_states)
        menu.aboutToHide.connect(self.enable_edit_actions)
        menu.exec_(pos)
        menu.deleteLater()

    def show_link_context_menu(self, pos, link):
        """Context menu for connection links.

        Args:
            pos (QPoint): Mouse position
            link (Link(QGraphicsPathItem)): The concerned link
        """
        menu = QMenu(self)
        menu.addAction(self.ui.actionRemove)
        self.ui.actionRemove.setEnabled(True)
        menu.addAction(self.ui.actionTake_link)
        action = menu.exec_(pos)
        if action is self.ui.actionTake_link:
            self.ui.graphicsView.take_link(link)
        self.refresh_edit_action_states()
        menu.deleteLater()

    @Slot()
    def refresh_edit_action_states(self):
        """Sets the enabled/disabled state for copy, paste, duplicate,
        and remove actions in File-Edit menu, project tree view
        context menu, and in Design View context menus just before the
        menus are shown to user."""
        clipboard = QApplication.clipboard()
        byte_data = clipboard.mimeData().data("application/vnd.spinetoolbox.ProjectItem")
        can_paste = not byte_data.isNull()
        selected_items = self.ui.graphicsView.scene().selectedItems()
        has_selection = bool(selected_items)
        can_copy = any(isinstance(x, ProjectItemIcon) for x in selected_items)
        has_items = self.project_item_model.n_items() > 0
        self.ui.actionCopy.setEnabled(can_copy)
        self.ui.actionPaste.setEnabled(can_paste)
        self.ui.actionPasteAndDuplicateFiles.setEnabled(can_paste)
        self.ui.actionDuplicate.setEnabled(can_copy)
        self.ui.actionDuplicateAndDuplicateFiles.setEnabled(can_copy)
        self.ui.actionRemove.setEnabled(has_selection)
        self.ui.actionRemove_all.setEnabled(has_items)

    @Slot()
    def enable_edit_actions(self):
        """Enables project item edit actions after a QMenu has been shown.
        This is needed to enable keyboard shortcuts (e.g. Ctrl-C & del)
        again."""
        self.ui.actionCopy.setEnabled(True)
        self.ui.actionPaste.setEnabled(True)
        self.ui.actionPasteAndDuplicateFiles.setEnabled(True)
        self.ui.actionDuplicate.setEnabled(True)
        self.ui.actionDuplicateAndDuplicateFiles.setEnabled(True)

    def tear_down_consoles(self):
        """Closes the 'base' Python and Julia Consoles if running."""
        if self._base_julia_console is not None:
            self._base_julia_console.close()
        if self._base_python_console is not None:
            self._base_python_console.close()

    def _tasks_before_exit(self):
        """
        Returns a list of tasks to perform before exiting the application.

        Possible tasks are:

        - `"prompt exit"`: prompt user if quitting is really desired
        - `"prompt save"`: prompt user if project should be saved before quitting
        - `"save"`: save project before quitting

        Returns:
            a list containing zero or more tasks
        """
        show_confirm_exit = int(self._qsettings.value("appSettings/showExitPrompt", defaultValue="2"))
        save_at_exit = (
            int(self._qsettings.value("appSettings/saveAtExit", defaultValue="1"))
            if self._project is not None and not self.undo_stack.isClean()
            else 0
        )
        if save_at_exit == 1:
            # Ignore show_confirm_exit...
            return ["prompt save"]
        tasks = []
        if show_confirm_exit == 2:
            tasks.append("prompt exit")
        if save_at_exit == 2:
            tasks.append("save")
        return tasks

    def _perform_pre_exit_tasks(self):
        """
        Prompts user to confirm quitting and saves the project if necessary.

        Returns:
            True if exit should proceed, False if the process was cancelled
        """
        tasks = self._tasks_before_exit()
        for task in tasks:
            if task == "prompt exit":
                if not self._confirm_exit():
                    return False
            elif task == "prompt save":
                if not self._confirm_save_and_exit():
                    return False
            elif task == "save":
                self.save_project()
        return True

    def _confirm_exit(self):
        """
        Confirms exiting from user.

        Returns:
            True if exit should proceed, False if user cancelled
        """
        msg = QMessageBox(parent=self)
        msg.setIcon(QMessageBox.Question)
        msg.setWindowTitle("Confirm exit")
        msg.setText("Are you sure you want to exit Spine Toolbox?")
        msg.setStandardButtons(QMessageBox.Ok | QMessageBox.Cancel)
        msg.button(QMessageBox.Ok).setText("Exit")
        chkbox = QCheckBox()
        chkbox.setText("Do not ask me again")
        msg.setCheckBox(chkbox)
        answer = msg.exec_()  # Show message box
        if answer == QMessageBox.Ok:
            # Update conf file according to checkbox status
            if not chkbox.checkState():
                show_prompt = "2"  # 2 as in True
            else:
                show_prompt = "0"  # 0 as in False
            self._qsettings.setValue("appSettings/showExitPrompt", show_prompt)
            return True
        return False

    def _confirm_save_and_exit(self):
        """
        Confirms exit from user and saves the project if requested.

        Returns:
            True if exiting should proceed, False if user cancelled
        """
        msg = QMessageBox(parent=self)
        msg.setIcon(QMessageBox.Question)
        msg.setWindowTitle("Save project before leaving")
        msg.setText("The project has unsaved changes. Do you want to save them before closing?")
        msg.setStandardButtons(QMessageBox.Save | QMessageBox.Discard | QMessageBox.Cancel)
        msg.button(QMessageBox.Save).setText("Save and exit")
        msg.button(QMessageBox.Discard).setText("Exit without saving")
        chkbox = QCheckBox()
        chkbox.setText("Do not ask me again")
        msg.setCheckBox(chkbox)
        answer = msg.exec_()
        if answer == QMessageBox.Cancel:
            return False
        if answer == QMessageBox.Save:
            self.save_project()
        chk = chkbox.checkState()
        if chk == 2:
            if answer == QMessageBox.Save:
                self._qsettings.setValue("appSettings/saveAtExit", "2")
            elif answer == QMessageBox.Discard:
                self._qsettings.setValue("appSettings/saveAtExit", "0")
        return True

    def remove_path_from_recent_projects(self, p):
        """Removes entry that contains given path from the recent project files list in QSettings.

        Args:
            p (str): Full path to a project directory
        """
        recents = self._qsettings.value("appSettings/recentProjects", defaultValue=None)
        if not recents:
            return
        recents = str(recents)
        recents_list = recents.split("\n")
        for entry in recents_list:
            _, path = entry.split("<>")
            if os.path.normcase(path) == os.path.normcase(p):
                recents_list.pop(recents_list.index(entry))
                break
        updated_recents = "\n".join(recents_list)
        # Save updated recent paths
        self._qsettings.setValue("appSettings/recentProjects", updated_recents)
        self._qsettings.sync()  # Commit change immediately

    def update_recent_projects(self):
        """Adds a new entry to QSettings variable that remembers twenty most recent project paths."""
        recents = self._qsettings.value("appSettings/recentProjects", defaultValue=None)
        entry = self.project().name + "<>" + self.project().project_dir
        if not recents:
            updated_recents = entry
        else:
            recents = str(recents)
            recents_list = recents.split("\n")
            normalized_recents = list(map(os.path.normcase, recents_list))
            try:
                index = normalized_recents.index(os.path.normcase(entry))
            except ValueError:
                # Add path only if it's not in the list already
                recents_list.insert(0, entry)
                if len(recents_list) > 20:
                    recents_list.pop()
            else:
                # If entry was on the list, move it as the first item
                recents_list.insert(0, recents_list.pop(index))
            updated_recents = "\n".join(recents_list)
        # Save updated recent paths
        self._qsettings.setValue("appSettings/recentProjects", updated_recents)
        self._qsettings.sync()  # Commit change immediately

    def closeEvent(self, event):
        """Method for handling application exit.

        Args:
             event (QCloseEvent): PySide2 event
        """
        # Show confirm exit message box
        exit_confirmed = self._perform_pre_exit_tasks()
        if not exit_confirmed:
            event.ignore()
            return
        if not self.undo_critical_commands():
            event.ignore()
            return
        # Save settings
        if self._project is None:
            self._qsettings.setValue("appSettings/previousProject", "")
        else:
            self._qsettings.setValue("appSettings/previousProject", self._project.project_dir)
            self.update_recent_projects()
        self._qsettings.setValue("appSettings/toolbarIconOrdering", self.main_toolbar.icon_ordering())
        self._qsettings.setValue("mainWindow/windowSize", self.size())
        self._qsettings.setValue("mainWindow/windowPosition", self.pos())
        self._qsettings.setValue("mainWindow/windowState", self.saveState(version=1))
        self._qsettings.setValue("mainWindow/windowMaximized", self.windowState() == Qt.WindowMaximized)
        # Save number of screens
        # noinspection PyArgumentList
        self._qsettings.setValue("mainWindow/n_screens", len(QGuiApplication.screens()))
        self.tear_down_consoles()
        if self._project is not None:
            self._project.tear_down()
        for item_type in self.item_factories:
            for editor in self.get_all_multi_tab_spec_editors(item_type):
                editor.close()
        event.accept()

    def _serialize_selected_items(self):
        """
        Serializes selected project items into a dictionary.

        The serialization protocol tries to imitate the format in which projects are saved.

        Returns:
             dict: a dict containing serialized version of selected project items
        """
        selected_project_items = self.ui.graphicsView.scene().selectedItems()
        items_dict = dict()
        for item_icon in selected_project_items:
            if not isinstance(item_icon, ProjectItemIcon):
                continue
            name = item_icon.name()
            index = self.project_item_model.find_item(name)
            project_item = self.project_item_model.item(index).project_item
            item_dict = dict(project_item.item_dict())
            item_dict["original_data_dir"] = project_item.data_dir
            item_dict["original_db_url"] = item_dict.get("url")
            items_dict[name] = item_dict
        return items_dict

    def _deserialized_item_position_shifts(self, item_dicts):
        """
        Calculates horizontal and vertical shifts for project items being deserialized.

        If the mouse cursor is on the Design view we try to place the items unders the cursor.
        Otherwise the items will get a small shift so they don't overlap a possible item below.
        In case the items don't fit the scene rect we clamp their coordinates within it.

        Args:
            item_dicts (dict): a dictionary of serialized items being deserialized
        Returns:
            tuple: a tuple of (horizontal shift, vertical shift) in scene's coordinates
        """
        mouse_position = self.ui.graphicsView.mapFromGlobal(QCursor.pos())
        if self.ui.graphicsView.rect().contains(mouse_position):
            mouse_over_design_view = self.ui.graphicsView.mapToScene(mouse_position)
        else:
            mouse_over_design_view = None
        if mouse_over_design_view is not None:
            first_item = next(iter(item_dicts.values()))
            x = first_item["x"]
            y = first_item["y"]
            shift_x = x - mouse_over_design_view.x()
            shift_y = y - mouse_over_design_view.y()
        else:
            shift_x = -15.0
            shift_y = -15.0
        return shift_x, shift_y

    @staticmethod
    def _set_deserialized_item_position(item_dict, shift_x, shift_y, scene_rect):
        """Moves item's position by shift_x and shift_y while keeping it within the limits of scene_rect."""
        new_x = np.clip(item_dict["x"] - shift_x, scene_rect.left(), scene_rect.right())
        new_y = np.clip(item_dict["y"] - shift_y, scene_rect.top(), scene_rect.bottom())
        item_dict["x"] = new_x
        item_dict["y"] = new_y

    def _deserialize_items(self, items_dict, duplicate_files=False):
        """
        Deserializes project items from a dictionary and adds them to the current project.

        Args:
            items_dict (dict): serialized project items
        """
        if self._project is None:
            return
        scene = self.ui.graphicsView.scene()
        scene.clearSelection()
        shift_x, shift_y = self._deserialized_item_position_shifts(items_dict)
        scene_rect = scene.sceneRect()
        final_items_dict = dict()
        for name, item_dict in items_dict.items():
            item_dict["duplicate_files"] = duplicate_files
            if self.project_item_model.find_item(name) is not None:
                new_name = self.propose_item_name(name)
                final_items_dict[new_name] = item_dict
            else:
                final_items_dict[name] = item_dict
            self._set_deserialized_item_position(item_dict, shift_x, shift_y, scene_rect)
        self.add_project_items(final_items_dict, silent=True)

    @Slot()
    def project_item_to_clipboard(self):
        """Copies the selected project items to system's clipboard."""
        serialized_items = self._serialize_selected_items()
        if not serialized_items:
            return
        item_dump = json.dumps(serialized_items)
        clipboard = QApplication.clipboard()
        data = QMimeData()
        data.setData("application/vnd.spinetoolbox.ProjectItem", QByteArray(item_dump.encode("utf-8")))
        clipboard.setMimeData(data)

    @Slot()
    def project_item_from_clipboard(self, duplicate_files=False):
        """Adds project items in system's clipboard to the current project.

        Args:
            duplicate_files (bool): Duplicate files boolean
        """
        clipboard = QApplication.clipboard()
        mime_data = clipboard.mimeData()
        byte_data = mime_data.data("application/vnd.spinetoolbox.ProjectItem")
        if byte_data.isNull():
            return
        item_dump = str(byte_data.data(), "utf-8")
        item_dicts = json.loads(item_dump)
        self._deserialize_items(item_dicts, duplicate_files)

    @Slot()
    def duplicate_project_item(self, duplicate_files=False):
        """Duplicates the selected project items."""
        item_dicts = self._serialize_selected_items()
        if not item_dicts:
            return
        self._deserialize_items(item_dicts, duplicate_files)

    def propose_item_name(self, prefix):
        """Proposes a name for a project item.

        The format is `prefix_xx` where `xx` is a counter value [01..99].

        Args:
            prefix (str): a prefix for the name

        Returns:
            str: a name string
        """
        name_count = self._proposed_item_name_counts.setdefault(prefix, 0)
        name = prefix + " {}".format(name_count + 1)
        if self.project_item_model.find_item(name) is not None:
            if name_count == 98:
                # Avoiding too deep recursions.
                raise RuntimeError("Ran out of numbers: cannot find suitable name for project item.")
            # Increment index recursively if name is already in project.
            self._proposed_item_name_counts[prefix] += 1
            name = self.propose_item_name(prefix)
        return name

    def _share_item_edit_actions(self):
        """Adds generic actions to project tree view and Design View."""
        actions = [
            self.ui.actionCopy,
            self.ui.actionPaste,
            self.ui.actionPasteAndDuplicateFiles,
            self.ui.actionDuplicate,
            self.ui.actionDuplicateAndDuplicateFiles,
            self.ui.actionRemove,
        ]
        for action in actions:
            action.setShortcutContext(Qt.WidgetShortcut)
            self.ui.treeView_project.addAction(action)
            self.ui.graphicsView.addAction(action)

    @Slot(str, str)
    def _show_message_box(self, title, message):
        """Shows an information message box."""
        QMessageBox.information(self, title, message)

    @Slot(str, str)
    def _show_error_box(self, title, message):
        box = QErrorMessage(self)
        box.setWindowTitle(title)
        box.setWindowModality(Qt.ApplicationModal)
        box.showMessage(message)

    def _connect_project_signals(self):
        """Connects signals emitted by project."""
        self._project.renamed.connect(self._update_project_name)
        self._project.project_execution_about_to_start.connect(self._set_execution_in_progress)
        self._project.project_execution_finished.connect(self._unset_execution_in_progress)
        self._project.item_added.connect(self.set_icon_and_properties_ui)
        self._project.item_added.connect(self.ui.graphicsView.add_icon)
        self._project.item_about_to_be_removed.connect(self.ui.graphicsView.remove_icon)
        self._project.connection_established.connect(self.ui.graphicsView.do_add_link)
        self._project.connection_updated.connect(self.ui.graphicsView.do_update_link)
        self._project.connection_about_to_be_removed.connect(self.ui.graphicsView.do_remove_link)
        self._project.jump_added.connect(self.ui.graphicsView.do_add_jump)
        self._project.jump_about_to_be_removed.connect(self.ui.graphicsView.do_remove_jump)
        self._project.jump_updated.connect(self.ui.graphicsView.do_update_jump)
        self._project.specification_added.connect(self.repair_specification)
        self._project.specification_saved.connect(self._log_specification_saved)

    @Slot(bool)
    def _execute_project(self, checked=False):
        """Executes all DAGs in project.

        Args:
            checked (bool): unused
        """
        if self._project is None:
            self.msg.emit("Please create a new project or open an existing one first")
            return
        self._project.execute_project()

    @Slot(bool)
    def _execute_selection(self, checked=False):
        """Executes selected items.

        Args:
            checked (bool): unused
        """
        if self._project is None:
            self.msg.emit("Please create a new project or open an existing one first")
            return
        self._project.execute_selected(self._selected_item_names)

    @Slot(bool)
    def _stop_execution(self, checked=False):
        """Stops execution in progress.

        Args:
            checked (bool): unused
        """
        if not self._project:
            self.msg.emit("Please create a new project or open an existing one first")
            return
        self._project.stop()

    @Slot()
    def _set_execution_in_progress(self):
        self.execution_in_progress = True
        self.ui.actionExecute_project.setEnabled(False)
        self.ui.actionExecute_selection.setEnabled(False)
        self.ui.actionStop_execution.setEnabled(True)

    @Slot()
    def _unset_execution_in_progress(self):
        self.execution_in_progress = False
        self._update_execute_enabled()
        self._update_execute_selected_enabled()
        self.ui.actionStop_execution.setEnabled(False)

    @Slot(str)
    def set_icon_and_properties_ui(self, item_name):
        """Adds properties UI to given project item.

        Args:
            item_name (str): item's name
        """
        project_item = self._project.get_item(item_name)
        icon = self.project_item_icon(project_item.item_type())
        project_item.set_icon(icon)
        properties_ui = self.project_item_properties_ui(project_item.item_type())
        project_item.set_properties_ui(properties_ui)

    def project_item_properties_ui(self, item_type):
        """Returns the properties tab widget's ui.

        Args:
            item_type (str): project item's type

        Returns:
            QWidget: item's properties tab widget
        """
        return self._item_properties_uis[item_type].ui

    def project_item_icon(self, item_type):
        return self.item_factories[item_type].make_icon(self)

    @Slot(bool)
    def _open_project_directory(self, _):
        """Opens project's root directory in system's file browser."""
        if self._project is None:
            self.msg.emit("Please open or create a project first")
            return
        open_url("file:///" + self._project.project_dir)

    @Slot(bool)
    def _open_project_item_directory(self, _):
        """Opens project item's directory in system's file browser."""
        selection_model = self.ui.treeView_project.selectionModel()
        current = selection_model.currentIndex()
        if not current.isValid():
            return
        item = self.project_item_model.item(current)
        item.project_item.open_directory()

    @Slot(bool)
    def _remove_selected_items(self, _):
        """Pushes commands to remove selected project items and links from project."""
        selected_items = self.ui.graphicsView.scene().selectedItems()
        if not selected_items:
            return
        project_item_names = set()
        has_connections = False
        for item in selected_items:
            if isinstance(item, ProjectItemIcon):
                project_item_names.add(item.name())
            elif isinstance(item, (JumpLink, Link)):
                has_connections = True
        if not project_item_names and not has_connections:
            return
        delete_data = int(self._qsettings.value("appSettings/deleteData", defaultValue="0")) != 0
        if project_item_names:
            msg = f"Remove item(s) <b>{', '.join(project_item_names)}</b> from project? "
            if not delete_data:
                msg += "Item data directory will still be available in the project directory after this operation."
            else:
                msg += "<br><br><b>Warning: Item data will be permanently lost after this operation.</b>"
            # noinspection PyCallByClass, PyTypeChecker
            message_box = QMessageBox(
                QMessageBox.Question, "Remove Item", msg, buttons=QMessageBox.Ok | QMessageBox.Cancel, parent=self
            )
            message_box.button(QMessageBox.Ok).setText("Remove Item")
            answer = message_box.exec_()
            if answer != QMessageBox.Ok:
                return
        self.undo_stack.beginMacro("remove items and links")
        if project_item_names:
            self.undo_stack.push(
                RemoveProjectItemsCommand(self._project, self.item_factories, list(project_item_names), delete_data)
            )
        self.ui.graphicsView.remove_selected_links()
        self.undo_stack.endMacro()

    @Slot(bool)
    def _rename_project_item(self, _):
        """Renames current project item."""
        selection_model = self.ui.treeView_project.selectionModel()
        current = selection_model.currentIndex()
        if not current.isValid():
            return
        item = self.project_item_model.item(current)
        answer = QInputDialog.getText(
            self, "Rename Item", "New name:", text=item.name, flags=Qt.WindowTitleHint | Qt.WindowCloseButtonHint
        )
        if not answer[1]:
            return
        new_name = answer[0]
        self.undo_stack.push(RenameProjectItemCommand(self._project, item.name, new_name))

    def item_category_context_menu(self):
        """Creates a context menu for category items.

        Returns:
            QMenu: category context menu
        """
        menu = QMenu(self)
        menu.setToolTipsVisible(True)
        menu.addAction(self.ui.actionOpen_project_directory)
        return menu

    def project_item_context_menu(self, additional_actions):
        """Creates a context menu for project items.

        Args:
            additional_actions (list of QAction): actions to be prepended to the menu

        Returns:
            QMenu: project item context menu
        """
        menu = QMenu(self)
        menu.setToolTipsVisible(True)
        if additional_actions:
            for action in additional_actions:
                menu.addAction(action)
            menu.addSeparator()
        menu.addAction(self.ui.actionCopy)
        menu.addAction(self.ui.actionPaste)
        menu.addAction(self.ui.actionPasteAndDuplicateFiles)
        menu.addAction(self.ui.actionDuplicate)
        menu.addAction(self.ui.actionDuplicateAndDuplicateFiles)
        menu.addAction(self.ui.actionOpen_item_directory)
        menu.addSeparator()
        menu.addAction(self.ui.actionRemove)
        menu.addSeparator()
        menu.addAction(self.ui.actionRename_item)
        menu.aboutToShow.connect(self.refresh_edit_action_states)
        menu.aboutToHide.connect(self.enable_edit_actions)
        return menu

    @Slot()
    def _start_base_julia_console(self):
        """Shows and starts the 'base' Julia Console if not running or activates the window if running."""
        if not self._base_julia_console:
            k_name = self.qsettings().value("appSettings/juliaKernel", defaultValue="")
            if k_name == "":
                self.msg_error.emit("No kernel selected. Go to Settings->Tools to select a kernel for Julia")
                return
            c = JupyterConsoleWidget(self, k_name, owner=None)
            self._base_julia_console = ConsoleWindow(self, c, "julia")
            self._base_julia_console.start()
        else:
            if self._base_julia_console.isMinimized():
                self._base_julia_console.showNormal()
            self._base_julia_console.activateWindow()

    @Slot()
    def _start_base_python_console(self):
        """Shows and starts the 'base' Python Console if not running or activates the window if running."""
        if not self._base_python_console:
            k_name = self.qsettings().value("appSettings/pythonKernel", defaultValue="")
            if k_name == "":
                self.msg_error.emit("No kernel selected. Go to Settings->Tools to select a kernel for Python")
                return
            c = JupyterConsoleWidget(self, k_name, owner=None)
            self._base_python_console = ConsoleWindow(self, c, "python")
            self._base_python_console.start()
        else:
            if self._base_python_console.isMinimized():
                self._base_python_console.showNormal()
            self._base_python_console.activateWindow()

    def destroy_base_python_console(self):
        self._base_python_console.deleteLater()
        self._base_python_console = None

    def destroy_julia_console(self):
        self._base_julia_console.deleteLater()
        self._base_julia_console = None

    @Slot(object, str, str, str)
    def _setup_jupyter_console(self, item, filter_id, kernel_name, connection_file):
        """Sets up jupyter console, eventually for a filter execution.

        Args:
            item (ProjectItem): item
            filter_id (str): filter identifier
            kernel_name (str): jupyter kernel name
            connection_file (str): path to connection file
        """
        if not filter_id:
            self._item_consoles[item] = self._make_jupyter_console(item, kernel_name, connection_file)
        else:
            d = self._filter_item_consoles.setdefault(item, dict())
            d[filter_id] = self._make_jupyter_console(item, kernel_name, connection_file)
        self.override_console_and_execution_list()

    @Slot(object, str, tuple, str)
    def _setup_persistent_console(self, item, filter_id, key, language):
        """Sets up persistent console, eventually for a filter execution.

        Args:
            item (ProjectItem): item
            filter_id (str): filter identifier
            key (tuple)
            language (str)
        """
        if not filter_id:
            self._item_consoles[item] = self._make_persistent_console(item, key, language)
        else:
            d = self._filter_item_consoles.setdefault(item, dict())
            d[filter_id] = self._make_persistent_console(item, key, language)
        self.override_console_and_execution_list()

    def add_persistent_stdin(self, item, filter_id, data):
        self._get_console(item, filter_id).add_stdin(data)

    def add_persistent_stdout(self, item, filter_id, data):
        self._get_console(item, filter_id).add_stdout(data)

    def add_persistent_stderr(self, item, filter_id, data):
        self._get_console(item, filter_id).add_stderr(data)

    def _get_console(self, item, filter_id):
        if not filter_id:
            return self._item_consoles[item]
        return self._filter_item_consoles[item][filter_id]

    def _make_jupyter_console(self, item, kernel_name, connection_file):
        """Creates a new JupyterConsoleWidget for given connection file if none exists yet, and returns it.

        Args:
            item (ProjectItem): Item that owns the console
            kernel_name (str): Name of the kernel
            connection_file (str): Path of kernel connection file

        Returns:
            JupyterConsoleWidget
        """
        console = self._jupyter_consoles.get(connection_file)
        if console is not None:
            console.owners.add(item)
            return console
        console = self._jupyter_consoles[connection_file] = JupyterConsoleWidget(self, kernel_name, owner=item)
        console.connect_to_kernel(kernel_name, connection_file)
        return console

    def _make_persistent_console(self, item, key, language):
        """Creates a new PersistentConsoleWidget for given process key.

        Args:
            item (ProjectItem): Item that owns the console
            key (tuple): persistent process key in spine engine
            language (str): for syntax highlighting and prompting, etc.

        Returns:
            PersistentConsoleWidget
        """
        console = self._persistent_consoles.get(key)
        if console is not None:
            console.owners.add(item)
            return console
        console = self._persistent_consoles[key] = PersistentConsoleWidget(self, key, language, owner=item)
        return console

    def _shutdown_engine_kernels(self):
        """Shuts down all kernels managed by Spine Engine."""
        engine_server_address = self.qsettings().value("appSettings/engineServerAddress", defaultValue="")
        exec_remotely = self.qsettings().value("engineSettings/remoteExecutionEnabled", "false") == "true"
        engine_mngr = make_engine_manager(exec_remotely)
        while self._jupyter_consoles:
            connection_file, console = self._jupyter_consoles.popitem()
            engine_mngr.shutdown_kernel(connection_file)
            console.deleteLater()

    def restore_and_activate(self):
        if self.isMinimized():
            self.showNormal()
        self.activateWindow()

    @staticmethod
    def _make_log_entry_title(title):
        return f'<b>{title}</b>'

    def start_execution(self, timestamp):
        """Starts execution.

        Args:
            timestamp (str): time stamp
        """
        self.ui.textBrowser_eventlog.start_execution(timestamp)

    def add_log_message(self, item_name, filter_id, message):
        """Adds a message to an item's execution log.

        Args:
            item_name (str): item name
            filter_id (str): filter identifier
            message (str): formatted message
        """
        self.ui.textBrowser_eventlog.add_log_message(item_name, filter_id, message)<|MERGE_RESOLUTION|>--- conflicted
+++ resolved
@@ -93,12 +93,8 @@
     busy_effect,
     format_log_message,
     color_from_index,
-<<<<<<< HEAD
     load_specification_from_file,
-    make_settings_dict_for_engine,
-=======
-    load_specification_from_file, load_specification_local_data,
->>>>>>> e39d265a
+    load_specification_local_data,
 )
 from .project_commands import (
     AddSpecificationCommand,
