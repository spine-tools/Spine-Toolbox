--- conflicted
+++ resolved
@@ -257,66 +257,35 @@
         return self._qsettings
 
     @Slot(name="init_project")
-<<<<<<< HEAD
-    def init_project(self):
+    def init_project(self, project_dir):
         """Initializes project at application start-up. Opens the last project that was open
         when app was closed (if enabled in Settings) or starts the app without a project.
         """
-        open_previous_project = int(self._qsettings.value("appSettings/openPreviousProject", defaultValue="0"))
         p = os.path.join(DOCUMENTATION_PATH, "getting_started.html")
         getting_started_anchor = (
                 "<a style='color:#99CCFF;' title='" + p + "' href='file:///" + p + "'>Getting Started</a>"
         )
         wlcme_msg = "Welcome to Spine Toolbox! If you need help, please read the {0} guide."\
             .format(getting_started_anchor)
-        if open_previous_project != 2:  # 2: Qt.Checked, ie. open_previous_project==True
-            self.msg.emit(wlcme_msg)
-            return
-        # Get previous project (directory)
-        previous_project = self._qsettings.value("appSettings/previousProject", defaultValue="")
-        if not previous_project:
-            return
-        if os.path.isfile(previous_project) and previous_project.endswith(".proj"):
+        if not project_dir:
+            open_previous_project = int(self._qsettings.value("appSettings/openPreviousProject", defaultValue="0"))
+            if open_previous_project != 2:  # 2: Qt.Checked, ie. open_previous_project==True
+                self.msg.emit(wlcme_msg)
+                return
+            # Get previous project (directory)
+            project_dir = self._qsettings.value("appSettings/previousProject", defaultValue="")
+            if not project_dir:
+                return
+        if os.path.isfile(project_dir) and project_dir.endswith(".proj"):
             # Previous project was a .proj file -> Show welcome message instead
             self.msg.emit(wlcme_msg)
             return
-        elif not os.path.isdir(previous_project):
+        elif not os.path.isdir(project_dir):
             self.ui.statusbar.showMessage("Opening previous project failed", 10000)
             self.msg_error.emit("Cannot open previous project. Directory <b>{0}</b> may have been moved."
-                                .format(previous_project))
-            return
-        self.open_project(previous_project, clear_logs=False)
-=======
-    def init_project(self, project_file_path):
-        """
-        Initializes project at application start-up.
-
-        Loads the project stored in the given project_path.
-        If the path is empty, loads the last project that was open  when app was closed
-        or starts without a project if app is started for the first time.
-        """
-        if not project_file_path:
-            open_previous_project = int(self._qsettings.value("appSettings/openPreviousProject", defaultValue="0"))
-            if open_previous_project != Qt.Checked:
-                p = os.path.join(DOCUMENTATION_PATH, "getting_started.html")
-                getting_started_anchor = (
-                    "<a style='color:#99CCFF;' title='" + p + "' href='file:///" + p + "'>Getting Started</a>"
-                )
-                self.msg.emit(
-                    "Welcome to Spine Toolbox! If you need help, please read the {0} guide.".format(getting_started_anchor)
-                )
-                return
-            # Get path to previous project file
-            project_file_path = self._qsettings.value("appSettings/previousProject", defaultValue="")
-            if not project_file_path:
-                return
-        if not os.path.isfile(project_file_path):
-            msg = "Could not load previous project. File '{0}' not found.".format(project_file_path)
-            self.ui.statusbar.showMessage(msg, 10000)
-            return
-        if not self.open_project(project_file_path, clear_event_log=False):
-            self.msg_error.emit("Loading project file <b>{0}</b> failed".format(project_file_path))
->>>>>>> 80d32a67
+                                .format(project_dir))
+            return
+        self.open_project(project_dir, clear_logs=False)
 
     @Slot()
     def new_project(self):
@@ -522,17 +491,19 @@
         Project upgrading should happen later automatically when opening a project.
         """
         msg = (
-            "This tool upgrades your legacy Spine Toolbox projects from .proj files to "
+            "This option upgrades your legacy Spine Toolbox projects from .proj files to "
             "<br/>Spine Toolbox project <b>directories</b>."
-            "<br/><br/>Steps:"
-            "<br/><b>1.</b> Please select a project you<br/> want to upgrade by selecting a <i>.proj</i> <b>file</b>"
-            "<br/><b>2.</b> Please select a <b>directory</b> for the upgraded project."
+            "<br/><br/>Next, you will be presented two file dialogs:"
+            "<br/><b>1.</b>From the first dialog, select a project you<br/> want "
+            "to upgrade by selecting a <i>.proj</i> <b>file</b>"
+            "<br/><b>2.</b>From the second dialog, select a <b>directory</b> "
+            "for the upgraded project."
             "<br/><br/>Project item data will be copied to the new project directory."
-            "<br/><b>P.S.</b> You only need to do this once per project."
+            "<br/><br/><b>P.S.</b> You only need to do this once per project."
         )
-        QMessageBox.information(self, "Project upgrade tool", msg)
+        QMessageBox.information(self, "Project upgrade wizard", msg)
         # noinspection PyCallByClass
-        answer = QFileDialog.getOpenFileName(self, "Select a project (.proj file) to upgrade",
+        answer = QFileDialog.getOpenFileName(self, "Select an old project (.proj file) to upgrade",
                                              _program_root, "Project file (*.proj)")
         if not answer[0]:
             return
