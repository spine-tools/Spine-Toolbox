--- conflicted
+++ resolved
@@ -36,20 +36,12 @@
         toolbox (ToolboxUI): QMainWindow instance
         name (str): Project item name
         description (str): Project item description
-<<<<<<< HEAD
-        settings (dict): dict with mapping settings
-=======
         mappings (dict): dict with mapping settings
->>>>>>> 560ba7b1
         x (int): Initial icon scene X coordinate
         y (int): Initial icon scene Y coordinate
     """
 
-<<<<<<< HEAD
-    def __init__(self, toolbox, name, description, settings, x, y):
-=======
     def __init__(self, toolbox, name, description, mappings, x, y):
->>>>>>> 560ba7b1
         """Class constructor."""
         super().__init__(toolbox, name, description)
         self._project = self._toolbox.project()
