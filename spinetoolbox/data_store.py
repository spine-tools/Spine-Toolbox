######################################################################################################################
# Copyright (C) 2017 - 2018 Spine project consortium
# This file is part of Spine Toolbox.
# Spine Toolbox is free software: you can redistribute it and/or modify it under the terms of the GNU Lesser General
# Public License as published by the Free Software Foundation, either version 3 of the License, or (at your option)
# any later version. This program is distributed in the hope that it will be useful, but WITHOUT ANY WARRANTY;
# without even the implied warranty of MERCHANTABILITY or FITNESS FOR A PARTICULAR PURPOSE. See the GNU Lesser General
# Public License for more details. You should have received a copy of the GNU Lesser General Public License along with
# this program. If not, see <http://www.gnu.org/licenses/>.
######################################################################################################################

"""
Module for data store class.

:author: P. Savolainen (VTT)
:date:   18.12.2017
"""

import os
import getpass
import logging
from PySide2.QtGui import QDesktopServices
from PySide2.QtCore import Slot, QUrl, Qt
from PySide2.QtWidgets import QInputDialog, QMessageBox, QFileDialog
from project_item import ProjectItem
from spinedatabase_api import DiffDatabaseMapping, SpineDBAPIError, create_new_spine_database
# from widgets.data_store_subwindow_widget import DataStoreWidget
from widgets.data_store_widget import DataStoreForm
from graphics_items import DataStoreImage
from helpers import create_dir, busy_effect
from config import SQL_DIALECT_API
from sqlalchemy import create_engine
from sqlalchemy.exc import SQLAlchemyError, DatabaseError
import qsubprocess


class DataStore(ProjectItem):
    """Data Store class.

    Attributes:
        toolbox (ToolboxUI): QMainWindow instance
        name (str): Object name
        description (str): Object description
        reference (dict): Reference to a database
        x (int): Initial X coordinate of item icon
        y (int): Initial Y coordinate of item icon
    """
    def __init__(self, toolbox, name, description, reference, x, y):
        """Class constructor."""
        super().__init__(name, description)
        self._toolbox = toolbox
        self._project = self._toolbox.project()
        self.item_type = "Data Store"
        # Instance variables for saving selections in shared widgets
        self.selected_dialect = ""
        self.selected_dsn = ""
        self.selected_sqlite_file = ""
        self.selected_host = ""
        self.selected_port = ""
        self.selected_db = ""
        self.selected_username = ""
        self.selected_password = ""
        # self._widget = DataStoreWidget(self, self.item_type)
        self.data_store_treeview = None
        # Make project directory for this Data Store
        self.data_dir = os.path.join(self._project.project_dir, self.short_name)
        try:
            create_dir(self.data_dir)
        except OSError:
            self._toolbox.msg_error.emit("[OSError] Creating directory {0} failed."
                                         " Check permissions.".format(self.data_dir))
        self._graphics_item = DataStoreImage(self._toolbox, x - 35, y - 35, 70, 70, self.name)
        self._reference = reference
        self.load_reference(reference)
        # TODO: try and create reference from first sqlite file in data directory?

    def activate(self):
        """Restore selections and connect signals."""
        self.restore_selections()  # Do this before connecting signals or funny things happen
        self._toolbox.ui.pushButton_ds_open_directory.clicked.connect(self.open_directory)
        self._toolbox.ui.pushButton_ds_open_treeview.clicked.connect(self.open_treeview)
        self._toolbox.ui.toolButton_browse.clicked.connect(self.browse_clicked)
        self._toolbox.ui.comboBox_dialect.currentTextChanged.connect(self.check_dialect)
        self._toolbox.ui.toolButton_spine.clicked.connect(self.create_new_spine_database)

    def deactivate(self):
        """Save selections and disconnect signals."""
        self.save_selections()
        ret = True
        signals = list()
        retvals = dict()
        signals.append(self._toolbox.ui.pushButton_ds_open_directory.clicked)
        signals.append(self._toolbox.ui.pushButton_ds_open_treeview.clicked)
        signals.append(self._toolbox.ui.toolButton_browse.clicked)
        signals.append(self._toolbox.ui.comboBox_dialect.currentTextChanged)
        signals.append(self._toolbox.ui.toolButton_spine.clicked)
        # Do this in all project item if this works fine and the actual signal can be printed in plain english
        for i in range(len(signals)):
            try:
                retvals[signals[i]] = signals[i].disconnect()
            except RuntimeError:
                self._toolbox.msg_error.emit("RuntimeError disconnecting signal {0}".format(signals[i]))
                ret = False
        if not all(retvals.values()):
            logging.error("{0} retvals:{1}".format(self.name, retvals))
            self._toolbox.msg_error.emit("A signal in <b>{0}</b> was not disconnected properly<br/>{1}"
                                         .format(self.name, retvals))
            ret = False
        return ret

    def save_selections(self):
        """Save selections in shared widgets for this project item into instance variables."""
        self.selected_dialect = self._toolbox.ui.comboBox_dialect.currentText()
        self.selected_dsn = self._toolbox.ui.comboBox_dsn.currentText()
        self.selected_sqlite_file = self._toolbox.ui.lineEdit_SQLite_file.text()
        self.selected_host = self._toolbox.ui.lineEdit_host.text()
        self.selected_port = self._toolbox.ui.lineEdit_port.text()
        self.selected_db = self._toolbox.ui.lineEdit_database.text()
        self.selected_username = self._toolbox.ui.lineEdit_username.text()
        self.selected_password = self._toolbox.ui.lineEdit_password.text()
<<<<<<< HEAD
        # Compose reference from selections
        dialect = self.selected_dialect
        if not self.selected_dialect:
            return {"database": "", "username": "", "url": ""}
        if self.selected_dialect == 'sqlite':
            database = self.selected_db
            username = self.selected_username
            sqlite_file = self.selected_sqlite_file
            url = 'sqlite:///{0}'.format(sqlite_file)
        else:
            # TODO: This needs more work
            database = self.selected_dsn
            username = self.selected_username
            url = ""
        reference = {
            'database': database,
            'username': username,
            'url': url
        }
        self._reference = reference

    def restore_selections(self):
        """Restore selections into shared widgets when this project item is selected."""
        self._toolbox.ui.comboBox_dialect.setCurrentText(self.selected_dialect)
        # Set widgets enabled/disabled according to selected dialect
        if self.selected_dialect == "":
            self.enable_no_dialect()
        elif self.selected_dialect == "sqlite":
            self.enable_sqlite()
        elif self.selected_dialect == "mssql":
=======
        if self._toolbox.ui.comboBox_dialect.currentText() == "sqlite":
            self._reference = {
                "database": self.selected_db,
                "username": self.selected_username,
                "url": "sqlite:///" + self.selected_sqlite_file}
        else:  # TODO: Reference for other that SQLite files
            self._reference = {
                "database": self.selected_db,
                "username": self.selected_username,
                "url": "Not Implemented"}

    def restore_selections(self):
        """Restore selections into shared widgets when this project item is selected."""
        self._toolbox.ui.label_ds_name.setText(self.name)
        self._toolbox.ui.comboBox_dialect.setCurrentIndex(self.selected_dialect)
        # Set widgets enabled/disabled according to selected dialect
        dialect = self._toolbox.ui.comboBox_dialect.currentText()
        if dialect == "":
            self.enable_no_dialect()
        elif dialect == "sqlite":
            self.enable_sqlite()
        elif dialect == "mssql":
>>>>>>> 40fbb6e4
            self.enable_mssql()
        else:
            self.enable_common()
        self._toolbox.ui.comboBox_dsn.setCurrentText(self.selected_dsn)
        self._toolbox.ui.lineEdit_SQLite_file.setText(self.selected_sqlite_file)
        self._toolbox.ui.lineEdit_host.setText(self.selected_host)
        self._toolbox.ui.lineEdit_port.setText(self.selected_port)
        self._toolbox.ui.lineEdit_database.setText(self.selected_db)
        self._toolbox.ui.lineEdit_username.setText(self.selected_username)
        self._toolbox.ui.lineEdit_password.setText(self.selected_password)

    def reference(self):
        """Stored reference. Used (at least) by the view item to populate its list of input references."""
        return self._reference

    def project(self):
        """Returns current project or None if no project open."""
        return self._project

    def set_icon(self, icon):
        self._graphics_item = icon

    def get_icon(self):
        """Returns the item representing this Data Store on the scene."""
        return self._graphics_item

    def reference(self):
        """Returns current database reference."""
        return self._reference

    @Slot(name='browse_clicked')
    def browse_clicked(self):
        """Open file browser where user can select the path to an SQLite
        file that they want to use."""
        # noinspection PyCallByClass, PyTypeChecker, PyArgumentList
        answer = QFileDialog.getOpenFileName(self._toolbox, 'Select SQlite file', self.data_dir, 'SQLite (*.*)')
        file_path = answer[0]
        if not file_path:  # Cancel button clicked
            return
        filename = os.path.split(file_path)[1]
        if filename.endswith(".sqlite"):
            filename = filename[:-len(".sqlite")]
        # Update UI
        self._toolbox.ui.comboBox_dsn.clear()
        self._toolbox.ui.lineEdit_SQLite_file.setText(file_path)
        self._toolbox.ui.lineEdit_host.clear()
        self._toolbox.ui.lineEdit_port.clear()
        self._toolbox.ui.lineEdit_database.setText(filename)
        self._toolbox.ui.lineEdit_username.setText(getpass.getuser())
        self._toolbox.ui.lineEdit_password.clear()

    def load_reference(self, reference):
<<<<<<< HEAD
        """Load reference into shared widget selections."""
        # TODO: now it only handles SQLite references, but should handle all types of reference
=======
        """Update instance variables with stored reference details. This is done when a project is opened."""
>>>>>>> 40fbb6e4
        if not reference:  # This probably does not happen anymore
            return
        # Keep compatibility with previous versions where reference was a list
        if isinstance(reference, list):
            reference = reference[0]
        db_url = reference['url']
        if not db_url or db_url == "":
            # No point in checking further
            return
        database = reference['database']
        username = reference['username']
        try:
            dialect_dbapi = db_url.split('://')[0]
        except IndexError:
            self._toolbox.msg_error.emit("Unable to parse stored reference. Please select a new reference.")
            return
        try:
            dialect, dbapi = dialect_dbapi.split('+')
        except ValueError:
            dialect = dialect_dbapi
            dbapi = None
        if dialect not in SQL_DIALECT_API:
            self._toolbox.msg_error.emit("Stored reference dialect <b>{}</b> is not supported.".format(dialect))
            return
<<<<<<< HEAD
        self.selected_dialect = dialect
=======
        # Find index (row) of dialect in comboBox
        combobox_items = list(SQL_DIALECT_API.keys())
        dialect_index = combobox_items.index(dialect)
        self.selected_dialect = dialect_index
>>>>>>> 40fbb6e4
        if dbapi and SQL_DIALECT_API[dialect] != dbapi:
            recommended_dbapi = SQL_DIALECT_API[dialect]
            self._toolbox.msg_warning.emit("The stored reference is using dialect <b>{0}</b> with driver <b>{1}</b>, "
                                           "whereas <b>{2}</b> is recommended"
                                           .format(dialect, dbapi, recommended_dbapi))
        if dialect == "sqlite":
            try:
                file_path = os.path.abspath(db_url.split(':///')[1])
                # file_path = os.path.abspath(file_path)
            except IndexError:
                file_path = ""
                self._toolbox.msg_warning.emit("Unable to determine path of stored SQLite reference. "
                                               "Please select a new one.")
<<<<<<< HEAD
            self.selected_sqlite_file = os.path.abspath(file_path)
            self.selected_db = database
            self.selected_username = username
=======
            self.selected_sqlite_file = file_path
            self.selected_db = database
            self.selected_username = username
        else:
            # TODO: Add handling of other dialects than SQLite
            self._toolbox.msg_warning.emit("Loading reference with dialect {0} from project save "
                                           "file not implemented yet".format(dialect))
>>>>>>> 40fbb6e4

    def enable_no_dialect(self):
        """Adjust widget enabled status to default when no dialect is selected."""
        self._toolbox.ui.comboBox_dialect.setEnabled(True)
        self._toolbox.ui.comboBox_dsn.setEnabled(False)
        self._toolbox.ui.lineEdit_SQLite_file.setEnabled(False)
        self._toolbox.ui.toolButton_browse.setEnabled(False)
        self._toolbox.ui.lineEdit_host.setEnabled(False)
        self._toolbox.ui.lineEdit_port.setEnabled(False)
        self._toolbox.ui.lineEdit_database.setEnabled(False)
        self._toolbox.ui.lineEdit_username.setEnabled(False)
        self._toolbox.ui.lineEdit_password.setEnabled(False)

    def enable_mssql(self):
        """Adjust controls to mssql connection specification."""
        self._toolbox.ui.comboBox_dsn.setEnabled(True)
        self._toolbox.ui.lineEdit_SQLite_file.setEnabled(False)
        self._toolbox.ui.toolButton_browse.setEnabled(False)
        self._toolbox.ui.lineEdit_host.setEnabled(False)
        self._toolbox.ui.lineEdit_port.setEnabled(False)
        self._toolbox.ui.lineEdit_database.setEnabled(False)
        self._toolbox.ui.lineEdit_username.setEnabled(True)
        self._toolbox.ui.lineEdit_password.setEnabled(True)

    def enable_sqlite(self):
        """Adjust controls to sqlite connection specification."""
        self._toolbox.ui.comboBox_dsn.setEnabled(False)
        self._toolbox.ui.comboBox_dsn.setCurrentIndex(0)
        self._toolbox.ui.lineEdit_SQLite_file.setEnabled(True)
        self._toolbox.ui.toolButton_browse.setEnabled(True)
        self._toolbox.ui.lineEdit_host.setEnabled(False)
        self._toolbox.ui.lineEdit_port.setEnabled(False)
        self._toolbox.ui.lineEdit_database.setEnabled(False)
        self._toolbox.ui.lineEdit_username.setEnabled(False)
        self._toolbox.ui.lineEdit_password.setEnabled(False)

    def enable_common(self):
        """Adjust controls to 'common' connection specification."""
        self._toolbox.ui.comboBox_dsn.setEnabled(False)
        self._toolbox.ui.comboBox_dsn.setCurrentIndex(0)
        self._toolbox.ui.lineEdit_SQLite_file.setEnabled(False)
        self._toolbox.ui.toolButton_browse.setEnabled(False)
        self._toolbox.ui.lineEdit_host.setEnabled(True)
        self._toolbox.ui.lineEdit_port.setEnabled(True)
        self._toolbox.ui.lineEdit_database.setEnabled(True)
        self._toolbox.ui.lineEdit_username.setEnabled(True)
        self._toolbox.ui.lineEdit_password.setEnabled(True)

    @Slot("str", name="check_dialect")
    def check_dialect(self, dialect):
        """Check if selected dialect is supported. Offer to install DBAPI if not.

        Returns:
            True if dialect is supported, False if not.
        """
        if dialect == "":  # TODO: Set text when index is -1 to 'Select dialect...'
            return
        dbapi = SQL_DIALECT_API[dialect]
        try:
            if dialect == 'sqlite':
                create_engine('sqlite://')
                self.enable_sqlite()
            elif dialect == 'mssql':
                import pyodbc
                dsns = pyodbc.dataSources()
                # Collect dsns which use the msodbcsql driver
                mssql_dsns = list()
                for key, value in dsns.items():
                    if 'msodbcsql' in value.lower():
                        mssql_dsns.append(key)
                if mssql_dsns:
                    self._toolbox.ui.comboBox_dsn.clear()
                    self._toolbox.ui.comboBox_dsn.addItems(mssql_dsns)
                    self._toolbox.ui.comboBox_dsn.setCurrentIndex(-1)
                    self.enable_mssql()
                else:
                    msg = "Please create a SQL Server ODBC Data Source first."
                    self._toolbox.msg_warning.emit(msg)
            else:
                create_engine('{}://username:password@host/database'.format("+".join([dialect, dbapi])))
                self.enable_common()
            return True
        except ModuleNotFoundError:
            dbapi = SQL_DIALECT_API[dialect]
            msg = QMessageBox()
            msg.setIcon(QMessageBox.Question)
            msg.setWindowTitle("Dialect not supported")
            msg.setText("There is no DBAPI installed for dialect '{0}'. "
                        "The default one is '{1}'.".format(dialect, dbapi))
            msg.setInformativeText("Do you want to install it using pip or conda?")
            pip_button = msg.addButton("pip", QMessageBox.YesRole)
            conda_button = msg.addButton("conda", QMessageBox.NoRole)
            cancel_button = msg.addButton("Cancel", QMessageBox.RejectRole)
            msg.exec_()  # Show message box
            if msg.clickedButton() == pip_button:
                if not self.install_dbapi_pip(dbapi):
                    self._toolbox.ui.comboBox_dialect.setCurrentIndex(0)
                    return False
            elif msg.clickedButton() == conda_button:
                if not self.install_dbapi_conda(dbapi):
                    self._toolbox.ui.comboBox_dialect.setCurrentIndex(0)
                    return False
            else:
                self._toolbox.ui.comboBox_dialect.setCurrentIndex(0)
                msg = "Unable to use dialect '{}'.".format(dialect)
                self._toolbox.msg_error.emit(msg)
                return False
            # Check that dialect is not found
            if not self.check_dialect(dialect):
                self._toolbox.ui.comboBox_dialect.setCurrentIndex(0)

    @busy_effect
    def install_dbapi_pip(self, dbapi):
        """Install DBAPI using pip."""
        self._toolbox.msg.emit("Installing module <b>{0}</b> using pip".format(dbapi))
        program = "pip"
        args = list()
        args.append("install")
        args.append("{0}".format(dbapi))
        pip_install = qsubprocess.QSubProcess(self._toolbox, program, args)
        pip_install.start_process()
        if pip_install.wait_for_finished():
            self._toolbox.msg_success.emit("Module <b>{0}</b> successfully installed".format(dbapi))
            return True
        self._toolbox.msg_error.emit("Installing module <b>{0}</b> failed".format(dbapi))
        return False

    @busy_effect
    def install_dbapi_conda(self, dbapi):
        """Install DBAPI using conda. Fails if conda is not installed."""
        try:
            import conda.cli
        except ImportError:
            self._toolbox.msg_error.emit("Conda not found. Installing {0} failed.".format(dbapi))
            self._toolbox.ui.comboBox_dialect.setCurrentIndex(0)
            return False
        try:
            self._toolbox.msg.emit("Installing module <b>{0}</b> using Conda".format(dbapi))
            conda.cli.main('conda', 'install',  '-y', dbapi)
            self._toolbox.msg_success.emit("Module <b>{0}</b> successfully installed".format(dbapi))
            return True
        except Exception as e:
            self._toolbox.msg_error.emit("Installing module <b>{0}</b> failed".format(dbapi))
            self._toolbox.ui.comboBox_dialect.setCurrentIndex(0)
            return False

    def save_reference(self):
        """Returns the current state of the reference according to user's selections.
        Used when saving the project."""
        # TODO: Saving an SQLite reference is the only one that is implemented.
<<<<<<< HEAD
        # Update selections if item is currently selected
        current = self._toolbox.ui.treeView_project.currentIndex()
        current_item = self._toolbox.project_item_model.project_item(current)
        if current_item == self:
            self.save_selections()
        return self._reference
=======
        dialect_list = list(SQL_DIALECT_API.keys())
        if self.selected_dialect < 0:  # If no dialect selected
            return {"database": "", "username": "", "url": ""}
        elif self.selected_dialect == dialect_list.index("sqlite"):
            # logging.debug("Saving a sqlite dialect reference for {0}".format(self.name))
            database = self.selected_db
            username = self.selected_username
            sqlite_file = self.selected_sqlite_file
            url = "sqlite:///{0}".format(sqlite_file)
        else:
            # TODO: This needs more work
            logging.debug("Saving a {0} reference not implemented".format(dialect_list[self.selected_dialect]))
            database = self.selected_dsn
            username = self.selected_username
            url = ""
        return {"database": database, "username": username, "url": url}
>>>>>>> 40fbb6e4

    def make_reference(self):
        """Return a reference from user's selections.
        Used when opening the data store form."""
        if self._toolbox.ui.comboBox_dialect.currentIndex() < 0:
            self._toolbox.msg_warning.emit("Please select dialect first")
            return None
        dialect = self._toolbox.ui.comboBox_dialect.currentText()
        if dialect == 'mssql':
            if self._toolbox.ui.comboBox_dsn.currentIndex() < 0:
                self._toolbox.msg_warning.emit("Please select DSN first")
                return None
            dsn = self._toolbox.ui.comboBox_dsn.currentText()
            username = self._toolbox.ui.lineEdit_username.text()
            password = self._toolbox.ui.lineEdit_password.text()
            url = 'mssql+pyodbc://'
            if username:
                url += username
            if password:
                url += ":" + password
            url += '@' + dsn
            # Set database equal to dsn for creating the reference below
            database = dsn
        elif dialect == 'sqlite':
            sqlite_file = self._toolbox.ui.lineEdit_SQLite_file.text()
            if not sqlite_file:
                self._toolbox.msg_warning.emit("Path to SQLite file missing")
                return None
            if not os.path.isfile(sqlite_file):
                self._toolbox.msg_warning.emit("Invalid path")
                return None
            url = 'sqlite:///{0}'.format(sqlite_file)
            # Set database equal to file's basename for creating the reference below
            database = os.path.basename(sqlite_file)
            username = getpass.getuser()
        else:
            host = self._toolbox.ui.lineEdit_host.text()
            if not host:
                self._toolbox.msg_warning.emit("Host missing")
                return None
            database = self._toolbox.ui.lineEdit_database.text()
            if not database:
                self._toolbox.msg_warning.emit("Database missing")
                return None
            port = self._toolbox.ui.lineEdit_port.text()
            username = self._toolbox.ui.lineEdit_username.text()
            password = self._toolbox.ui.lineEdit_password.text()
            dbapi = SQL_DIALECT_API[dialect]
            url = "+".join([dialect, dbapi]) + "://"
            if username:
                url += username
            if password:
                url += ":" + password
            url += "@" + host
            if port:
                url += ":" + port
            url += "/" + database
        engine = create_engine(url)
        try:
            engine.connect()
        except SQLAlchemyError as e:
            self._toolbox.msg_error.emit("Connection failed: {}".format(e.orig.args))
            return None
        if dialect == 'sqlite':
            # Check integrity of SQLite database
            try:
                engine.execute('pragma quick_check;')
            except DatabaseError as e:
                self._toolbox.msg_error.emit("File {0} has integrity issues "
                                             "(not an SQLite database?): {1}".format(database, e.orig.args))
                return None
        # Get system's username if none given
        if not username:
            username = getpass.getuser()
        reference = {
            'database': database,
            'username': username,
            'url': url
        }
        return reference

    @busy_effect
    @Slot(name="open_treeview")
    def open_treeview(self):
        """Open reference in Data Store form."""
        if self.data_store_treeview:
            self.data_store_treeview.raise_()
            return
        if self._toolbox.ui.comboBox_dialect.currentIndex() < 0:
            self._toolbox.msg_warning.emit("Please select dialect first")
            return
        reference = self.make_reference()
        if not reference:
            return
        db_url = reference['url']
        database = reference['database']
        username = reference['username']
        try:
            db_map = DiffDatabaseMapping(db_url, username)
        except SpineDBAPIError as e:
            self._toolbox.msg_error.emit(e.msg)
            return
        self.data_store_treeview = DataStoreForm(self, db_map, database)
        self.data_store_treeview.destroyed.connect(self.data_store_treeview_destroyed)
        self.data_store_treeview.show()

    @Slot(name="data_store_treeview_destroyed")
    def data_store_treeview_destroyed(self):
        self.data_store_treeview = None

    @Slot(name="open_directory")
    def open_directory(self):
        """Open file explorer in this Data Store's data directory."""
        url = "file:///" + self.data_dir
        # noinspection PyTypeChecker, PyCallByClass, PyArgumentList
        res = QDesktopServices.openUrl(QUrl(url, QUrl.TolerantMode))
        if not res:
            self._toolbox.msg_error.emit("Failed to open directory: {0}".format(self.data_dir))

    def find_file(self, fname, visited_items):
        """Search for filename in data and return the path if found."""
        # logging.debug("Looking for file {0} in DS {1}.".format(fname, self.name))
        if self in visited_items:
            logging.debug("Infinite loop detected while visiting {0}.".format(self.name))
            return None
        reference = self.make_reference()
        dialect = self._toolbox.ui.comboBox_dialect.currentText()
        if dialect != "sqlite":
            return None
        file_path = self._toolbox.ui.lineEdit_SQLite_file.text()
        if not os.path.exists(file_path):
            return None
        if fname == os.path.basename(file_path):
            # logging.debug("{0} found in DS {1}".format(fname, self.name))
            self._toolbox.msg.emit("\t<b>{0}</b> found in Data Store <b>{1}</b>".format(fname, self.name))
            return file_path
        visited_items.append(self)
        for input_item in self._toolbox.connection_model.input_items(self.name):
            # Find item from project model
            item_index = self._toolbox.project_item_model.find_item(input_item)
            if not item_index:
                self._toolbox.msg_error.emit("Item {0} not found. Something is seriously wrong.".format(input_item))
                continue
            item = self._toolbox.project_item_model.project_item(item_index)
            if item.item_type in ["Data Store", "Data Connection"]:
                path = item.find_file(fname, visited_items)
                if path is not None:
                    return path
        return None

    @Slot(name="create_new_spine_database")
    def create_new_spine_database(self):
        """Create new (empty) Spine SQLite database file in data directory."""
        # Set comboBox dialect to sqlite if it is not set already
        if not self._toolbox.ui.comboBox_dialect.currentText() == "sqlite":
            combobox_items = list(SQL_DIALECT_API.keys())
            self._toolbox.ui.comboBox_dialect.setCurrentIndex(combobox_items.index("sqlite"))
        answer = QInputDialog.getText(self._toolbox, "Create fresh Spine database", "Database name:")
        database = answer[0]
        if not database:
            return
        # Remove .sqlite extension from given name if present so that it is not duplicated
        if database.endswith(".sqlite"):
            database = database[:-len(".sqlite")]
        filename = os.path.join(self.data_dir, database + ".sqlite")
        if os.path.isfile(filename):
            msg = "File <b>{}</b> already in <b>{}</b> project directory.<br/><br/>Overwrite?"\
                .format(database + ".sqlite", os.path.basename(self.data_dir))
            answer = QMessageBox.question(self._toolbox, 'Overwrite file?', msg, QMessageBox.Yes, QMessageBox.No)
            if not answer == QMessageBox.Yes:
                return
        try:
            os.remove(filename)
        except OSError:
            pass
        url = "sqlite:///" + filename
        create_new_spine_database(url)
        username = getpass.getuser()
        self._reference = {
            'database': database,
            'username': username,
            'url': url
        }
<<<<<<< HEAD
        self.load_reference(reference)
        self.restore_selections()
=======
        # Update UI
        self._toolbox.ui.comboBox_dsn.clear()
        self._toolbox.ui.lineEdit_SQLite_file.setText(filename)
        self._toolbox.ui.lineEdit_host.clear()
        self._toolbox.ui.lineEdit_port.clear()
        self._toolbox.ui.lineEdit_database.setText(database)
        self._toolbox.ui.lineEdit_username.setText(username)
        self._toolbox.ui.lineEdit_password.clear()

    def update_name_label(self):
        """Update Data Store tab name label. Used only when renaming project items."""
        self._toolbox.ui.label_ds_name.setText(self.name)
>>>>>>> 40fbb6e4
<|MERGE_RESOLUTION|>--- conflicted
+++ resolved
@@ -118,7 +118,6 @@
         self.selected_db = self._toolbox.ui.lineEdit_database.text()
         self.selected_username = self._toolbox.ui.lineEdit_username.text()
         self.selected_password = self._toolbox.ui.lineEdit_password.text()
-<<<<<<< HEAD
         # Compose reference from selections
         dialect = self.selected_dialect
         if not self.selected_dialect:
@@ -149,30 +148,6 @@
         elif self.selected_dialect == "sqlite":
             self.enable_sqlite()
         elif self.selected_dialect == "mssql":
-=======
-        if self._toolbox.ui.comboBox_dialect.currentText() == "sqlite":
-            self._reference = {
-                "database": self.selected_db,
-                "username": self.selected_username,
-                "url": "sqlite:///" + self.selected_sqlite_file}
-        else:  # TODO: Reference for other that SQLite files
-            self._reference = {
-                "database": self.selected_db,
-                "username": self.selected_username,
-                "url": "Not Implemented"}
-
-    def restore_selections(self):
-        """Restore selections into shared widgets when this project item is selected."""
-        self._toolbox.ui.label_ds_name.setText(self.name)
-        self._toolbox.ui.comboBox_dialect.setCurrentIndex(self.selected_dialect)
-        # Set widgets enabled/disabled according to selected dialect
-        dialect = self._toolbox.ui.comboBox_dialect.currentText()
-        if dialect == "":
-            self.enable_no_dialect()
-        elif dialect == "sqlite":
-            self.enable_sqlite()
-        elif dialect == "mssql":
->>>>>>> 40fbb6e4
             self.enable_mssql()
         else:
             self.enable_common()
@@ -225,12 +200,8 @@
         self._toolbox.ui.lineEdit_password.clear()
 
     def load_reference(self, reference):
-<<<<<<< HEAD
         """Load reference into shared widget selections."""
         # TODO: now it only handles SQLite references, but should handle all types of reference
-=======
-        """Update instance variables with stored reference details. This is done when a project is opened."""
->>>>>>> 40fbb6e4
         if not reference:  # This probably does not happen anymore
             return
         # Keep compatibility with previous versions where reference was a list
@@ -255,14 +226,7 @@
         if dialect not in SQL_DIALECT_API:
             self._toolbox.msg_error.emit("Stored reference dialect <b>{}</b> is not supported.".format(dialect))
             return
-<<<<<<< HEAD
         self.selected_dialect = dialect
-=======
-        # Find index (row) of dialect in comboBox
-        combobox_items = list(SQL_DIALECT_API.keys())
-        dialect_index = combobox_items.index(dialect)
-        self.selected_dialect = dialect_index
->>>>>>> 40fbb6e4
         if dbapi and SQL_DIALECT_API[dialect] != dbapi:
             recommended_dbapi = SQL_DIALECT_API[dialect]
             self._toolbox.msg_warning.emit("The stored reference is using dialect <b>{0}</b> with driver <b>{1}</b>, "
@@ -276,19 +240,9 @@
                 file_path = ""
                 self._toolbox.msg_warning.emit("Unable to determine path of stored SQLite reference. "
                                                "Please select a new one.")
-<<<<<<< HEAD
             self.selected_sqlite_file = os.path.abspath(file_path)
             self.selected_db = database
             self.selected_username = username
-=======
-            self.selected_sqlite_file = file_path
-            self.selected_db = database
-            self.selected_username = username
-        else:
-            # TODO: Add handling of other dialects than SQLite
-            self._toolbox.msg_warning.emit("Loading reference with dialect {0} from project save "
-                                           "file not implemented yet".format(dialect))
->>>>>>> 40fbb6e4
 
     def enable_no_dialect(self):
         """Adjust widget enabled status to default when no dialect is selected."""
@@ -439,31 +393,12 @@
         """Returns the current state of the reference according to user's selections.
         Used when saving the project."""
         # TODO: Saving an SQLite reference is the only one that is implemented.
-<<<<<<< HEAD
         # Update selections if item is currently selected
         current = self._toolbox.ui.treeView_project.currentIndex()
         current_item = self._toolbox.project_item_model.project_item(current)
         if current_item == self:
             self.save_selections()
         return self._reference
-=======
-        dialect_list = list(SQL_DIALECT_API.keys())
-        if self.selected_dialect < 0:  # If no dialect selected
-            return {"database": "", "username": "", "url": ""}
-        elif self.selected_dialect == dialect_list.index("sqlite"):
-            # logging.debug("Saving a sqlite dialect reference for {0}".format(self.name))
-            database = self.selected_db
-            username = self.selected_username
-            sqlite_file = self.selected_sqlite_file
-            url = "sqlite:///{0}".format(sqlite_file)
-        else:
-            # TODO: This needs more work
-            logging.debug("Saving a {0} reference not implemented".format(dialect_list[self.selected_dialect]))
-            database = self.selected_dsn
-            username = self.selected_username
-            url = ""
-        return {"database": database, "username": username, "url": url}
->>>>>>> 40fbb6e4
 
     def make_reference(self):
         """Return a reference from user's selections.
@@ -647,20 +582,5 @@
             'username': username,
             'url': url
         }
-<<<<<<< HEAD
         self.load_reference(reference)
-        self.restore_selections()
-=======
-        # Update UI
-        self._toolbox.ui.comboBox_dsn.clear()
-        self._toolbox.ui.lineEdit_SQLite_file.setText(filename)
-        self._toolbox.ui.lineEdit_host.clear()
-        self._toolbox.ui.lineEdit_port.clear()
-        self._toolbox.ui.lineEdit_database.setText(database)
-        self._toolbox.ui.lineEdit_username.setText(username)
-        self._toolbox.ui.lineEdit_password.clear()
-
-    def update_name_label(self):
-        """Update Data Store tab name label. Used only when renaming project items."""
-        self._toolbox.ui.label_ds_name.setText(self.name)
->>>>>>> 40fbb6e4
+        self.restore_selections()