######################################################################################################################
# Copyright (C) 2017 - 2018 Spine project consortium
# This file is part of Spine Toolbox.
# Spine Toolbox is free software: you can redistribute it and/or modify it under the terms of the GNU Lesser General
# Public License as published by the Free Software Foundation, either version 3 of the License, or (at your option)
# any later version. This program is distributed in the hope that it will be useful, but WITHOUT ANY WARRANTY;
# without even the implied warranty of MERCHANTABILITY or FITNESS FOR A PARTICULAR PURPOSE. See the GNU Lesser General
# Public License for more details. You should have received a copy of the GNU Lesser General Public License along with
# this program. If not, see <http://www.gnu.org/licenses/>.
######################################################################################################################

"""
Class for a custom QGraphicsView for visualizing project items and connections.

:author: P. Savolainen (VTT)
:date:   6.2.2018
"""

import logging
from PySide2.QtWidgets import QGraphicsView, QGraphicsScene
from PySide2.QtCore import Signal, Slot, Qt, QRectF
from PySide2.QtGui import QColor, QPen, QBrush
from graphics_items import LinkDrawer, Link, ItemImage
from widgets.toolbars import DraggableWidget


class CustomQGraphicsView(QGraphicsView):
    """Custom QGraphicsView class.

    Attributes:
        parent (QWidget): Application central widget (self.centralwidget)
    """
    def __init__(self, parent):
        """Initialize the QGraphicsView."""
        super().__init__(parent=parent)  # Parent is passed to QWidget's constructor
        self._scene = None
        self._toolbox = None
        self._connection_model = None
        self._project_item_model = None
        self.link_drawer = None
        self.max_sw_width = 0
        self.max_sw_height = 0
        self.active_subwindow = None
        self.src_widget = None  # source widget when drawing links
        self.dst_widget = None  # destination widget when drawing links
        self.show()

    def set_ui(self, toolbox):
        """Set the main ToolboxUI instance."""
        self._toolbox = toolbox
        self._scene = CustomQGraphicsScene(self, toolbox)
        self.setScene(self._scene)
        self.make_link_drawer()
        self.init_scene()

    @Slot("QList", name='scene_changed')
    def scene_changed(self, changed_qrects):
        """Resize scene as it changes."""
        # logging.debug("scene changed. {0}".format(changed_qrects))
        self.resize_scene()

    def make_new_scene(self):
        """Make a new, clean scene. Needed when clearing the UI for a new project
        so that new items are correctly placed."""
        self._scene.changed.disconnect(self.scene_changed)
        self._scene = CustomQGraphicsScene(self, self._toolbox)
        self.setScene(self._scene)
        self._scene.addItem(self.link_drawer)

    def init_scene(self):
        """Resize the scene and connect its `changed` signal. Needed after
        loading a new project.
        """
        self._scene.changed.connect(self.scene_changed)
        self.resize_scene(recenter=True)
        # TODO: try to make a nice scene background, or remove if nothing seems good
        # pixmap = QPixmap(":/symbols/Spine_symbol.png").scaled(64, 64)
        # painter = QPainter(pixmap)
        # alpha = QPixmap(pixmap.size())
        # alpha.fill(QColor(255, 255, 255, 255-24))
        # painter.drawPixmap(0, 0, alpha)
        # painter.end()
        # self.setBackgroundBrush(QBrush(pixmap))

    def resize_scene(self, recenter=False):
        """Make the scene at least as big as the viewport."""
        view_rect = self.mapToScene(self.rect()).boundingRect()
        items_rect = self._scene.itemsBoundingRect()
        if recenter:
            view_rect.moveCenter(items_rect.center())
            self.centerOn(items_rect.center())
        self._scene.setSceneRect(view_rect | items_rect)

    def make_link_drawer(self):
        """Make new LinkDrawer and add it scene. Needed when opening a new project."""
        self.link_drawer = LinkDrawer(self._toolbox)
        self.scene().addItem(self.link_drawer)

    def set_project_item_model(self, model):
        """Set project item model."""
        self._project_item_model = model

    def set_connection_model(self, model):
        """Set connection model and connect signals."""
        self._connection_model = model
        self._connection_model.rowsAboutToBeRemoved.connect(self.connection_rows_removed)
        self._connection_model.columnsAboutToBeRemoved.connect(self.connection_columns_removed)

    def add_link(self, src_name, dst_name, index):
<<<<<<< HEAD
        """Draw link between source and sink items on scene and add Link instance to connection model."""
        src_item_index = self._project_item_model.find_item(src_name)
        dst_item_index = self._project_item_model.find_item(dst_name)
        src_item = self._project_item_model.project_item(src_item_index)
        dst_item = self._project_item_model.project_item(dst_item_index)
        logging.debug("Adding link {0} -> {1}".format(src_name, dst_name))
=======
        """Draws link between source and sink items on scene and
        appends connection model. Refreshes View references if needed."""
        flags = Qt.MatchExactly | Qt.MatchRecursive
        src_item = self._project_item_model.find_item(src_name, flags).data(Qt.UserRole)
        dst_item = self._project_item_model.find_item(dst_name, flags).data(Qt.UserRole)
>>>>>>> 6bd33cd9
        link = Link(self._toolbox, src_item.get_icon(), dst_item.get_icon())
        self.scene().addItem(link)
        self._connection_model.setData(index, link)
        # Refresh View references
        if dst_item.item_type == "View":
            dst_item.view_refresh_signal.emit()

    def remove_link(self, index):
        """Removes link between source and sink items on scene and
        updates connection model. Refreshes View references if needed."""
        link = self._connection_model.data(index, Qt.UserRole)
        if not link:
            logging.error("Link not found. This should not happen.")
            return False
        # Find destination item
        dst_name = link.dst_icon.name()
        flags = Qt.MatchExactly | Qt.MatchRecursive
        dst_item = self._project_item_model.find_item(dst_name, flags).data(Qt.UserRole)
        self.scene().removeItem(link)
        self._connection_model.setData(index, None)
        # Refresh View references
        if dst_item.item_type == "View":
            dst_item.view_refresh_signal.emit()

    def restore_links(self):
        """Iterate connection model and draw links to all that are 'True'
        Should be called only when a project is loaded from a save file."""
        rows = self._connection_model.rowCount()
        columns = self._connection_model.columnCount()
        for row in range(rows):
            for column in range(columns):
                index = self._connection_model.index(row, column)
                data = self._connection_model.data(index, Qt.DisplayRole)  # NOTE: data DisplayRole returns a string
                src_name = self._connection_model.headerData(row, Qt.Vertical, Qt.DisplayRole)
                dst_name = self._connection_model.headerData(column, Qt.Horizontal, Qt.DisplayRole)
                src = self._project_item_model.find_item(src_name)
                src_item = self._project_item_model.project_item(src)
                dst = self._project_item_model.find_item(dst_name)
                dst_item = self._project_item_model.project_item(dst)
                if data == "True":
                    # logging.debug("Cell ({0},{1}):{2} -> Adding link".format(row, column, data))
                    link = Link(self._toolbox, src_item.get_icon(), dst_item.get_icon())
                    self.scene().addItem(link)
                    self._connection_model.setData(index, link)
                else:
                    # logging.debug("Cell ({0},{1}):{2} -> No link".format(row, column, data))
                    self._connection_model.setData(index, None)

    @Slot("QModelIndex", "int", "int", name='connection_rows_removed')
    def connection_rows_removed(self, index, first, last):
        """Update view when connection model changes."""
        for i in range(first, last+1):
            for j in range(self._connection_model.columnCount()):
                link = self._connection_model.link(i, j)
                if link:
                    self.scene().removeItem(link)

    @Slot("QModelIndex", "int", "int", name='connection_columns_removed')
    def connection_columns_removed(self, index, first, last):
        """Update view when connection model changes."""
        for j in range(first, last+1):
            for i in range(self._connection_model.rowCount()):
                link = self._connection_model.link(i, j)
                if link:
                    self.scene().removeItem(link)

    def draw_links(self, src_rect, name):
        """Draw links when slot button is clicked.

        Args:
            src_rect (QRectF): Position on scene where to start drawing. Rect of connector button.
            name (str): Name of item where to start drawing
        """
        if not self.link_drawer.drawing:
            # start drawing and remember connector
            self.link_drawer.drawing = True
            self.link_drawer.start_drawing_at(src_rect)
            self.src_widget = name
        else:
            # stop drawing and make connection
            self.link_drawer.drawing = False
            self.dst_widget = name
            # create connection
            row = self._connection_model.header.index(self.src_widget)
            column = self._connection_model.header.index(self.dst_widget)
            index = self._connection_model.createIndex(row, column)
            if self._connection_model.data(index, Qt.DisplayRole) == "False":
                self.add_link(self.src_widget, self.dst_widget, index)
                self._toolbox.msg.emit("<b>{}</b>'s output is now connected to <b>{}</b>'s input."
                                       .format(self.src_widget, self.dst_widget))
            elif self._connection_model.data(index, Qt.DisplayRole) == "True":
                self._toolbox.msg.emit("<b>{}</b>'s output is already connected to <b>{}</b>'s input."
                                       .format(self.src_widget, self.dst_widget))
            self.emit_connection_information_message()

    def emit_connection_information_message(self):
        """Inform user about what connections are implemented and how they work."""
        if self.src_widget == self.dst_widget:
<<<<<<< HEAD
            self._toolbox.msg_warning.emit("<b>Not implemented</b>. The functionality for feedback links "
                                           "is not implemented yet.")
=======
            self._toolbox.msg_warning.emit("\t<b>Not implemented</b>. The functionality for feedback "
                                           "links is not implemented yet.")
>>>>>>> 6bd33cd9
        else:
            src_index = self._project_item_model.find_item(self.src_widget)
            if not src_index:
                logging.error("Item {0} not found".format(self.src_widget))
                return
            dst_index = self._project_item_model.find_item(self.dst_widget)
            if not dst_index:
                logging.error("Item {0} not found".format(self.dst_widget))
                return
<<<<<<< HEAD
            src_item_type = self._project_item_model.project_item(src_index).item_type
            dst_item_type = self._project_item_model.project_item(dst_index).item_type
            if src_item_type == "Data Connection" and dst_item_type == "Tool":
                self._toolbox.msg.emit("-> Input files for <b>{0}</b>'s execution "
                                       "will be looked up in <b>{1}</b>'s references and data directory."
                                       .format(self.dst_widget, self.src_widget))
            elif src_item_type == "Data Store" and dst_item_type == "Tool":
                self._toolbox.msg.emit("-> Input files for <b>{0}</b>'s execution "
                                       "will be looked up in <b>{1}</b>'s data directory."
                                       .format(self.dst_widget, self.src_widget))
            elif src_item_type == "Tool" and dst_item_type in ["Data Connection", "Data Store"]:
                self._toolbox.msg.emit("-> Output files from <b>{0}</b>'s execution "
                                       "will be passed as reference to <b>{1}</b>'s data directory."
                                       .format(self.src_widget, self.dst_widget))
            elif src_item_type in ["Data Connection", "Data Store"] \
                    and dst_item_type in ["Data Connection", "Data Store"]:
                self._toolbox.msg.emit("-> Input files for a tool's execution "
                                       "will be looked up in <b>{0}</b> if not found in <b>{1}</b>."
                                       .format(self.src_widget, self.dst_widget))
            elif src_item_type == "Data Store" and dst_item_type == "View":
                self._toolbox.msg_warning.emit("-> Database references in <b>{0}</b> will be viewed by <b>{1}</b>."
                                               .format(self.src_widget, self.dst_widget))
            elif src_item_type == "Tool" and dst_item_type == "Tool":
                self._toolbox.msg_warning.emit("<b>Not implemented</b>. Interaction between two "
                                               "Tool items is not implemented yet.")
            else:
                self._toolbox.msg_warning.emit("<b>Not implemented</b>. Whatever you are trying to do "
=======
            dst_item_type = dst_item.data(Qt.UserRole).item_type
            if src_item_type == 'Data Connection' and dst_item_type == 'Tool':
                self._toolbox.msg.emit("\t-> Input files for <b>{0}</b>'s execution will be looked "
                                       "up in <b>{1}</b>'s references and data directory."
                                       .format(self.dst_widget, self.src_widget))
            elif src_item_type == 'Data Store' and dst_item_type == 'Tool':
                self._toolbox.msg.emit("\t-> Input files for <b>{0}</b>'s execution will be looked "
                                       "up in <b>{1}</b>'s data directory."
                                       .format(self.dst_widget, self.src_widget))
            elif src_item_type == 'Tool' and dst_item_type in ['Data Connection', 'Data Store']:
                self._toolbox.msg.emit("\t-> Output files from <b>{0}</b>'s execution will be passed "
                                       "as reference to <b>{1}</b>."
                                       .format(self.src_widget, self.dst_widget))
            elif src_item_type in ['Data Connection', 'Data Store']\
                    and dst_item_type in ['Data Connection', 'Data Store']:
                self._toolbox.msg.emit("\t-> Input files for a tool's execution will be looked up "
                                       "in <b>{0}</b> if not found in <b>{1}</b>."
                                       .format(self.src_widget, self.dst_widget))
            elif src_item_type == 'Data Store' and dst_item_type == 'View':
                self._toolbox.msg_warning.emit("\t-> Database references in <b>{0}</b> will be viewed "
                                               "by <b>{1}</b>."
                                               .format(self.src_widget, self.dst_widget))
            elif src_item_type == 'Tool' and dst_item_type == 'Tool':
                self._toolbox.msg_warning.emit("\t<b>Not implemented</b>. Interaction between Tool "
                                               "items is not implemented yet.")
            else:
                self._toolbox.msg_warning.emit("\t<b>Not implemented</b>. Whatever you are trying to do "
>>>>>>> 6bd33cd9
                                               "is not implemented yet :)")

    def mouseMoveEvent(self, e):
        """Update line end position.

        Args:
            e (QGraphicsSceneMouseEvent): Mouse event
        """
        if self.link_drawer and self.link_drawer.drawing:
            self.link_drawer.dst = self.mapToScene(e.pos())
            self.link_drawer.update_geometry()
        super().mouseMoveEvent(e)

    def mousePressEvent(self, e):
        """Manage drawing of links. Handle the case where a link is being
        drawn and the user doesn't hit a connector button.

        Args:
            e (QGraphicsSceneMouseEvent): Mouse event
        """
        was_drawing = self.link_drawer.drawing if self.link_drawer else None
        # This below will trigger connector button if any
        super().mousePressEvent(e)
        if was_drawing:
            self.link_drawer.hide()
            # If `drawing` is still `True` here, it means we didn't hit a connector
            if self.link_drawer.drawing:
                self.link_drawer.drawing = False
                if e.button() != Qt.LeftButton:
                    return
                self._toolbox.msg_warning.emit("Unable to make connection. "
                                          "Try landing the connection onto a connector button.")

    def showEvent(self, event):
        """Make the scene at least as big as the viewport."""
        super().showEvent(event)
        self.resize_scene(recenter=True)

    def resizeEvent(self, event):
        """Make the scene at least as big as the viewport."""
        super().resizeEvent(event)
        self.resize_scene(recenter=True)


class CustomQGraphicsScene(QGraphicsScene):
    """A scene that handles drag and drop events."""
    files_dropped_on_dc = Signal("QGraphicsItem", "QVariant", name="files_dropped_on_dc")

    def __init__(self, parent, toolbox):
        """Initialize class."""
        super().__init__(parent)
        self._toolbox = toolbox
        self.item_shadow = None

    def dragLeaveEvent(self, event):
        """Accept event. Then call the super class method
        only if drag source is not a DraggableWidget (from Add Item toolbar)."""
        event.accept()
        source = event.source()
        if not isinstance(source, DraggableWidget):
            super().dragLeaveEvent(event)

    def dragEnterEvent(self, event):
        """Accept event. Then call the super class method
        only if drag source is not a DraggableWidget (from Add Item toolbar)."""
        event.accept()
        source = event.source()
        if not isinstance(source, DraggableWidget):
            super().dragEnterEvent(event)

    def dragMoveEvent(self, event):
        """Accept event. Then call the super class method
        only if drag source is not a DraggableWidget (from Add Item toolbar)."""
        event.accept()
        source = event.source()
        if not isinstance(source, DraggableWidget):
            super().dragMoveEvent(event)

    def dropEvent(self, event):
        """Only accept drops when the source is an instance of
        DraggableWidget (from Add Item toolbar).
        Capture text from event's mimedata and show the appropriate 'Add Item form.'
        """
        source = event.source()
        if not isinstance(source, DraggableWidget):
            super().dropEvent(event)
            return
        if not self._toolbox.project():
            self._toolbox.msg.emit("Create or open a project first")
            event.ignore()
            return
        event.acceptProposedAction()
        text = event.mimeData().text()
        pos = event.scenePos()
        pen = QPen(QColor('white'))
        x = pos.x() - 35
        y = pos.y() - 35
        w = 70
        h = 70
        if text == "Data Store":
            brush = QBrush(QColor(0, 255, 255, 160))
            self.item_shadow = ItemImage(None, x, y, w, h, '').make_data_master(pen, brush)
            self._toolbox.show_add_data_store_form(pos.x(), pos.y())
        elif text == "Data Connection":
            brush = QBrush(QColor(0, 0, 255, 160))
            self.item_shadow = ItemImage(None, x, y, w, h, '').make_data_master(pen, brush)
            self._toolbox.show_add_data_connection_form(pos.x(), pos.y())
        elif text == "Tool":
            brush = QBrush(QColor(255, 0, 0, 160))
            self.item_shadow = ItemImage(None, x, y, w, h, '').make_master(pen, brush)
            self._toolbox.show_add_tool_form(pos.x(), pos.y())
        elif text == "View":
            brush = QBrush(QColor(0, 255, 0, 160))
            self.item_shadow = ItemImage(None, x, y, w, h, '').make_master(pen, brush)
            self._toolbox.show_add_view_form(pos.x(), pos.y())
        self.addItem(self.item_shadow)<|MERGE_RESOLUTION|>--- conflicted
+++ resolved
@@ -107,20 +107,13 @@
         self._connection_model.columnsAboutToBeRemoved.connect(self.connection_columns_removed)
 
     def add_link(self, src_name, dst_name, index):
-<<<<<<< HEAD
-        """Draw link between source and sink items on scene and add Link instance to connection model."""
+        """Draws link between source and sink items on scene and
+        appends connection model. Refreshes View references if needed."""
         src_item_index = self._project_item_model.find_item(src_name)
         dst_item_index = self._project_item_model.find_item(dst_name)
         src_item = self._project_item_model.project_item(src_item_index)
         dst_item = self._project_item_model.project_item(dst_item_index)
-        logging.debug("Adding link {0} -> {1}".format(src_name, dst_name))
-=======
-        """Draws link between source and sink items on scene and
-        appends connection model. Refreshes View references if needed."""
-        flags = Qt.MatchExactly | Qt.MatchRecursive
-        src_item = self._project_item_model.find_item(src_name, flags).data(Qt.UserRole)
-        dst_item = self._project_item_model.find_item(dst_name, flags).data(Qt.UserRole)
->>>>>>> 6bd33cd9
+        # logging.debug("Adding link {0} -> {1}".format(src_name, dst_name))
         link = Link(self._toolbox, src_item.get_icon(), dst_item.get_icon())
         self.scene().addItem(link)
         self._connection_model.setData(index, link)
@@ -219,13 +212,8 @@
     def emit_connection_information_message(self):
         """Inform user about what connections are implemented and how they work."""
         if self.src_widget == self.dst_widget:
-<<<<<<< HEAD
             self._toolbox.msg_warning.emit("<b>Not implemented</b>. The functionality for feedback links "
                                            "is not implemented yet.")
-=======
-            self._toolbox.msg_warning.emit("\t<b>Not implemented</b>. The functionality for feedback "
-                                           "links is not implemented yet.")
->>>>>>> 6bd33cd9
         else:
             src_index = self._project_item_model.find_item(self.src_widget)
             if not src_index:
@@ -235,7 +223,6 @@
             if not dst_index:
                 logging.error("Item {0} not found".format(self.dst_widget))
                 return
-<<<<<<< HEAD
             src_item_type = self._project_item_model.project_item(src_index).item_type
             dst_item_type = self._project_item_model.project_item(dst_index).item_type
             if src_item_type == "Data Connection" and dst_item_type == "Tool":
@@ -263,35 +250,6 @@
                                                "Tool items is not implemented yet.")
             else:
                 self._toolbox.msg_warning.emit("<b>Not implemented</b>. Whatever you are trying to do "
-=======
-            dst_item_type = dst_item.data(Qt.UserRole).item_type
-            if src_item_type == 'Data Connection' and dst_item_type == 'Tool':
-                self._toolbox.msg.emit("\t-> Input files for <b>{0}</b>'s execution will be looked "
-                                       "up in <b>{1}</b>'s references and data directory."
-                                       .format(self.dst_widget, self.src_widget))
-            elif src_item_type == 'Data Store' and dst_item_type == 'Tool':
-                self._toolbox.msg.emit("\t-> Input files for <b>{0}</b>'s execution will be looked "
-                                       "up in <b>{1}</b>'s data directory."
-                                       .format(self.dst_widget, self.src_widget))
-            elif src_item_type == 'Tool' and dst_item_type in ['Data Connection', 'Data Store']:
-                self._toolbox.msg.emit("\t-> Output files from <b>{0}</b>'s execution will be passed "
-                                       "as reference to <b>{1}</b>."
-                                       .format(self.src_widget, self.dst_widget))
-            elif src_item_type in ['Data Connection', 'Data Store']\
-                    and dst_item_type in ['Data Connection', 'Data Store']:
-                self._toolbox.msg.emit("\t-> Input files for a tool's execution will be looked up "
-                                       "in <b>{0}</b> if not found in <b>{1}</b>."
-                                       .format(self.src_widget, self.dst_widget))
-            elif src_item_type == 'Data Store' and dst_item_type == 'View':
-                self._toolbox.msg_warning.emit("\t-> Database references in <b>{0}</b> will be viewed "
-                                               "by <b>{1}</b>."
-                                               .format(self.src_widget, self.dst_widget))
-            elif src_item_type == 'Tool' and dst_item_type == 'Tool':
-                self._toolbox.msg_warning.emit("\t<b>Not implemented</b>. Interaction between Tool "
-                                               "items is not implemented yet.")
-            else:
-                self._toolbox.msg_warning.emit("\t<b>Not implemented</b>. Whatever you are trying to do "
->>>>>>> 6bd33cd9
                                                "is not implemented yet :)")
 
     def mouseMoveEvent(self, e):
@@ -322,8 +280,8 @@
                 self.link_drawer.drawing = False
                 if e.button() != Qt.LeftButton:
                     return
-                self._toolbox.msg_warning.emit("Unable to make connection. "
-                                          "Try landing the connection onto a connector button.")
+                self._toolbox.msg_warning.emit("Unable to make connection. Try landing "
+                                               "the connection onto a connector button.")
 
     def showEvent(self, event):
         """Make the scene at least as big as the viewport."""
