--- conflicted
+++ resolved
@@ -370,23 +370,13 @@
                     src_name = self._connection_model.headerData(row, Qt.Vertical, Qt.DisplayRole)
                     dst_name = self._connection_model.headerData(column, Qt.Horizontal, Qt.DisplayRole)
                     src = self._project_item_model.find_item(src_name)
-<<<<<<< HEAD
                     dst = self._project_item_model.find_item(dst_name)
                     if src is None or dst is None:
                         # Might happen, for instance if the link involves a Data Store and I failed to load
                         # the Data Store plugin
-                        continue
-                    src_item = self._project_item_model.project_item(src)
-=======
-                    if not src:
                         self._toolbox.msg_warning.emit("Restoring a connection failed")
                         continue
                     src_item = self._project_item_model.project_item(src)
-                    dst = self._project_item_model.find_item(dst_name)
-                    if not dst:
-                        self._toolbox.msg_warning.emit("Restoring a connection failed")
-                        continue
->>>>>>> a69e9e22
                     dst_item = self._project_item_model.project_item(dst)
                     # logging.debug("Cell ({0},{1}):{2} -> Adding link".format(row, column, data))
                     src_icon = src_item.get_icon()
