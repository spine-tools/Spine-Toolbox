--- conflicted
+++ resolved
@@ -398,49 +398,6 @@
                         src_anchor, dst_anchor = entry
                     except TypeError:
                         # Happens when first loading a project that wasn't saved with the current version
-<<<<<<< HEAD
-                        src_pos = dst_pos = "bottom"
-                    src_name = self._connection_model.headerData(row, Qt.Vertical, Qt.DisplayRole)
-                    dst_name = self._connection_model.headerData(column, Qt.Horizontal, Qt.DisplayRole)
-                    src = self._project_item_model.find_item(src_name)
-                    dst = self._project_item_model.find_item(dst_name)
-                    if src is None or dst is None:
-                        # Might happen, for instance if the link involves a Data Store and I failed to load
-                        # the Data Store plugin
-                        self._toolbox.msg_warning.emit("Restoring a connection failed")
-                        continue
-                    src_item = self._project_item_model.project_item(src)
-                    dst_item = self._project_item_model.project_item(dst)
-                    # logging.debug("Cell ({0},{1}):{2} -> Adding link".format(row, column, data))
-                    src_icon = src_item.get_icon()
-                    dst_icon = dst_item.get_icon()
-                    link = Link(self._toolbox, src_icon.conn_button(src_pos), dst_icon.conn_button(dst_pos))
-                    self.scene().addItem(link)
-                    self._connection_model.setData(index, link)
-                    # Add edge (connection link) to dag handler as well
-                    self._toolbox.project().dag_handler.add_graph_edge(src_name, dst_name)
-                else:
-                    # logging.debug("Cell ({0},{1}):{2} -> No link".format(row, column, data))
-                    self._connection_model.setData(index, None)
-
-    @Slot("QModelIndex", "int", "int", name='connection_rows_removed')
-    def connection_rows_removed(self, index, first, last):
-        """Update view when connection model changes."""
-        for i in range(first, last + 1):
-            for j in range(self._connection_model.columnCount()):
-                link = self._connection_model.link(i, j)
-                if link:
-                    self.scene().removeItem(link)
-
-    @Slot("QModelIndex", "int", "int", name='connection_columns_removed')
-    def connection_columns_removed(self, index, first, last):
-        """Update view when connection model changes."""
-        for j in range(first, last + 1):
-            for i in range(self._connection_model.rowCount()):
-                link = self._connection_model.link(i, j)
-                if link:
-                    self.scene().removeItem(link)
-=======
                         src_anchor = dst_anchor = "bottom"
                     entry_new = {"from": [src_item.name, src_anchor], "to": [dst_item.name, dst_anchor]}
                     connections.append(entry_new)
@@ -458,7 +415,6 @@
             dst_item = self._project_item_model.project_item(dst_ind)
             dst_connector = dst_item.get_icon().conn_button(dst_anchor)
             self.add_link(src_connector, dst_connector)
->>>>>>> aa01f908
 
     def draw_links(self, connector):
         """Draw links when slot button is clicked.
