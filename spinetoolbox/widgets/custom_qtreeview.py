--- conflicted
+++ resolved
@@ -42,72 +42,6 @@
         return True
 
 
-<<<<<<< HEAD
-class EntityTreeView(CopyTreeView):
-    """Custom QTreeView class for object tree in DataStoreForm.
-
-    Attributes:
-        parent (QWidget): The parent of this view
-    """
-
-    edit_key_pressed = Signal("QModelIndex")
-
-    def __init__(self, parent):
-        """Initialize the view."""
-        super().__init__(parent=parent)
-
-    @Slot("QModelIndex", "EditTrigger", "QEvent")
-    def edit(self, index, trigger, event):
-        """Send signal instead of editing item, so
-        DataStoreForm can catch this signal and open a custom QDialog
-        for edition.
-        """
-        if trigger == QTreeView.EditKeyPressed:
-            self.edit_key_pressed.emit(index)
-            return False
-        return super().edit(index, trigger, event)
-
-
-class StickySelectionEntityTreeView(EntityTreeView):
-    """Custom QTreeView class for object tree in DataStoreForm.
-
-    Attributes:
-        parent (QWidget): The parent of this view
-    """
-
-    def mousePressEvent(self, event):
-        """Overrides selection behaviour if the user has selected sticky
-        selection in Settings. If sticky selection is enabled, multi-selection is
-        enabled when selecting items in the Object tree. Pressing the Ctrl-button down,
-        enables single selection. If sticky selection is disabled, single selection is
-        enabled and pressing the Ctrl-button down enables multi-selection.
-
-        Args:
-            event (QMouseEvent)
-        """
-        sticky_selection = self.qsettings.value("appSettings/stickySelection", defaultValue="false")
-        if sticky_selection == "false":
-            super().mousePressEvent(event)
-            return
-        local_pos = event.localPos()
-        window_pos = event.windowPos()
-        screen_pos = event.screenPos()
-        button = event.button()
-        buttons = event.buttons()
-        modifiers = event.modifiers()
-        if modifiers & Qt.ControlModifier:
-            modifiers &= ~Qt.ControlModifier
-        else:
-            modifiers |= Qt.ControlModifier
-        source = event.source()
-        new_event = QMouseEvent(
-            QEvent.MouseButtonPress, local_pos, window_pos, screen_pos, button, buttons, modifiers, source
-        )
-        super().mousePressEvent(new_event)
-
-
-=======
->>>>>>> b8a9cc04
 class ReferencesTreeView(QTreeView):
     """Custom QTreeView class for 'References' in Data Connection properties.
 
