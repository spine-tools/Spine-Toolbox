######################################################################################################################
# Copyright (C) 2017 - 2019 Spine project consortium
# This file is part of Spine Toolbox.
# Spine Toolbox is free software: you can redistribute it and/or modify it under the terms of the GNU Lesser General
# Public License as published by the Free Software Foundation, either version 3 of the License, or (at your option)
# any later version. This program is distributed in the hope that it will be useful, but WITHOUT ANY WARRANTY;
# without even the implied warranty of MERCHANTABILITY or FITNESS FOR A PARTICULAR PURPOSE. See the GNU Lesser General
# Public License for more details. You should have received a copy of the GNU Lesser General Public License along with
# this program. If not, see <http://www.gnu.org/licenses/>.
######################################################################################################################

"""
Contains the TreeViewForm class.

:author: M. Marin (KTH)
:date:   26.11.2018
"""

import os
import time  # just to measure loading time and sqlalchemy ORM performance
from PySide2.QtWidgets import QFileDialog, QDockWidget, QTreeView, QTableView
from PySide2.QtCore import Qt, Signal, Slot
from PySide2.QtGui import QIcon
from spinedb_api import copy_database, SpineDBAPIError
from ui.tree_view_form import Ui_MainWindow
from widgets.data_store_widget import DataStoreForm
from widgets.custom_menus import (
    EditableParameterValueContextMenu,
    ObjectTreeContextMenu,
    RelationshipTreeContextMenu,
    ParameterContextMenu,
    ParameterValueListContextMenu,
)
<<<<<<< HEAD
from widgets.custom_qdialog import RemoveTreeItemsDialog
=======
from widgets.parameter_value_editor import ParameterValueEditor
>>>>>>> d08d3ada
from treeview_models import ObjectTreeModel, RelationshipTreeModel
from excel_import_export import import_xlsx_to_db, export_spine_database_to_xlsx
from datapackage_import_export import datapackage_to_spine
from helpers import busy_effect


class TreeViewForm(DataStoreForm):
    """A widget to show and edit Spine objects in a data store.

    Attributes:
        project (SpineToolboxProject): The project instance that owns this form
        ui: UI definition of the form that is initialized
        db_maps: named DiffDatabaseMapping instances
    """

    object_class_selection_available = Signal("bool", name="object_class_selection_available")
    object_selection_available = Signal("bool", name="object_selection_available")
    relationship_class_selection_available = Signal("bool", name="relationship_class_selection_available")
    relationship_selection_available = Signal("bool", name="relationship_selection_available")
    object_tree_selection_available = Signal("bool", name="object_tree_selection_available")
    relationship_tree_selection_available = Signal("bool", name="relationship_tree_selection_available")
    obj_parameter_definition_selection_available = Signal("bool", name="obj_parameter_definition_selection_available")
    obj_parameter_value_selection_available = Signal("bool", name="obj_parameter_value_selection_available")
    rel_parameter_definition_selection_available = Signal("bool", name="rel_parameter_definition_selection_available")
    rel_parameter_value_selection_available = Signal("bool", name="rel_parameter_value_selection_available")
    parameter_value_list_selection_available = Signal("bool", name="parameter_value_list_selection_available")

    def __init__(self, data_store, **db_maps):
        """Initialize class."""
        tic = time.process_time()
        super().__init__(data_store, Ui_MainWindow(), **db_maps)
        self.takeCentralWidget()
        # Object tree model
        self.object_tree_model = ObjectTreeModel(self)
        self.relationship_tree_model = RelationshipTreeModel(self)
        self.selected_rel_tree_indexes = {}
        self.ui.treeView_object.setModel(self.object_tree_model)
        self.ui.treeView_relationship.setModel(self.relationship_tree_model)
        # Context menus
        self.object_tree_context_menu = None
        self.relationship_tree_context_menu = None
        self.object_parameter_context_menu = None
        self.relationship_parameter_context_menu = None
        self.parameter_value_list_context_menu = None
        # Others
        self.widget_with_selection = None
        self.paste_to_widget = None
        self.fully_expand_icon = QIcon(":/icons/menu_icons/angle-double-right.svg")
        self.fully_collapse_icon = QIcon(":/icons/menu_icons/angle-double-left.svg")
        self.find_next_icon = QIcon(":/icons/menu_icons/ellipsis-h.png")
        self.settings_group = 'treeViewWidget'
        self.do_clear_other_selections = True
        self.restore_dock_widgets()
        self.restore_ui()
        # init models
        self.init_models()
        self.setup_delegates()
        self.add_toggle_view_actions()
        self.connect_signals()
        self.setWindowTitle("Data store tree view    -- {} --".format(", ".join(self.db_names)))
        toc = time.process_time()
        self.msg.emit("Tree view form created in {} seconds".format(toc - tic))

    def add_toggle_view_actions(self):
        """Add toggle view actions to View menu."""
        self.ui.menuDock_Widgets.addAction(self.ui.dockWidget_relationship_tree.toggleViewAction())
        super().add_toggle_view_actions()

    def connect_signals(self):
        """Connect signals to slots."""
        super().connect_signals()
        qApp.focusChanged.connect(self.update_paste_action)  # pylint: disable=undefined-variable
        # Action availability
        self.object_class_selection_available.connect(self.ui.actionEdit_object_classes.setEnabled)
        self.object_selection_available.connect(self.ui.actionEdit_objects.setEnabled)
        self.relationship_class_selection_available.connect(self.ui.actionEdit_relationship_classes.setEnabled)
        self.relationship_selection_available.connect(self.ui.actionEdit_relationships.setEnabled)
        self.object_tree_selection_available.connect(self._handle_object_tree_selection_available)
        self.relationship_tree_selection_available.connect(self._handle_relationship_tree_selection_available)
        self.obj_parameter_definition_selection_available.connect(
            self._handle_obj_parameter_definition_selection_available
        )
        self.obj_parameter_value_selection_available.connect(self._handle_obj_parameter_value_selection_available)
        self.rel_parameter_definition_selection_available.connect(
            self._handle_rel_parameter_definition_selection_available
        )
        self.rel_parameter_value_selection_available.connect(self._handle_rel_parameter_value_selection_available)
        self.parameter_value_list_selection_available.connect(self._handle_parameter_value_list_selection_available)
        # Menu actions
        # Import export
        self.ui.actionImport.triggered.connect(self.show_import_file_dialog)
        self.ui.actionExport.triggered.connect(self.show_export_file_dialog)
        # Copy and paste
        self.ui.actionCopy.triggered.connect(self.copy)
        self.ui.actionPaste.triggered.connect(self.paste)
        # Add and edit object tree
        self.ui.actionAdd_object_classes.triggered.connect(self.show_add_object_classes_form)
        self.ui.actionAdd_objects.triggered.connect(self.show_add_objects_form)
        self.ui.actionAdd_relationship_classes.triggered.connect(self.show_add_relationship_classes_form)
        self.ui.actionAdd_relationships.triggered.connect(self.show_add_relationships_form)
        self.ui.actionEdit_object_classes.triggered.connect(self.show_edit_object_classes_form)
        self.ui.actionEdit_objects.triggered.connect(self.show_edit_objects_form)
        self.ui.actionEdit_relationship_classes.triggered.connect(self.show_edit_relationship_classes_form)
        self.ui.actionEdit_relationships.triggered.connect(self.show_edit_relationships_form)
        # Remove
        self.ui.actionRemove_selection.triggered.connect(self.remove_selection)
        # Parameter tags
        self.ui.actionManage_parameter_tags.triggered.connect(self.show_manage_parameter_tags_form)
        # Dock Widgets
        self.ui.actionRestore_Dock_Widgets.triggered.connect(self.restore_dock_widgets)
        # Object tree misc
        self.ui.treeView_object.edit_key_pressed.connect(self.edit_object_tree_items)
        self.ui.treeView_object.customContextMenuRequested.connect(self.show_object_tree_context_menu)
        self.ui.treeView_object.doubleClicked.connect(self.find_next_leaf)
        # Relationship tree
        self.ui.treeView_relationship.selectionModel().selectionChanged.connect(
            self._handle_relationship_tree_selection_changed
        )
        self.ui.treeView_relationship.edit_key_pressed.connect(self.edit_relationship_tree_items)
        self.ui.treeView_relationship.customContextMenuRequested.connect(self.show_relationship_tree_context_menu)
        # Parameter tables selection changes
        self.ui.tableView_object_parameter_definition.selectionModel().selectionChanged.connect(
            self._handle_object_parameter_definition_selection_changed
        )
        self.ui.tableView_object_parameter_value.selectionModel().selectionChanged.connect(
            self._handle_object_parameter_value_selection_changed
        )
        self.ui.tableView_relationship_parameter_definition.selectionModel().selectionChanged.connect(
            self._handle_relationship_parameter_definition_selection_changed
        )
        self.ui.tableView_relationship_parameter_value.selectionModel().selectionChanged.connect(
            self._handle_relationship_parameter_value_selection_changed
        )
        # Parameter value_list tree selection changed
        self.ui.treeView_parameter_value_list.selectionModel().selectionChanged.connect(
            self._handle_parameter_value_list_selection_changed
        )
        # Parameter tables context menu requested
        self.ui.tableView_object_parameter_definition.customContextMenuRequested.connect(
            self.show_object_parameter_context_menu
        )
        self.ui.tableView_object_parameter_value.customContextMenuRequested.connect(
            self.show_object_parameter_value_context_menu
        )
        self.ui.tableView_relationship_parameter_definition.customContextMenuRequested.connect(
            self.show_relationship_parameter_context_menu
        )
        self.ui.tableView_relationship_parameter_value.customContextMenuRequested.connect(
            self.show_relationship_parameter_value_context_menu
        )
        # Parameter value_list context menu requested
        self.ui.treeView_parameter_value_list.customContextMenuRequested.connect(
            self.show_parameter_value_list_context_menu
        )

    @Slot(name="restore_dock_widgets")
    def restore_dock_widgets(self):
        """Dock all floating and or hidden QDockWidgets back to the window at 'factory' positions."""
        # Place docks
        for dock in self.findChildren(QDockWidget):
            dock.setVisible(True)
            dock.setFloating(False)
            self.addDockWidget(Qt.RightDockWidgetArea, dock)
        self.splitDockWidget(self.ui.dockWidget_object_tree, self.ui.dockWidget_object_parameter_value, Qt.Horizontal)
        # Split and tabify
        self.splitDockWidget(self.ui.dockWidget_object_tree, self.ui.dockWidget_relationship_tree, Qt.Vertical)
        self.splitDockWidget(
            self.ui.dockWidget_object_parameter_value, self.ui.dockWidget_parameter_value_list, Qt.Horizontal
        )
        self.splitDockWidget(
            self.ui.dockWidget_object_parameter_value, self.ui.dockWidget_relationship_parameter_value, Qt.Vertical
        )
        self.tabifyDockWidget(self.ui.dockWidget_object_parameter_value, self.ui.dockWidget_object_parameter_definition)
        self.tabifyDockWidget(
            self.ui.dockWidget_relationship_parameter_value, self.ui.dockWidget_relationship_parameter_definition
        )
        self.ui.dockWidget_object_parameter_value.raise_()
        self.ui.dockWidget_relationship_parameter_value.raise_()

    def update_copy_and_remove_actions(self):
        """Update copy and remove actions according to selections across the widgets."""
        if not self.widget_with_selection:
            self.ui.actionCopy.setEnabled(False)
            self.ui.actionRemove_selection.setEnabled(False)
        else:
            name = self.widget_with_selection.accessibleName()
            self.ui.actionCopy.setEnabled(True)
            self.ui.actionRemove_selection.setEnabled(True)
            if name == "object tree":
                self.ui.actionRemove_selection.setIcon(QIcon(":/icons/menu_icons/cube_minus.svg"))
            elif name == "relationship tree":
                self.ui.actionRemove_selection.setIcon(QIcon(":/icons/menu_icons/cubes_minus.svg"))
            elif name == "object parameter definition":
                self.ui.actionRemove_selection.setIcon(QIcon(":/icons/menu_icons/cog_minus.svg"))
            elif name == "object parameter value":
                self.ui.actionRemove_selection.setIcon(QIcon(":/icons/menu_icons/cog_minus.svg"))
            elif name == "relationship parameter definition":
                self.ui.actionRemove_selection.setIcon(QIcon(":/icons/menu_icons/cog_minus.svg"))
            elif name == "relationship parameter value":
                self.ui.actionRemove_selection.setIcon(QIcon(":/icons/menu_icons/cog_minus.svg"))
            elif name == "parameter value list":
                self.ui.actionRemove_selection.setIcon(QIcon(":/icons/minus.png"))

    @Slot("bool", name="_handle_object_tree_selection_available")
    def _handle_object_tree_selection_available(self, on):
        if on:
            self.widget_with_selection = self.ui.treeView_object
        elif self.ui.treeView_object == self.widget_with_selection:
            self.widget_with_selection = None
        self.update_copy_and_remove_actions()

    @Slot("bool", name="_handle_relationship_tree_selection_available")
    def _handle_relationship_tree_selection_available(self, on):
        if on:
            self.widget_with_selection = self.ui.treeView_relationship
        elif self.ui.treeView_relationship == self.widget_with_selection:
            self.widget_with_selection = None
        self.update_copy_and_remove_actions()

    @Slot("bool", name="_handle_obj_parameter_definition_selection_available")
    def _handle_obj_parameter_definition_selection_available(self, on):
        if on:
            self.widget_with_selection = self.ui.tableView_object_parameter_definition
        elif self.ui.tableView_object_parameter_definition == self.widget_with_selection:
            self.widget_with_selection = None
        self.update_copy_and_remove_actions()

    @Slot("bool", name="_handle_obj_parameter_value_selection_available")
    def _handle_obj_parameter_value_selection_available(self, on):
        if on:
            self.widget_with_selection = self.ui.tableView_object_parameter_value
        elif self.ui.tableView_object_parameter_value == self.widget_with_selection:
            self.widget_with_selection = None
        self.update_copy_and_remove_actions()

    @Slot("bool", name="_handle_rel_parameter_definition_selection_available")
    def _handle_rel_parameter_definition_selection_available(self, on):
        if on:
            self.widget_with_selection = self.ui.tableView_relationship_parameter_definition
        elif self.ui.tableView_relationship_parameter_definition == self.widget_with_selection:
            self.widget_with_selection = None
        self.update_copy_and_remove_actions()

    @Slot("bool", name="_handle_rel_parameter_value_selection_available")
    def _handle_rel_parameter_value_selection_available(self, on):
        if on:
            self.widget_with_selection = self.ui.tableView_relationship_parameter_value
        elif self.ui.tableView_relationship_parameter_value == self.widget_with_selection:
            self.widget_with_selection = None
        self.update_copy_and_remove_actions()

    @Slot("bool", name="_handle_parameter_value_list_selection_available")
    def _handle_parameter_value_list_selection_available(self, on):
        if on:
            self.widget_with_selection = self.ui.treeView_parameter_value_list
        elif self.ui.treeView_parameter_value_list == self.widget_with_selection:
            self.widget_with_selection = None
        self.update_copy_and_remove_actions()

    @Slot("QWidget", "QWidget", name="update_paste_action")
    def update_paste_action(self, old, new):
        self.paste_to_widget = None
        self.ui.actionPaste.setEnabled(False)
        try:
            if new.canPaste():
                self.paste_to_widget = new
                self.ui.actionPaste.setEnabled(True)
        except AttributeError:
            pass

    @Slot("bool", name="copy")
    def copy(self, checked=False):
        """Copy data to clipboard."""
        if not self.widget_with_selection:
            return
        self.widget_with_selection.copy()

    @Slot("bool", name="paste")
    def paste(self, checked=False):
        """Paste data from clipboard."""
        if not self.paste_to_widget:
            return
        self.paste_to_widget.paste()

    @Slot("bool", name="remove_selection")
    def remove_selection(self, checked=False):
        """Remove selection of items."""
        if not self.widget_with_selection:
            return
        name = self.widget_with_selection.accessibleName()
        if name == "object tree":
            self.show_remove_object_tree_items_form()
        elif name == "relationship tree":
            self.show_remove_relationship_tree_items_form()
        elif name == "object parameter definition":
            self.remove_object_parameter_definitions()
        elif name == "object parameter value":
            self.remove_object_parameter_values()
        elif name == "relationship parameter definition":
            self.remove_relationship_parameter_definitions()
        elif name == "relationship parameter value":
            self.remove_relationship_parameter_values()
        elif name == "parameter value list":
            self.remove_parameter_value_lists()

    @Slot("QItemSelection", "QItemSelection", name="_handle_object_parameter_definition_selection_changed")
    def _handle_object_parameter_definition_selection_changed(self, selected, deselected):
        """Enable/disable the option to remove rows."""
        model = self.ui.tableView_object_parameter_definition.selectionModel()
        self.obj_parameter_definition_selection_available.emit(model.hasSelection())
        if self.do_clear_other_selections:
            self.clear_other_selections(self.ui.tableView_object_parameter_definition)

    @Slot("QItemSelection", "QItemSelection", name="_handle_object_parameter_value_selection_changed")
    def _handle_object_parameter_value_selection_changed(self, selected, deselected):
        """Enable/disable the option to remove rows."""
        model = self.ui.tableView_object_parameter_value.selectionModel()
        self.obj_parameter_value_selection_available.emit(model.hasSelection())
        if self.do_clear_other_selections:
            self.clear_other_selections(self.ui.tableView_object_parameter_value)

    @Slot("QItemSelection", "QItemSelection", name="_handle_relationship_parameter_definition_selection_changed")
    def _handle_relationship_parameter_definition_selection_changed(self, selected, deselected):
        """Enable/disable the option to remove rows."""
        model = self.ui.tableView_relationship_parameter_definition.selectionModel()
        self.rel_parameter_definition_selection_available.emit(model.hasSelection())
        if self.do_clear_other_selections:
            self.clear_other_selections(self.ui.tableView_relationship_parameter_definition)

    @Slot("QItemSelection", "QItemSelection", name="_handle_relationship_parameter_value_selection_changed")
    def _handle_relationship_parameter_value_selection_changed(self, selected, deselected):
        """Enable/disable the option to remove rows."""
        model = self.ui.tableView_relationship_parameter_value.selectionModel()
        self.rel_parameter_value_selection_available.emit(model.hasSelection())
        if self.do_clear_other_selections:
            self.clear_other_selections(self.ui.tableView_relationship_parameter_value)

    @Slot("QItemSelection", "QItemSelection", name="_handle_parameter_value_list_selection_changed")
    def _handle_parameter_value_list_selection_changed(self, selected, deselected):
        """Enable/disable the option to remove rows."""
        model = self.ui.treeView_parameter_value_list.selectionModel()
        self.parameter_value_list_selection_available.emit(model.hasSelection())
        if self.do_clear_other_selections:
            self.clear_other_selections(self.ui.treeView_parameter_value_list)

    @Slot("int", name="_handle_object_parameter_tab_changed")
    def _handle_object_parameter_tab_changed(self, index):
        """Update filter."""
        if index == 0:
            self.object_parameter_value_model.update_filter()
        else:
            self.object_parameter_definition_model.update_filter()

    @Slot("int", name="_handle_relationship_parameter_tab_changed")
    def _handle_relationship_parameter_tab_changed(self, index):
        """Update filter."""
        if index == 0:
            self.relationship_parameter_value_model.update_filter()
        else:
            self.relationship_parameter_definition_model.update_filter()

    @Slot("bool", name="show_import_file_dialog")
    def show_import_file_dialog(self, checked=False):
        """Show dialog to allow user to select a file to import."""
        answer = QFileDialog.getOpenFileName(self, "Select file to import", self._project.project_dir, "*.*")
        file_path = answer[0]
        if not file_path:  # Cancel button clicked
            return
        self.import_file(file_path)

    @busy_effect
    def import_file(self, file_path, checked=False):
        """Import data from file into current database."""
        if file_path.lower().endswith('datapackage.json'):
            try:
                datapackage_to_spine(self.db_map, file_path)
                self.msg.emit("Datapackage successfully imported.")
                self.commit_available.emit(True)
                self.init_models()
            except SpineDBAPIError as e:
                self.msg_error.emit(e.msg)
        elif file_path.lower().endswith('xlsx'):
            error_log = []
            try:
                _, error_log = import_xlsx_to_db(self.db_map, file_path)
                self.msg.emit("Excel file successfully imported.")
                self.commit_available.emit(True)
                self.init_models()
            except SpineDBAPIError as e:
                self.msg_error.emit("Unable to import Excel file: {}".format(e.msg))
            finally:
                if error_log:
                    msg = (
                        "Something went wrong in importing an Excel file "
                        "into the current session. Here is the error log:\n\n{0}".format([e.msg for e in error_log])
                    )
                    # noinspection PyTypeChecker, PyArgumentList, PyCallByClass
                    self.msg_error.emit(msg)

    @Slot("bool", name="show_export_file_dialog")
    def show_export_file_dialog(self, checked=False):
        """Show dialog to allow user to select a file to export."""
        # noinspection PyCallByClass, PyTypeChecker, PyArgumentList
        answer = QFileDialog.getSaveFileName(
            self, "Export to file", self._project.project_dir, "Excel file (*.xlsx);;SQlite database (*.sqlite *.db)"
        )
        file_path = answer[0]
        if not file_path:  # Cancel button clicked
            return
        if answer[1].startswith("SQlite"):
            self.export_to_sqlite(file_path)
        elif answer[1].startswith("Excel"):
            self.export_to_excel(file_path)

    @busy_effect
    def export_to_excel(self, file_path):
        """Export data from database into Excel file."""
        filename = os.path.split(file_path)[1]
        try:
            export_spine_database_to_xlsx(self.db_map, file_path)
            self.msg.emit("Excel file successfully exported.")
        except PermissionError:
            self.msg_error.emit(
                "Unable to export to file <b>{0}</b>.<br/>" "Close the file in Excel and try again.".format(filename)
            )
        except OSError:
            self.msg_error.emit("[OSError] Unable to export to file <b>{0}</b>".format(filename))

    @busy_effect
    def export_to_sqlite(self, file_path):
        """Export data from database into SQlite file."""
        dst_url = 'sqlite:///{0}'.format(file_path)
        copy_database(dst_url, self.db_map.db_url, overwrite=True)
        self.msg.emit("SQlite file successfully exported.")

    def init_models(self):
        """Initialize models."""
        super().init_models()
        self.init_relationship_tree_model()

    def init_object_tree_model(self):
        """Initialize object tree model."""
        super().init_object_tree_model()
        self.ui.actionExport.setEnabled(self.object_tree_model.root_item.hasChildren())

    def init_relationship_tree_model(self):
        """Initialize relationship tree model."""
        self.relationship_tree_model.build_tree()
        self.ui.treeView_relationship.expand(
            self.relationship_tree_model.indexFromItem(self.relationship_tree_model.root_item)
        )
        self.ui.treeView_relationship.resizeColumnToContents(0)

    @Slot("QModelIndex", name="find_next_leaf")
    def find_next_leaf(self, index):
        """If object tree index corresponds to a relationship, then expand the next ocurrence of it."""
        if not index.isValid():
            return  # just to be safe
        clicked_type = index.data(Qt.UserRole)
        if not clicked_type:  # root item
            return
        if not clicked_type == 'relationship':
            return
        clicked_item = index.model().itemFromIndex(index)
        if clicked_item.hasChildren():
            return
        self.find_next(index)

    def find_next(self, index):
        """Expand next occurrence of a relationship in object tree."""
        next_index = self.object_tree_model.next_relationship_index(index)
        if not next_index:
            return
        self.ui.treeView_object.setCurrentIndex(next_index)
        self.ui.treeView_object.scrollTo(next_index)
        self.ui.treeView_object.expand(next_index)

    def clear_other_selections(self, *skip_widgets):
        """Clear selections in all widgets except `skip_widgets`."""
        self.do_clear_other_selections = False
        for w in self.findChildren(QTreeView) + self.findChildren(QTableView):
            if w in skip_widgets:
                continue
            w.selectionModel().clearSelection()
        self.do_clear_other_selections = True

    @busy_effect
    @Slot("QItemSelection", "QItemSelection", name="_handle_object_tree_selection_changed")
    def _handle_object_tree_selection_changed(self, selected, deselected):
        """Called when the object tree selection changes.
        Set default rows and apply filters on parameter models."""
        self.set_default_parameter_rows(selected.indexes()[-1])
        for index in deselected.indexes():
            item_type = index.data(Qt.UserRole)
            self.selected_obj_tree_indexes[item_type].pop(index)
        for index in selected.indexes():
            item_type = index.data(Qt.UserRole)
            self.selected_obj_tree_indexes.setdefault(item_type, {})[index] = None
        self.object_tree_selection_available.emit(any(v for v in self.selected_obj_tree_indexes.values()))
<<<<<<< HEAD
        self.object_class_selection_available.emit(len(self.selected_obj_tree_indexes.get('object_class', {})) > 0)
        self.object_selection_available.emit(len(self.selected_obj_tree_indexes.get('object', {})) > 0)
        if self.do_clear_other_selections:
=======
        self.object_class_selection_available.emit(bool(self.selected_obj_tree_indexes.get('object_class', {})))
        self.object_selection_available.emit(bool(self.selected_obj_tree_indexes.get('object', {})))
        if self.do_clear_selections:
>>>>>>> d08d3ada
            self.relationship_class_selection_available.emit(
                bool(self.selected_obj_tree_indexes.get('relationship_class', {}))
            )
<<<<<<< HEAD
            self.relationship_selection_available.emit(len(self.selected_obj_tree_indexes.get('relationship', {})) > 0)
            self.clear_other_selections(self.ui.treeView_object)
=======
            self.relationship_selection_available.emit(bool(self.selected_obj_tree_indexes.get('relationship', {})))
            self.clear_selections(self.ui.treeView_object)
>>>>>>> d08d3ada
            self.update_filter()

    @busy_effect
    @Slot("QItemSelection", "QItemSelection", name="_handle_relationship_tree_selection_changed")
    def _handle_relationship_tree_selection_changed(self, selected, deselected):
        """Called when the relationship tree selection changes.
        Set default rows and apply filters on parameter models."""
        self.set_default_parameter_rows(selected.indexes()[-1])
        for index in deselected.indexes():
            item_type = index.data(Qt.UserRole)
            self.selected_rel_tree_indexes[item_type].pop(index)
        for index in selected.indexes():
            item_type = index.data(Qt.UserRole)
            self.selected_rel_tree_indexes.setdefault(item_type, {})[index] = None
        self.relationship_tree_selection_available.emit(any(v for v in self.selected_rel_tree_indexes.values()))
        if self.do_clear_other_selections:
            self.relationship_class_selection_available.emit(
                bool(self.selected_rel_tree_indexes.get('relationship_class', {}))
            )
<<<<<<< HEAD
            self.relationship_selection_available.emit(len(self.selected_rel_tree_indexes.get('relationship', {})) > 0)
            self.clear_other_selections(self.ui.treeView_relationship)
=======
            self.relationship_selection_available.emit(bool(self.selected_rel_tree_indexes.get('relationship', {})))
            self.clear_selections(self.ui.treeView_relationship)
>>>>>>> d08d3ada
            self.update_filter()

    def update_filter(self):
        """Update filters on parameter models according to selected and deselected object tree indexes."""
<<<<<<< HEAD
        # Prepare stuff
        # Collect object tree indexes
        rel_inds = {
            (db_map, ind): None
            for ind in self.selected_obj_tree_indexes.get('relationship', {})
            for db_map in ind.data(Qt.UserRole + 1)
        }
        rel_cls_inds = {
            (db_map, ind): None
            for ind in self.selected_obj_tree_indexes.get('relationship_class', {})
            for db_map in ind.data(Qt.UserRole + 1)
        }
        rel_cls_inds.update({(db_map, ind.parent()): None for db_map, ind in rel_inds})
        obj_inds = {
            (db_map, ind): None
            for ind in self.selected_obj_tree_indexes.get('object', {})
            for db_map in ind.data(Qt.UserRole + 1)
        }
        obj_inds.update({(db_map, ind.parent()): None for db_map, ind in rel_cls_inds})
        obj_cls_inds = {
            (db_map, ind): None
            for ind in self.selected_obj_tree_indexes.get('object_class', {})
            for db_map in ind.data(Qt.UserRole + 1)
        }
        obj_cls_inds.update({(db_map, ind.parent()): None for db_map, ind in obj_inds})
        # Add relationship tree indexes
        more_rel_inds = {
            (db_map, ind): None
            for ind in self.selected_rel_tree_indexes.get('relationship', {})
            for db_map in ind.data(Qt.UserRole + 1)
        }
        more_rel_cls_inds = {
            (db_map, ind): None
            for ind in self.selected_rel_tree_indexes.get('relationship_class', {})
            for db_map in ind.data(Qt.UserRole + 1)
        }
        rel_inds.update(more_rel_inds)
        rel_cls_inds.update({(db_map, ind.parent()): None for db_map, ind in more_rel_inds})
        rel_cls_inds.update(more_rel_cls_inds)
        # Update selected
=======
        self.update_selected_object_class_ids()
        self.update_selected_object_ids()
        self.update_selected_relationship_class_ids()
        self.update_selected_object_id_lists()
        self.do_update_filter()

    def update_selected_object_class_ids(self):
        """Update set of selected object class id, by combining selections from tree
        and parameter tag.
        """
>>>>>>> d08d3ada
        self.selected_object_class_ids = set(
            (db_map, ind.data(Qt.UserRole + 1)[db_map]['id']) for db_map, ind in obj_cls_inds
        )
        self.selected_object_ids = dict()
        for db_map, ind in obj_inds:
            d = ind.data(Qt.UserRole + 1)[db_map]
            self.selected_object_ids.setdefault((db_map, d['class_id']), set()).add(
                (self.db_map_to_name[db_map], d['id'])
            )
        self.selected_relationship_class_ids = set(
            (db_map, ind.data(Qt.UserRole + 1)[db_map]['id']) for db_map, ind in rel_cls_inds
        )
        self.selected_object_id_lists = dict()
        for db_map, ind in rel_inds:
            d = ind.data(Qt.UserRole + 1)[db_map]
            self.selected_object_id_lists.setdefault((db_map, d['class_id']), set()).add(
                (self.db_map_to_name[db_map], d['object_id_list'])
            )
        self.do_update_filter()

    @Slot("QPoint", name="show_object_tree_context_menu")
    def show_object_tree_context_menu(self, pos):
        """Context menu for object tree.

        Args:
            pos (QPoint): Mouse position
        """
        index = self.ui.treeView_object.indexAt(pos)
        global_pos = self.ui.treeView_object.viewport().mapToGlobal(pos)
        self.object_tree_context_menu = ObjectTreeContextMenu(self, global_pos, index)
        option = self.object_tree_context_menu.get_action()
        if option == "Copy text":
            self.ui.treeView_object.copy()
        elif option == "Add object classes":
            self.show_add_object_classes_form()
        elif option == "Add objects":
            self.call_show_add_objects_form(index)
        elif option == "Add relationship classes":
            self.call_show_add_relationship_classes_form(index)
        elif option == "Add relationships":
            self.call_show_add_relationships_form(index)
        elif option == "Edit object classes":
            self.show_edit_object_classes_form()
        elif option == "Edit objects":
            self.show_edit_objects_form()
        elif option == "Edit relationship classes":
            self.show_edit_relationship_classes_form()
        elif option == "Edit relationships":
            self.show_edit_relationships_form()
        elif option == "Find next":
            self.find_next(index)
        elif option.startswith("Remove selection"):
            self.show_remove_object_tree_items_form()
        elif option == "Fully expand":
            self.fully_expand_selection()
        elif option == "Fully collapse":
            self.fully_collapse_selection()
        else:  # No option selected
            pass
        self.object_tree_context_menu.deleteLater()
        self.object_tree_context_menu = None

    @Slot("QPoint", name="show_relationship_tree_context_menu")
    def show_relationship_tree_context_menu(self, pos):
        """Context menu for relationship tree.

        Args:
            pos (QPoint): Mouse position
        """
        index = self.ui.treeView_relationship.indexAt(pos)
        global_pos = self.ui.treeView_relationship.viewport().mapToGlobal(pos)
        self.relationship_tree_context_menu = RelationshipTreeContextMenu(self, global_pos, index)
        option = self.relationship_tree_context_menu.get_action()
        if option == "Copy text":
            self.ui.treeView_relationship.copy()
        elif option == "Add relationship classes":
            self.show_add_relationship_classes_form()
        elif option == "Add relationships":
            self.call_show_add_relationships_form(index)
        elif option == "Edit relationship classes":
            self.show_edit_relationship_classes_form()
        elif option == "Edit relationships":
            self.show_edit_relationships_form()
        elif option.startswith("Remove selection"):
            self.show_remove_relationship_tree_items_form()
        else:  # No option selected
            pass
        self.relationship_tree_context_menu.deleteLater()
        self.relationship_tree_context_menu = None

    def fully_expand_selection(self):
        for index in self.ui.treeView_object.selectionModel().selectedIndexes():
            self.object_tree_model.forward_sweep(index, call=self.ui.treeView_object.expand)

    def fully_collapse_selection(self):
        for index in self.ui.treeView_object.selectionModel().selectedIndexes():
            self.object_tree_model.forward_sweep(index, call=self.ui.treeView_object.collapse)

    def call_show_add_objects_form(self, index):
        class_name = index.data(Qt.DisplayRole)
        self.show_add_objects_form(class_name=class_name)

    def call_show_add_relationship_classes_form(self, index):
        object_class_one_name = index.data(Qt.DisplayRole)
        self.show_add_relationship_classes_form(object_class_one_name=object_class_one_name)

    def call_show_add_relationships_form(self, index):
        relationship_class_key = (index.data(Qt.DisplayRole), index.data(Qt.ToolTipRole))
        if index.model() == self.object_tree_model:
            object_name = index.parent().data(Qt.DisplayRole)
            object_class_name = index.parent().parent().data(Qt.DisplayRole)
            self.show_add_relationships_form(
                relationship_class_key=relationship_class_key,
                object_class_name=object_class_name,
                object_name=object_name,
            )
        else:
            self.show_add_relationships_form(relationship_class_key=relationship_class_key)

    def add_object_classes(self, object_class_d):
        """Insert new object classes."""
        if super().add_object_classes(object_class_d):
            self.ui.actionExport.setEnabled(True)
            return True
        return False

    def add_relationship_classes_to_models(self, db_map, added):
        super().add_relationship_classes_to_models(db_map, added)
        self.relationship_tree_model.add_relationship_classes(db_map, added)

    def add_relationships_to_models(self, db_map, added):
        super().add_relationships_to_models(db_map, added)
        self.relationship_tree_model.add_relationships(db_map, added)

    def edit_object_tree_items(self):
        """Called when F2 is pressed while the object tree has focus.
        Call the appropriate method to show the edit form,
        depending on the current index."""
        current = self.ui.treeView_object.currentIndex()
        current_type = current.data(Qt.UserRole)
        if current_type == 'object_class':
            self.show_edit_object_classes_form()
        elif current_type == 'object':
            self.show_edit_objects_form()
        elif current_type == 'relationship_class':
            self.show_edit_relationship_classes_form()
        elif current_type == 'relationship':
            self.show_edit_relationships_form()

    def edit_relationship_tree_items(self):
        """Called when F2 is pressed while the relationship tree has focus.
        Call the appropriate method to show the edit form,
        depending on the current index."""
        current = self.ui.treeView_object.currentIndex()
        current_type = current.data(Qt.UserRole)
        if current_type == 'relationship_class':
            self.show_edit_relationship_classes_form()
        elif current_type == 'relationship':
            self.show_edit_relationships_form()

    def update_object_classes_in_models(self, db_map, updated):
        super().update_object_classes_in_models(db_map, updated)
        self.relationship_tree_model.update_object_classes(db_map, updated)

    def update_objects_in_models(self, db_map, updated):
        super().update_objects_in_models(db_map, updated)
        self.relationship_tree_model.update_objects(db_map, updated)

    def update_relationship_classes_in_models(self, db_map, updated):
        super().update_relationship_classes_in_models(db_map, updated)
        self.relationship_tree_model.update_relationship_classes(db_map, updated)

    def update_relationships_in_models(self, db_map, updated):
        super().update_relationships_in_models(db_map, updated)
        self.relationship_tree_model.update_relationships(db_map, updated)

    def show_remove_object_tree_items_form(self):
        """Show form to remove items from object treeview."""
        kwargs = {
            item_type: [ind.data(Qt.UserRole + 1) for ind in self.selected_obj_tree_indexes.get(item_type, {})]
            for item_type in ('object_class', 'object', 'relationship_class', 'relationship')
        }
        dialog = RemoveTreeItemsDialog(self, **kwargs)
        dialog.show()

    def show_remove_relationship_tree_items_form(self):
        """Show form to remove items from relationship treeview."""
        kwargs = {
            item_type: [ind.data(Qt.UserRole + 1) for ind in self.selected_rel_tree_indexes.get(item_type, {})]
            for item_type in ('relationship_class', 'relationship')
        }
        dialog = RemoveTreeItemsDialog(self, **kwargs)
        dialog.show()

    @busy_effect
    def remove_tree_items(self, item_d):
        """Remove items from tree views."""
        removed = 0
        for db_map, item_type_ids in item_d.items():
            object_classes = item_type_ids.get("object_class", ())
            objects = item_type_ids.get("object", ())
            relationship_classes = item_type_ids.get("relationship_class", ())
            relationships = item_type_ids.get("relationship", ())
            object_class_ids = {x['id'] for x in object_classes}
            object_ids = {x['id'] for x in objects}
            relationship_class_ids = {x['id'] for x in relationship_classes}
            relationship_ids = {x['id'] for x in relationships}
            try:
                db_map.remove_items(
                    object_class_ids=object_class_ids,
                    object_ids=object_ids,
                    relationship_class_ids=relationship_class_ids,
                    relationship_ids=relationship_ids,
                )
            except SpineDBAPIError as e:
                self.msg_error.emit(e.msg)
                continue
            if object_class_ids:
                self.object_tree_model.remove_object_classes(db_map, object_class_ids)
                self.relationship_tree_model.remove_object_classes(db_map, object_class_ids)
                self.object_parameter_definition_model.remove_object_classes(db_map, object_classes)
                self.object_parameter_value_model.remove_object_classes(db_map, object_classes)
                self.relationship_parameter_definition_model.remove_object_classes(db_map, object_classes)
                self.relationship_parameter_value_model.remove_object_classes(db_map, object_classes)
            if object_ids:
                self.object_tree_model.remove_objects(db_map, object_ids)
                self.relationship_tree_model.remove_objects(db_map, object_ids)
                self.object_parameter_value_model.remove_objects(db_map, objects)
                self.relationship_parameter_value_model.remove_objects(db_map, objects)
            if relationship_class_ids:
                self.object_tree_model.remove_relationship_classes(db_map, relationship_class_ids)
                self.relationship_tree_model.remove_relationship_classes(db_map, relationship_class_ids)
                self.relationship_parameter_definition_model.remove_relationship_classes(db_map, relationship_classes)
                self.relationship_parameter_value_model.remove_relationship_classes(db_map, relationship_classes)
            if relationship_ids:
                self.object_tree_model.remove_relationships(db_map, relationship_ids)
                self.relationship_tree_model.remove_relationships(db_map, relationship_ids)
                self.relationship_parameter_value_model.remove_relationships(db_map, relationships)
            removed += len(object_class_ids) + len(object_ids) + len(relationship_class_ids) + len(relationship_ids)
        if not removed:
            return
        self.commit_available.emit(True)
        self.ui.actionExport.setEnabled(self.object_tree_model.root_item.hasChildren())
        self.msg.emit("Successfully removed {} item(s).".format(removed))
        # Update selected (object and relationship) tree indexes
        self.selected_obj_tree_indexes = {}
        for index in self.ui.treeView_object.selectedIndexes():
            item_type = index.data(Qt.UserRole)
            self.selected_obj_tree_indexes.setdefault(item_type, {})[index] = None
        self.selected_rel_tree_indexes = {}
        for index in self.ui.treeView_relationship.selectedIndexes():
            item_type = index.data(Qt.UserRole)
            self.selected_rel_tree_indexes.setdefault(item_type, {})[index] = None
        # Emit selection_available signals
        self.object_tree_selection_available.emit(any(v for v in self.selected_obj_tree_indexes.values()))
        self.object_class_selection_available.emit(len(self.selected_obj_tree_indexes.get('object_class', {})) > 0)
        self.object_selection_available.emit(len(self.selected_obj_tree_indexes.get('object', {})) > 0)
        self.relationship_tree_selection_available.emit(any(v for v in self.selected_rel_tree_indexes.values()))
        self.relationship_class_selection_available.emit(
            len(self.selected_obj_tree_indexes.get('relationship_class', {}))
            + len(self.selected_rel_tree_indexes.get('relationship_class', {}))
            > 0
        )
        self.relationship_selection_available.emit(
            len(self.selected_obj_tree_indexes.get('relationship', {}))
            + len(self.selected_rel_tree_indexes.get('relationship', {}))
            > 0
        )

    @Slot("QPoint", name="show_object_parameter_value_context_menu")
    def show_object_parameter_value_context_menu(self, pos):
        """Context menu for object parameter value table view.

        Args:
            pos (QPoint): Mouse position
        """
        index = self.ui.tableView_object_parameter_value.indexAt(pos)
        global_pos = self.ui.tableView_object_parameter_value.viewport().mapToGlobal(pos)
        flags = self.object_parameter_value_model.flags(index)
        editable = (flags & Qt.ItemIsEditable) == Qt.ItemIsEditable
        is_value = self.object_parameter_value_model.headerData(index.column(), Qt.Horizontal) == 'value'
        if editable and is_value:
            menu = EditableParameterValueContextMenu(self, global_pos, index)
        else:
            menu = ParameterContextMenu(self, global_pos, index)
        option = menu.get_action()
        if option == "Open in editor...":
            editor = ParameterValueEditor(self.object_parameter_value_model, index, self)
            editor.show()
        elif option == "Remove selection":
            self.remove_object_parameter_values()
        elif option == "Copy":
            self.ui.tableView_object_parameter_value.copy()
        elif option == "Paste":
            self.ui.tableView_object_parameter_value.paste()
        menu.deleteLater()

    @Slot("QPoint", name="show_relationship_parameter_value_context_menu")
    def show_relationship_parameter_value_context_menu(self, pos):
        """Context menu for relationship parameter value table view.

        Args:
            pos (QPoint): Mouse position
        """
        index = self.ui.tableView_relationship_parameter_value.indexAt(pos)
        global_pos = self.ui.tableView_relationship_parameter_value.viewport().mapToGlobal(pos)
        flags = self.relationship_parameter_value_model.flags(index)
        editable = (flags & Qt.ItemIsEditable) == Qt.ItemIsEditable
        is_value = self.relationship_parameter_value_model.headerData(index.column(), Qt.Horizontal) == 'value'
        if editable and is_value:
            menu = EditableParameterValueContextMenu(self, global_pos, index)
        else:
            menu = ParameterContextMenu(self, global_pos, index)
        option = menu.get_action()
        if option == "Open in editor...":
            editor = ParameterValueEditor(self.relationship_parameter_value_model, index, self)
            editor.show()
        elif option == "Remove selection":
            self.remove_relationship_parameter_values()
        elif option == "Copy":
            self.ui.tableView_relationship_parameter_value.copy()
        elif option == "Paste":
            self.ui.tableView_relationship_parameter_value.paste()
        menu.deleteLater()

    @Slot("QPoint", name="show_object_parameter_context_menu")
    def show_object_parameter_context_menu(self, pos):
        """Context menu for object parameter table view.

        Args:
            pos (QPoint): Mouse position
        """
        index = self.ui.tableView_object_parameter_definition.indexAt(pos)
        global_pos = self.ui.tableView_object_parameter_definition.viewport().mapToGlobal(pos)
        self.object_parameter_context_menu = ParameterContextMenu(self, global_pos, index)
        option = self.object_parameter_context_menu.get_action()
        if option == "Remove selection":
            self.remove_object_parameter_definitions()
        elif option == "Copy":
            self.ui.tableView_object_parameter_definition.copy()
        elif option == "Paste":
            self.ui.tableView_object_parameter_definition.paste()
        self.object_parameter_context_menu.deleteLater()
        self.object_parameter_context_menu = None

    @Slot("QPoint", name="show_relationship_parameter_context_menu")
    def show_relationship_parameter_context_menu(self, pos):
        """Context menu for relationship parameter table view.

        Args:
            pos (QPoint): Mouse position
        """
        index = self.ui.tableView_relationship_parameter_definition.indexAt(pos)
        global_pos = self.ui.tableView_relationship_parameter_definition.viewport().mapToGlobal(pos)
        self.relationship_parameter_context_menu = ParameterContextMenu(self, global_pos, index)
        option = self.relationship_parameter_context_menu.get_action()
        if option == "Remove selection":
            self.remove_relationship_parameter_definitions()
        elif option == "Copy":
            self.ui.tableView_relationship_parameter_definition.copy()
        elif option == "Paste":
            self.ui.tableView_relationship_parameter_definition.paste()
        self.relationship_parameter_context_menu.deleteLater()
        self.relationship_parameter_context_menu = None

    @Slot("QPoint", name="show_parameter_value_list_context_menu")
    def show_parameter_value_list_context_menu(self, pos):
        """Context menu for relationship parameter table view.

        Args:
            pos (QPoint): Mouse position
        """
        index = self.ui.treeView_parameter_value_list.indexAt(pos)
        global_pos = self.ui.treeView_parameter_value_list.viewport().mapToGlobal(pos)
        self.parameter_value_list_context_menu = ParameterValueListContextMenu(self, global_pos, index)
        self.parameter_value_list_context_menu.deleteLater()
        option = self.parameter_value_list_context_menu.get_action()
        if option == "Copy":
            self.ui.treeView_parameter_value_list.copy()
        elif option == "Remove selection":
            self.remove_parameter_value_lists()

    @busy_effect
    def remove_object_parameter_values(self):
        """Remove selection rows from object parameter value table."""
        selection = self.ui.tableView_object_parameter_value.selectionModel().selection()
        row_dict = dict()
        while not selection.isEmpty():
            current = selection.takeFirst()
            top = current.top()
            bottom = current.bottom()
            row_dict[top] = bottom - top + 1
        model = self.object_parameter_value_model
        id_column = model.horizontal_header_labels().index("id")
        parameter_value_ids = set()
        for row, count in row_dict.items():
            parameter_value_ids.update(model.index(i, id_column).data() for i in range(row, row + count))
        try:
            self.db_map.remove_items(parameter_value_ids=parameter_value_ids)
            for row in reversed(sorted(row_dict)):
                count = row_dict[row]
                self.object_parameter_value_model.removeRows(row, count)
            self.commit_available.emit(True)
            self.msg.emit("Successfully removed parameter values.")
        except SpineDBAPIError as e:
            self.msg_error.emit(e.msg)

    @busy_effect
    def remove_relationship_parameter_values(self):
        """Remove selection rows from relationship parameter value table."""
        selection = self.ui.tableView_relationship_parameter_value.selectionModel().selection()
        row_dict = dict()
        while not selection.isEmpty():
            current = selection.takeFirst()
            top = current.top()
            bottom = current.bottom()
            row_dict[top] = bottom - top + 1
        model = self.relationship_parameter_value_model
        id_column = model.horizontal_header_labels().index("id")
        parameter_value_ids = set()
        for row, count in row_dict.items():
            parameter_value_ids.update(model.index(i, id_column).data() for i in range(row, row + count))
        try:
            self.db_map.remove_items(parameter_value_ids=parameter_value_ids)
            for row in reversed(sorted(row_dict)):
                count = row_dict[row]
                self.relationship_parameter_value_model.removeRows(row, count)
            self.commit_available.emit(True)
            self.msg.emit("Successfully removed parameter values.")
        except SpineDBAPIError as e:
            self.msg_error.emit(e.msg)

    @busy_effect
    def remove_object_parameter_definitions(self):
        """Remove selection rows from object parameter definition table."""
        selection = self.ui.tableView_object_parameter_definition.selectionModel().selection()
        row_dict = dict()
        while not selection.isEmpty():
            current = selection.takeFirst()
            top = current.top()
            bottom = current.bottom()
            row_dict[top] = bottom - top + 1
        model = self.object_parameter_definition_model
        parameter_definition_ids = set()
        parameter_dict = dict()
        header = model.horizontal_header_labels()
        object_class_id_column = header.index("object_class_id")
        id_column = header.index("id")
        for row, count in row_dict.items():
            for i in range(row, row + count):
                object_class_id = model.index(i, object_class_id_column).data(Qt.DisplayRole)
                id_ = model.index(i, id_column).data(Qt.DisplayRole)
                parameter_definition_ids.add(id_)
                parameter_dict.setdefault(object_class_id, set()).add(id_)
        try:
            self.db_map.remove_items(parameter_definition_ids=parameter_definition_ids)
            for row in reversed(sorted(row_dict)):
                count = row_dict[row]
                self.object_parameter_definition_model.removeRows(row, count)
            self.object_parameter_value_model.remove_parameters(parameter_dict)
            self.commit_available.emit(True)
            self.msg.emit("Successfully removed parameter definitions.")
        except SpineDBAPIError as e:
            self.msg_error.emit(e.msg)

    @busy_effect
    def remove_relationship_parameter_definitions(self):
        """Remove selection rows from relationship parameter definition table."""
        selection = self.ui.tableView_relationship_parameter_definition.selectionModel().selection()
        row_dict = dict()
        while not selection.isEmpty():
            current = selection.takeFirst()
            top = current.top()
            bottom = current.bottom()
            row_dict[top] = bottom - top + 1
        model = self.relationship_parameter_definition_model
        parameter_definition_ids = set()
        parameter_dict = dict()
        header = model.horizontal_header_labels()
        relationship_class_id_column = header.index("relationship_class_id")
        id_column = header.index("id")
        for row, count in row_dict.items():
            for i in range(row, row + count):
                relationship_class_id = model.index(i, relationship_class_id_column).data(Qt.DisplayRole)
                id_ = model.index(i, id_column).data(Qt.DisplayRole)
                parameter_definition_ids.add(id_)
                parameter_dict.setdefault(relationship_class_id, set()).add(id_)
        try:
            self.db_map.remove_items(parameter_definition_ids=parameter_definition_ids)
            for row in reversed(sorted(row_dict)):
                count = row_dict[row]
                self.relationship_parameter_definition_model.removeRows(row, count)
            self.relationship_parameter_value_model.remove_parameters(parameter_dict)
            self.commit_available.emit(True)
            self.msg.emit("Successfully removed parameter definitions.")
        except SpineDBAPIError as e:
            self.msg_error.emit(e.msg)

    @busy_effect
    def remove_parameter_value_lists(self):
        """Remove selection of parameter value_lists.
        """
        indexes = self.ui.treeView_parameter_value_list.selectedIndexes()
        value_indexes = {}
        list_indexes = {}
        for index in indexes:
            parent = index.parent()
            if not parent.isValid():
                continue
            if parent.internalPointer().level == 1:
                value_indexes.setdefault(parent, list()).append(index)
            elif parent.internalPointer().level == 0:
                list_indexes.setdefault(parent, list()).append(index)
        # Remove list indexes from value indexes, since they will be fully removed anyways
        for indexes in list_indexes.values():
            for index in indexes:
                value_indexes.pop(index, None)
        # Get items to update
        model = self.parameter_value_list_model
<<<<<<< HEAD
        item_d = dict()
        for parent, indexes in value_indexes.items():
            db_name = parent.parent().data(Qt.DisplayRole)
            db_map = self.db_name_to_map[db_name]
            id_ = parent.internalPointer().id
            removed_rows = [ind.row() for ind in indexes]
            all_rows = range(model.rowCount(parent) - 1)
            remaining_rows = [row for row in all_rows if row not in removed_rows]
            value_list = [model.index(row, 0, parent).data(Qt.EditRole) for row in remaining_rows]
            item_d.setdefault(db_map, {}).setdefault("to_upd", []).append(dict(id=id_, value_list=value_list))
=======
        to_update = list()
        for parent, indexes in parented_indexes.items():
            identifier = parent.internalPointer().id
            removed_rows = [ind.row() for ind in indexes]
            all_rows = range(model.rowCount(parent) - 1)
            value_list = [model.index(row, 0, parent).data(Qt.EditRole) for row in all_rows if row not in removed_rows]
            to_update.append(dict(id=identifier, value_list=value_list))
>>>>>>> d08d3ada
        # Get ids to remove
        for parent, indexes in list_indexes.items():
            db_name = parent.data(Qt.DisplayRole)
            db_map = self.db_name_to_map[db_name]
            item_d.setdefault(db_map, {}).setdefault("to_rm", set()).update(ind.internalPointer().id for ind in indexes)
        for db_map, d in item_d.items():
            to_update = d.get("to_upd", None)
            to_remove = d.get("to_rm", None)
            try:
                if to_update:
                    # NOTE: SpineIntegrityError can never happen here... right???
                    db_map.update_wide_parameter_value_lists(*to_update)
                if to_remove:
                    db_map.remove_items(parameter_value_list_ids=to_remove)
            except SpineDBAPIError as e:
                self._tree_view_form.msg_error.emit(e.msg)
                return
        for parent, indexes in list_indexes.items():
            for row in sorted([ind.row() for ind in indexes], reverse=True):
                self.parameter_value_list_model.removeRow(row, parent)
        for parent, indexes in value_indexes.items():
            for row in sorted([ind.row() for ind in indexes], reverse=True):
                self.parameter_value_list_model.removeRow(row, parent)
        # self.object_parameter_definition_model.clear_parameter_value_lists(removed_ids)
        # self.relationship_parameter_definition_model.clear_parameter_value_lists(removed_ids)
        self.commit_available.emit(True)
        self.msg.emit("Successfully removed parameter value list(s).")<|MERGE_RESOLUTION|>--- conflicted
+++ resolved
@@ -31,11 +31,8 @@
     ParameterContextMenu,
     ParameterValueListContextMenu,
 )
-<<<<<<< HEAD
 from widgets.custom_qdialog import RemoveTreeItemsDialog
-=======
 from widgets.parameter_value_editor import ParameterValueEditor
->>>>>>> d08d3ada
 from treeview_models import ObjectTreeModel, RelationshipTreeModel
 from excel_import_export import import_xlsx_to_db, export_spine_database_to_xlsx
 from datapackage_import_export import datapackage_to_spine
@@ -535,25 +532,14 @@
             item_type = index.data(Qt.UserRole)
             self.selected_obj_tree_indexes.setdefault(item_type, {})[index] = None
         self.object_tree_selection_available.emit(any(v for v in self.selected_obj_tree_indexes.values()))
-<<<<<<< HEAD
-        self.object_class_selection_available.emit(len(self.selected_obj_tree_indexes.get('object_class', {})) > 0)
-        self.object_selection_available.emit(len(self.selected_obj_tree_indexes.get('object', {})) > 0)
-        if self.do_clear_other_selections:
-=======
         self.object_class_selection_available.emit(bool(self.selected_obj_tree_indexes.get('object_class', {})))
         self.object_selection_available.emit(bool(self.selected_obj_tree_indexes.get('object', {})))
-        if self.do_clear_selections:
->>>>>>> d08d3ada
+        if self.do_clear_other_selections:
             self.relationship_class_selection_available.emit(
                 bool(self.selected_obj_tree_indexes.get('relationship_class', {}))
             )
-<<<<<<< HEAD
-            self.relationship_selection_available.emit(len(self.selected_obj_tree_indexes.get('relationship', {})) > 0)
+            self.relationship_selection_available.emit(bool(self.selected_obj_tree_indexes.get('relationship', {})))
             self.clear_other_selections(self.ui.treeView_object)
-=======
-            self.relationship_selection_available.emit(bool(self.selected_obj_tree_indexes.get('relationship', {})))
-            self.clear_selections(self.ui.treeView_object)
->>>>>>> d08d3ada
             self.update_filter()
 
     @busy_effect
@@ -573,18 +559,12 @@
             self.relationship_class_selection_available.emit(
                 bool(self.selected_rel_tree_indexes.get('relationship_class', {}))
             )
-<<<<<<< HEAD
-            self.relationship_selection_available.emit(len(self.selected_rel_tree_indexes.get('relationship', {})) > 0)
+            self.relationship_selection_available.emit(bool(self.selected_rel_tree_indexes.get('relationship', {})))
             self.clear_other_selections(self.ui.treeView_relationship)
-=======
-            self.relationship_selection_available.emit(bool(self.selected_rel_tree_indexes.get('relationship', {})))
-            self.clear_selections(self.ui.treeView_relationship)
->>>>>>> d08d3ada
             self.update_filter()
 
     def update_filter(self):
         """Update filters on parameter models according to selected and deselected object tree indexes."""
-<<<<<<< HEAD
         # Prepare stuff
         # Collect object tree indexes
         rel_inds = {
@@ -625,18 +605,6 @@
         rel_cls_inds.update({(db_map, ind.parent()): None for db_map, ind in more_rel_inds})
         rel_cls_inds.update(more_rel_cls_inds)
         # Update selected
-=======
-        self.update_selected_object_class_ids()
-        self.update_selected_object_ids()
-        self.update_selected_relationship_class_ids()
-        self.update_selected_object_id_lists()
-        self.do_update_filter()
-
-    def update_selected_object_class_ids(self):
-        """Update set of selected object class id, by combining selections from tree
-        and parameter tag.
-        """
->>>>>>> d08d3ada
         self.selected_object_class_ids = set(
             (db_map, ind.data(Qt.UserRole + 1)[db_map]['id']) for db_map, ind in obj_cls_inds
         )
@@ -1156,7 +1124,6 @@
                 value_indexes.pop(index, None)
         # Get items to update
         model = self.parameter_value_list_model
-<<<<<<< HEAD
         item_d = dict()
         for parent, indexes in value_indexes.items():
             db_name = parent.parent().data(Qt.DisplayRole)
@@ -1167,15 +1134,6 @@
             remaining_rows = [row for row in all_rows if row not in removed_rows]
             value_list = [model.index(row, 0, parent).data(Qt.EditRole) for row in remaining_rows]
             item_d.setdefault(db_map, {}).setdefault("to_upd", []).append(dict(id=id_, value_list=value_list))
-=======
-        to_update = list()
-        for parent, indexes in parented_indexes.items():
-            identifier = parent.internalPointer().id
-            removed_rows = [ind.row() for ind in indexes]
-            all_rows = range(model.rowCount(parent) - 1)
-            value_list = [model.index(row, 0, parent).data(Qt.EditRole) for row in all_rows if row not in removed_rows]
-            to_update.append(dict(id=identifier, value_list=value_list))
->>>>>>> d08d3ada
         # Get ids to remove
         for parent, indexes in list_indexes.items():
             db_name = parent.data(Qt.DisplayRole)
