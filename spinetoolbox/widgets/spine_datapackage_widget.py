--- conflicted
+++ resolved
@@ -17,7 +17,6 @@
 :date:   7.7.2018
 """
 
-<<<<<<< HEAD
 import os
 from config import STATUSBAR_SS
 from ui.spine_datapackage_form import Ui_MainWindow
@@ -26,20 +25,11 @@
     QToolButton
 from PySide2.QtCore import Qt, Signal, Slot, QSettings, QItemSelectionModel, QModelIndex, QSize
 from PySide2.QtGui import QGuiApplication, QFontMetrics, QFont, QIcon
-=======
-from PySide2.QtWidgets import QMainWindow, QHeaderView, QMessageBox
-from PySide2.QtCore import Qt, Signal, Slot, QSettings, QItemSelectionModel
-from PySide2.QtGui import QGuiApplication, QIcon
->>>>>>> 023c3927
 from models import MinimalTableModel, DatapackageResourcesModel, DatapackageFieldsModel, DatapackageForeignKeysModel
 from ui.spine_datapackage_form import Ui_MainWindow
 from widgets.custom_delegates import ResourceNameDelegate, ForeignKeysDelegate, LineEditDelegate, CheckBoxDelegate
 from spinedatabase_api import OBJECT_CLASS_NAMES
-<<<<<<< HEAD
 from datapackage import Package
-=======
-from config import MAINWINDOW_SS, STATUSBAR_SS
->>>>>>> 023c3927
 
 
 class SpineDatapackageWidget(QMainWindow):
@@ -56,14 +46,9 @@
 
     def __init__(self, data_connection):
         """Initialize class."""
-<<<<<<< HEAD
         super().__init__(flags=Qt.Window)  # TODO: Set parent as toolbox here if it makes sense
         # TODO: Maybe set the parent as ToolboxUI so that its stylesheet is inherited. This may need
         # TODO: reimplementing the window minimizing and maximizing actions as well as setting the window modality
-=======
-        super().__init__(flags=Qt.Window)
-        self._toolbox = toolbox
->>>>>>> 023c3927
         self._data_connection = data_connection
         self.object_class_name_list = OBJECT_CLASS_NAMES
         self.datapackage = None
@@ -90,7 +75,6 @@
         self.ui.statusbar.setFixedHeight(20)
         self.ui.statusbar.setSizeGripEnabled(False)
         self.ui.statusbar.setStyleSheet(STATUSBAR_SS)
-<<<<<<< HEAD
         # Set up corner widgets
         button = QPushButton("Descriptor")
         button.setFlat(True)
@@ -102,11 +86,6 @@
         button.setFlat(True)
         button.mousePressEvent = lambda e: e.ignore()
         self.ui.tabWidget_data_schema.setCornerWidget(button, Qt.TopRightCorner)
-=======
-        # Set style sheet
-        self.setStyleSheet(MAINWINDOW_SS)
-        # Set models to views and init views
->>>>>>> 023c3927
         self.ui.treeView_resources.setModel(self.resources_model)
         self.ui.tableView_fields.setModel(self.fields_model)
         self.ui.tableView_foreign_keys.setModel(self.foreign_keys_model)
@@ -209,13 +188,7 @@
         """Show error message.
 
         Args:
-<<<<<<< HEAD
             msg (str): String to show
-=======
-            title (str): Message box title
-            text (str): Message box text
-            info (str): Extra information
->>>>>>> 023c3927
         """
         self.err_msg.showMessage(msg)
 
@@ -335,13 +308,8 @@
         schema = self.datapackage.get_resource(self.selected_resource_name).schema
         self.foreign_keys_model.reset_model(schema)
 
-<<<<<<< HEAD
     @Slot("QModelIndex", name="_handle_primary_key_data_committed")
     def _handle_primary_key_data_committed(self, index):
-=======
-    @Slot("QModelIndex", name="update_primary_key")
-    def update_primary_key(self, index):
->>>>>>> 023c3927
         """Called when checkbox delegate wants to edit primary key data.
         Add or remove primary key field accordingly.
         """
