######################################################################################################################
# Copyright (C) 2017-2021 Spine project consortium
# This file is part of Spine Toolbox.
# Spine Toolbox is free software: you can redistribute it and/or modify it under the terms of the GNU Lesser General
# Public License as published by the Free Software Foundation, either version 3 of the License, or (at your option)
# any later version. This program is distributed in the hope that it will be useful, but WITHOUT ANY WARRANTY;
# without even the implied warranty of MERCHANTABILITY or FITNESS FOR A PARTICULAR PURPOSE. See the GNU Lesser General
# Public License for more details. You should have received a copy of the GNU Lesser General Public License along with
# this program. If not, see <http://www.gnu.org/licenses/>.
######################################################################################################################

"""
Widget for controlling user settings.

:author: P. Savolainen (VTT)
:date:   17.1.2018
"""

import os
from PySide2.QtWidgets import QWidget, QFileDialog, QMessageBox, QColorDialog
from PySide2.QtCore import Slot, Qt, QSize, QSettings
from PySide2.QtGui import QPixmap
from spine_engine.utils.helpers import (
    resolve_python_interpreter,
    resolve_julia_executable,
    resolve_gams_executable,
    get_julia_env,
)
from .notification import Notification
from .install_julia_wizard import InstallJuliaWizard
from .add_up_spine_opt_wizard import AddUpSpineOptWizard
from ..config import DEFAULT_WORK_DIR, SETTINGS_SS
from ..link import Link
<<<<<<< HEAD
from ..widgets.kernel_editor import KernelEditor, find_python_kernels, find_julia_kernels
from ..widgets.conda_envs import CondaEnv
=======
from ..widgets.kernel_editor import (
    KernelEditor,
    MiniPythonKernelEditor,
    MiniJuliaKernelEditor,
    find_python_kernels,
    find_julia_kernels,
)
>>>>>>> 3fde83fd
from ..helpers import (
    select_python_interpreter,
    select_julia_executable,
    select_julia_project,
    file_is_valid,
    dir_is_valid,
)


class SettingsWidgetBase(QWidget):
    def __init__(self, qsettings):
        """
        Args:
            qsettings (QSettings): Toolbox settings
        """
        # FIXME: setting the parent to toolbox causes the checkboxes in the
        # groupBox_general to not layout correctly, this might be caused elsewhere?
        from ..ui.settings import Ui_SettingsForm  # pylint: disable=import-outside-toplevel

        super().__init__(parent=None)  # Do not set parent. Uses own stylesheet.
        # Set up the ui from Qt Designer files
        self._qsettings = qsettings
        self.ui = Ui_SettingsForm()
        self.ui.setupUi(self)
        self.setWindowFlags(Qt.Window | Qt.CustomizeWindowHint)
        self.setStyleSheet(SETTINGS_SS)
        self._mouse_press_pos = None
        self._mouse_release_pos = None
        self._mouse_move_pos = None

    def connect_signals(self):
        """Connect signals."""
        self.ui.buttonBox.accepted.connect(self.save_and_close)
        self.ui.buttonBox.rejected.connect(self.update_ui_and_close)

    def keyPressEvent(self, e):
        """Close settings form when escape key is pressed.

        Args:
            e (QKeyEvent): Received key press event.
        """
        if e.key() == Qt.Key_Escape:
            self.update_ui_and_close()

    def mousePressEvent(self, e):
        """Save mouse position at the start of dragging.

        Args:
            e (QMouseEvent): Mouse event
        """
        self._mouse_press_pos = e.globalPos()
        self._mouse_move_pos = e.globalPos()
        super().mousePressEvent(e)

    def mouseReleaseEvent(self, e):
        """Save mouse position at the end of dragging.

        Args:
            e (QMouseEvent): Mouse event
        """
        if self._mouse_press_pos is not None:
            self._mouse_release_pos = e.globalPos()
            moved = self._mouse_release_pos - self._mouse_press_pos
            if moved.manhattanLength() > 3:
                e.ignore()
                return

    def mouseMoveEvent(self, e):
        """Moves the window when mouse button is pressed and mouse cursor is moved.

        Args:
            e (QMouseEvent): Mouse event
        """
        currentpos = self.pos()
        globalpos = e.globalPos()
        if not self._mouse_move_pos:
            e.ignore()
            return
        diff = globalpos - self._mouse_move_pos
        newpos = currentpos + diff
        self.move(newpos)
        self._mouse_move_pos = globalpos

    def update_ui(self):
        """Updates UI to reflect current settings. Called when the user choses to cancel their changes.
        Undoes all temporary UI changes that resulted from the user playing with certain settings."""

    def save_settings(self):
        """Gets selections and saves them to persistent memory."""
        return True

    @Slot(bool)
    def update_ui_and_close(self, checked=False):
        """Updates UI to reflect current settings and close."""
        self.update_ui()
        self.close()

    @Slot(bool)
    def save_and_close(self, checked=False):
        """Saves settings and close."""
        if self.save_settings():
            self.close()


class SpineDBEditorSettingsMixin:
    def connect_signals(self):
        """Connect signals."""
        super().connect_signals()
        self.ui.checkBox_auto_expand_objects.clicked.connect(self.set_auto_expand_objects)

    def read_settings(self):
        """Read saved settings from app QSettings instance and update UI to display them."""
        commit_at_exit = int(self._qsettings.value("appSettings/commitAtExit", defaultValue="1"))  # tri-state
        sticky_selection = self._qsettings.value("appSettings/stickySelection", defaultValue="false")
        smooth_zoom = self._qsettings.value("appSettings/smoothEntityGraphZoom", defaultValue="false")
        smooth_rotation = self._qsettings.value("appSettings/smoothEntityGraphRotation", defaultValue="false")
        relationship_items_follow = self._qsettings.value("appSettings/relationshipItemsFollow", defaultValue="true")
        auto_expand_objects = self._qsettings.value("appSettings/autoExpandObjects", defaultValue="true")
        db_editor_show_undo = int(self._qsettings.value("appSettings/dbEditorShowUndo", defaultValue="2"))
        if commit_at_exit == 0:  # Not needed but makes the code more readable.
            self.ui.checkBox_commit_at_exit.setCheckState(Qt.Unchecked)
        elif commit_at_exit == 1:
            self.ui.checkBox_commit_at_exit.setCheckState(Qt.PartiallyChecked)
        else:  # commit_at_exit == "2":
            self.ui.checkBox_commit_at_exit.setCheckState(Qt.Checked)
        self.ui.checkBox_object_tree_sticky_selection.setChecked(sticky_selection == "true")
        self.ui.checkBox_smooth_entity_graph_zoom.setChecked(smooth_zoom == "true")
        self.ui.checkBox_smooth_entity_graph_rotation.setChecked(smooth_rotation == "true")
        self.ui.checkBox_relationship_items_follow.setChecked(relationship_items_follow == "true")
        self.ui.checkBox_auto_expand_objects.setChecked(auto_expand_objects == "true")
        if db_editor_show_undo == 2:
            self.ui.checkBox_db_editor_show_undo.setChecked(True)

    def save_settings(self):
        """Get selections and save them to persistent memory."""
        if not super().save_settings():
            return False
        commit_at_exit = str(int(self.ui.checkBox_commit_at_exit.checkState()))
        self._qsettings.setValue("appSettings/commitAtExit", commit_at_exit)
        sticky_selection = "true" if int(self.ui.checkBox_object_tree_sticky_selection.checkState()) else "false"
        self._qsettings.setValue("appSettings/stickySelection", sticky_selection)
        smooth_zoom = "true" if int(self.ui.checkBox_smooth_entity_graph_zoom.checkState()) else "false"
        self._qsettings.setValue("appSettings/smoothEntityGraphZoom", smooth_zoom)
        smooth_rotation = "true" if int(self.ui.checkBox_smooth_entity_graph_rotation.checkState()) else "false"
        self._qsettings.setValue("appSettings/smoothEntityGraphRotation", smooth_rotation)
        relationship_items_follow = "true" if int(self.ui.checkBox_relationship_items_follow.checkState()) else "false"
        self._qsettings.setValue("appSettings/relationshipItemsFollow", relationship_items_follow)
        auto_expand_objects = "true" if int(self.ui.checkBox_auto_expand_objects.checkState()) else "false"
        self._qsettings.setValue("appSettings/autoExpandObjects", auto_expand_objects)
        db_editor_show_undo = str(int(self.ui.checkBox_db_editor_show_undo.checkState()))
        self._qsettings.setValue("appSettings/dbEditorShowUndo", db_editor_show_undo)
        return True

    def update_ui(self):
        super().update_ui()
        auto_expand_objects = self._qsettings.value("appSettings/autoExpandObjects", defaultValue="true") == "true"
        self.set_auto_expand_objects(auto_expand_objects)


class SpineDBEditorSettingsWidget(SpineDBEditorSettingsMixin, SettingsWidgetBase):
    """A widget to change user's preferred settings, but only for the Spine db editor.
    """

    def __init__(self, multi_db_editor):
        """Initialize class."""
        super().__init__(multi_db_editor.qsettings)
        self._multi_db_editor = multi_db_editor
        self.ui.stackedWidget.setCurrentWidget(self.ui.SpineDBEditor)
        self.ui.listWidget.hide()
        self.connect_signals()

    def show(self):
        super().show()
        self.read_settings()

    @Slot(bool)
    def set_auto_expand_objects(self, checked=False):
        for db_editor in self._multi_db_editor.db_mngr.get_all_spine_db_editors():
            db_editor.ui.graphicsView.set_auto_expand_objects(checked)


class SettingsWidget(SpineDBEditorSettingsMixin, SettingsWidgetBase):
    """A widget to change user's preferred settings."""

    def __init__(self, toolbox):
        """
        Args:
            toolbox (ToolboxUI): Parent widget.
        """
        super().__init__(toolbox.qsettings())
        self.ui.stackedWidget.setCurrentIndex(0)
        self.ui.listWidget.setFocus()
        self.ui.listWidget.setCurrentRow(0)
        self._toolbox = toolbox  # QWidget parent
        self._project = self._toolbox.project()
        self.orig_work_dir = ""  # Work dir when this widget was opened
        self._kernel_editor = None
        self._conda_env_window = None
        # Initial scene bg color. Is overridden immediately in read_settings() if it exists in qSettings
        self.bg_color = self._toolbox.ui.graphicsView.scene().bg_color
        for item in self.ui.listWidget.findItems("*", Qt.MatchWildcard):
            item.setSizeHint(QSize(128, 44))
        # Ensure this window gets garbage-collected when closed
        self.setAttribute(Qt.WA_DeleteOnClose)
        self.connect_signals()
        self.read_settings()
        self.read_project_settings()
        self._update_python_widgets_enabled()
        self._update_julia_widgets_enabled()

    def connect_signals(self):
        """Connect signals."""
        super().connect_signals()
        self.ui.toolButton_browse_gams.clicked.connect(self.browse_gams_path)
        self.ui.toolButton_browse_julia.clicked.connect(self.browse_julia_button_clicked)
        self.ui.toolButton_browse_julia_project.clicked.connect(self.browse_julia_project_button_clicked)
        self.ui.toolButton_browse_python.clicked.connect(self.browse_python_button_clicked)
        self.ui.pushButton_open_kernel_editor_python.clicked.connect(self.show_python_kernel_editor)
        self.ui.pushButton_open_kernel_editor_julia.clicked.connect(self.show_julia_kernel_editor)
        self.ui.pushButton_conda.clicked.connect(self.show_conda_envs)
        self.ui.toolButton_browse_work.clicked.connect(self.browse_work_path)
        self.ui.toolButton_bg_color.clicked.connect(self.show_color_dialog)
        self.ui.radioButton_bg_grid.clicked.connect(self.update_scene_bg)
        self.ui.radioButton_bg_tree.clicked.connect(self.update_scene_bg)
        self.ui.radioButton_bg_solid.clicked.connect(self.update_scene_bg)
        self.ui.checkBox_color_toolbar_icons.clicked.connect(self.set_toolbar_colored_icons)
        self.ui.checkBox_use_curved_links.clicked.connect(self.update_links_geometry)
        self.ui.pushButton_install_julia.clicked.connect(self._show_install_julia_wizard)
        self.ui.pushButton_add_up_spine_opt.clicked.connect(self._show_add_up_spine_opt_wizard)
        self.ui.checkBox_use_python_kernel.clicked.connect(self._update_python_widgets_enabled)
        self.ui.checkBox_use_julia_kernel.clicked.connect(self._update_julia_widgets_enabled)

    @Slot(bool)
    def _update_python_widgets_enabled(self, _=False):
        use_python_kernel = self.ui.checkBox_use_python_kernel.isChecked()
        self.ui.comboBox_python_kernel.setEnabled(use_python_kernel)
        self.ui.pushButton_open_kernel_editor_python.setEnabled(use_python_kernel)
        self.ui.lineEdit_python_path.setEnabled(not use_python_kernel)
        self.ui.toolButton_browse_python.setEnabled(not use_python_kernel)

    @Slot(bool)
    def _update_julia_widgets_enabled(self, _=False):
        use_julia_kernel = self.ui.checkBox_use_julia_kernel.isChecked()
        self.ui.comboBox_julia_kernel.setEnabled(use_julia_kernel)
        self.ui.pushButton_open_kernel_editor_julia.setEnabled(use_julia_kernel)
        self.ui.lineEdit_julia_path.setEnabled(not use_julia_kernel)
        self.ui.lineEdit_julia_project_path.setEnabled(not use_julia_kernel)
        self.ui.toolButton_browse_julia.setEnabled(not use_julia_kernel)
        self.ui.toolButton_browse_julia_project.setEnabled(not use_julia_kernel)

    def _show_install_julia_wizard(self):
        wizard = InstallJuliaWizard(self)
        wizard.julia_exe_selected.connect(self.ui.lineEdit_julia_path.setText)
        wizard.show()

    def _show_add_up_spine_opt_wizard(self):
        use_julia_kernel, julia_path, julia_project_path, julia_kernel = self._get_julia_settings()
        settings = QSettings("SpineProject", "AddUpSpineOptWizard")
        settings.setValue("appSettings/useJuliaKernel", use_julia_kernel)
        settings.setValue("appSettings/juliaPath", julia_path)
        settings.setValue("appSettings/juliaProjectPath", julia_project_path)
        settings.setValue("appSettings/juliaKernel", julia_kernel)
        julia_env = get_julia_env(settings)
        if julia_env is None:
            julia_exe = julia_project = ""
        else:
            julia_exe, julia_project = julia_env
        wizard = AddUpSpineOptWizard(self, julia_exe, julia_project)
        wizard.show()

    @Slot(bool)
    def set_auto_expand_objects(self, checked=False):
        for db_editor in self._toolbox.db_mngr.get_all_spine_db_editors():
            db_editor.ui.graphicsView.set_auto_expand_objects(checked)

    @Slot(bool)
    def browse_gams_path(self, checked=False):
        """Open file browser where user can select a GAMS program."""
        # noinspection PyCallByClass, PyArgumentList
        answer = QFileDialog.getOpenFileName(
            self, "Select GAMS Program (e.g. gams.exe on Windows)", os.path.abspath("C:\\")
        )
        if answer[0] == "":  # Canceled (american-english), cancelled (british-english)
            return
        # Check that it's not a directory
        if os.path.isdir(answer[0]):
            msg = "Please select a valid GAMS program (file) and not a directory"
            # noinspection PyCallByClass, PyArgumentList
            QMessageBox.warning(self, "Invalid GAMS Program", msg)
            return
        # Check that it's a file that actually exists
        if not os.path.exists(answer[0]):
            msg = "File {0} does not exist".format(answer[0])
            # noinspection PyCallByClass, PyArgumentList
            QMessageBox.warning(self, "Invalid GAMS Program", msg)
            return
        # Check that selected file at least starts with string 'gams'
        _, selected_file = os.path.split(answer[0])
        if not selected_file.lower().startswith("gams"):
            msg = "Selected file <b>{0}</b> may not be a valid GAMS program".format(selected_file)
            # noinspection PyCallByClass, PyArgumentList
            QMessageBox.warning(self, "Invalid GAMS Program", msg)
            return
        self.ui.lineEdit_gams_path.setText(answer[0])
        return

    @Slot(bool)
    def browse_julia_button_clicked(self, checked=False):
        """Calls static method that shows a file browser for selecting the Julia path."""
        select_julia_executable(self, self.ui.lineEdit_julia_path)

    @Slot(bool)
    def browse_julia_project_button_clicked(self, checked=False):
        """Calls static method that shows a file browser for selecting a Julia project."""
        select_julia_project(self, self.ui.lineEdit_julia_project_path)

    @Slot(bool)
    def browse_python_button_clicked(self, checked=False):
        """Calls static method that shows a file browser for selecting Python interpreter."""
        select_python_interpreter(self, self.ui.lineEdit_python_path)

    @Slot(bool)
    def show_conda_envs(self, _checked=False):
        """Opens Conda envs 'editor'."""
        self._conda_env_window = CondaEnv(self)
        self._conda_env_window.show()

    def conda_env_window_closed(self):
        self._conda_env_window = None

    @Slot(bool)
    def show_python_kernel_editor(self, checked=False):
        """Opens kernel editor, where user can make a kernel for the Python Console."""
        p = self.ui.lineEdit_python_path.text()  # This may be an empty string
        j = self.ui.lineEdit_julia_path.text()
        current_kernel = self.ui.comboBox_python_kernel.currentText()
        self._kernel_editor = KernelEditor(self, p, j, "python", current_kernel)
        self._kernel_editor.finished.connect(self.python_kernel_editor_closed)
        self._kernel_editor.open()

    @Slot(int)
    def python_kernel_editor_closed(self, ret_code):
        """Catches the selected Python kernel name when the editor is closed."""
        previous_python_kernel = self.ui.comboBox_python_kernel.currentText()
        self.ui.comboBox_python_kernel.clear()
        python_kernel_cb_items = ["Select Python kernel spec..."] + list(find_python_kernels())
        self.ui.comboBox_python_kernel.addItems(python_kernel_cb_items)
        if ret_code != 1:  # Editor closed with something else than clicking Ok.
            # Set previous kernel selected in Python kernel combobox if it still exists
            python_kernel_index = self.ui.comboBox_python_kernel.findText(previous_python_kernel)
            if python_kernel_index == -1:
                self.ui.comboBox_python_kernel.setCurrentIndex(0)  # Previous not found
            else:
                self.ui.comboBox_python_kernel.setCurrentIndex(python_kernel_index)
            return
        new_kernel = self._kernel_editor.selected_kernel
        index = self.ui.comboBox_python_kernel.findText(new_kernel)
        if index == -1:  # New kernel not found, should be quite exceptional
            notification = Notification(self, f"Python kernel spec {new_kernel} not found")
            notification.show()
            self.ui.comboBox_python_kernel.setCurrentIndex(0)
        else:
            self.ui.comboBox_python_kernel.setCurrentIndex(index)

    @Slot(bool)
    def show_julia_kernel_editor(self, checked=False):
        """Opens kernel editor, where user can make a kernel the Julia Console."""
        p = self.ui.lineEdit_python_path.text()  # This may be an empty string
        j = self.ui.lineEdit_julia_path.text()
        current_kernel = self.ui.comboBox_julia_kernel.currentText()
        self._kernel_editor = KernelEditor(self, p, j, "julia", current_kernel)
        self._kernel_editor.finished.connect(self.julia_kernel_editor_closed)
        self._kernel_editor.open()

    @Slot(int)
    def julia_kernel_editor_closed(self, ret_code):
        """Catches the selected Julia kernel name when the editor is closed."""
        previous_julia_kernel = self.ui.comboBox_julia_kernel.currentText()
        self.ui.comboBox_julia_kernel.clear()
        julia_kernel_cb_items = ["Select Julia kernel spec..."] + list(find_julia_kernels())
        self.ui.comboBox_julia_kernel.addItems(julia_kernel_cb_items)
        if ret_code != 1:  # Editor closed with something else than clicking Ok.
            # Set previous kernel selected in combobox if it still exists
            previous_kernel_index = self.ui.comboBox_julia_kernel.findText(previous_julia_kernel)
            if previous_kernel_index == -1:
                self.ui.comboBox_julia_kernel.setCurrentIndex(0)
            else:
                self.ui.comboBox_julia_kernel.setCurrentIndex(previous_kernel_index)
            return
        new_kernel = self._kernel_editor.selected_kernel
        index = self.ui.comboBox_julia_kernel.findText(new_kernel)
        if index == -1:
            notification = Notification(self, f"Julia kernel spec {new_kernel} not found")
            notification.show()
            self.ui.comboBox_julia_kernel.setCurrentIndex(0)
        else:
            self.ui.comboBox_julia_kernel.setCurrentIndex(index)

    @Slot(bool)
    def browse_work_path(self, checked=False):
        """Open file browser where user can select the path to wanted work directory."""
        # noinspection PyCallByClass, PyTypeChecker, PyArgumentList
        answer = QFileDialog.getExistingDirectory(self, "Select Work Directory", os.path.abspath("C:\\"))
        if answer == '':  # Cancel button clicked
            return
        selected_path = os.path.abspath(answer)
        self.ui.lineEdit_work_dir.setText(selected_path)

    @Slot(bool)
    def show_color_dialog(self, checked=False):
        """Let user pick the bg color.

        Args:
            checked (boolean): Value emitted with clicked signal
        """
        # noinspection PyArgumentList
        color = QColorDialog.getColor(initial=self.bg_color)
        if not color.isValid():
            return  # Canceled
        self.bg_color = color
        self.update_bg_color()

    def update_bg_color(self):
        """Set tool button icon as the selected color and update
        Design View scene background color."""
        pixmap = QPixmap(16, 16)
        pixmap.fill(self.bg_color)
        self.ui.toolButton_bg_color.setIcon(pixmap)
        self._toolbox.ui.graphicsView.scene().set_bg_color(self.bg_color)
        self._toolbox.ui.graphicsView.scene().update()

    @Slot(bool)
    def update_scene_bg(self, checked=False):
        """Draw background on scene depending on radiobutton states.

        Args:
            checked (boolean): Toggle state
        """
        if self.ui.radioButton_bg_grid.isChecked():
            self._toolbox.ui.graphicsView.scene().set_bg_choice("grid")
        elif self.ui.radioButton_bg_tree.isChecked():
            self._toolbox.ui.graphicsView.scene().set_bg_choice("tree")
        elif self.ui.radioButton_bg_solid.isChecked():
            self._toolbox.ui.graphicsView.scene().set_bg_choice("solid")
        self._toolbox.ui.graphicsView.scene().update()

    @Slot(bool)
    def update_links_geometry(self, checked=False):
        for item in self._toolbox.ui.graphicsView.items():
            if isinstance(item, Link):
                item.update_geometry(curved_links=checked)

    @Slot(bool)
    def set_toolbar_colored_icons(self, checked=False):
        self._toolbox.main_toolbar.set_colored_icons(checked)

    def read_settings(self):
        """Read saved settings from app QSettings instance and update UI to display them."""
        # checkBox check state 0: unchecked, 1: partially checked, 2: checked
        # QSettings value() method returns a str even if a boolean was stored
        super().read_settings()
        open_previous_project = int(self._qsettings.value("appSettings/openPreviousProject", defaultValue="0"))
        show_exit_prompt = int(self._qsettings.value("appSettings/showExitPrompt", defaultValue="2"))
        save_at_exit = int(self._qsettings.value("appSettings/saveAtExit", defaultValue="1"))  # tri-state
        datetime = int(self._qsettings.value("appSettings/dateTime", defaultValue="2"))
        delete_data = int(self._qsettings.value("appSettings/deleteData", defaultValue="0"))
        custom_open_project_dialog = self._qsettings.value("appSettings/customOpenProjectDialog", defaultValue="true")
        smooth_zoom = self._qsettings.value("appSettings/smoothZoom", defaultValue="false")
        color_toolbar_icons = self._qsettings.value("appSettings/colorToolbarIcons", defaultValue="false")
        curved_links = self._qsettings.value("appSettings/curvedLinks", defaultValue="false")
        data_flow_anim_dur = int(self._qsettings.value("appSettings/dataFlowAnimationDuration", defaultValue="100"))
        bg_choice = self._qsettings.value("appSettings/bgChoice", defaultValue="solid")
        bg_color = self._qsettings.value("appSettings/bgColor", defaultValue="false")
        gams_path = self._qsettings.value("appSettings/gamsPath", defaultValue="")
        use_julia_kernel = int(self._qsettings.value("appSettings/useJuliaKernel", defaultValue="0"))
        julia_path = self._qsettings.value("appSettings/juliaPath", defaultValue="")
        julia_project_path = self._qsettings.value("appSettings/juliaProjectPath", defaultValue="")
        julia_kernel = self._qsettings.value("appSettings/juliaKernel", defaultValue="")
        use_python_kernel = int(self._qsettings.value("appSettings/usePythonKernel", defaultValue="0"))
        python_path = self._qsettings.value("appSettings/pythonPath", defaultValue="")
        python_kernel = self._qsettings.value("appSettings/pythonKernel", defaultValue="")
        work_dir = self._qsettings.value("appSettings/workDir", defaultValue="")
        save_spec = int(self._qsettings.value("appSettings/saveSpecBeforeClosing", defaultValue="1"))  # tri-state
        spec_show_undo = int(self._qsettings.value("appSettings/specShowUndo", defaultValue="2"))
        if open_previous_project == 2:
            self.ui.checkBox_open_previous_project.setCheckState(Qt.Checked)
        if show_exit_prompt == 2:
            self.ui.checkBox_exit_prompt.setCheckState(Qt.Checked)
        if save_at_exit == 0:  # Not needed but makes the code more readable.
            self.ui.checkBox_save_project_before_closing.setCheckState(Qt.Unchecked)
        elif save_at_exit == 1:
            self.ui.checkBox_save_project_before_closing.setCheckState(Qt.PartiallyChecked)
        else:  # save_at_exit == 2:
            self.ui.checkBox_save_project_before_closing.setCheckState(Qt.Checked)
        if datetime == 2:
            self.ui.checkBox_datetime.setCheckState(Qt.Checked)
        if delete_data == 2:
            self.ui.checkBox_delete_data.setCheckState(Qt.Checked)
        if custom_open_project_dialog == "true":
            self.ui.checkBox_custom_open_project_dialog.setCheckState(Qt.Checked)
        if smooth_zoom == "true":
            self.ui.checkBox_use_smooth_zoom.setCheckState(Qt.Checked)
        if color_toolbar_icons == "true":
            self.ui.checkBox_color_toolbar_icons.setCheckState(Qt.Checked)
        if curved_links == "true":
            self.ui.checkBox_use_curved_links.setCheckState(Qt.Checked)
        self.ui.horizontalSlider_data_flow_animation_duration.setValue(data_flow_anim_dur)
        if bg_choice == "grid":
            self.ui.radioButton_bg_grid.setChecked(True)
        elif bg_choice == "tree":
            self.ui.radioButton_bg_tree.setChecked(True)
        else:
            self.ui.radioButton_bg_solid.setChecked(True)
        if bg_color == "false":
            pass
        else:
            self.bg_color = bg_color
        self.update_bg_color()
        self.ui.lineEdit_gams_path.setPlaceholderText(resolve_gams_executable(""))
        self.ui.lineEdit_gams_path.setText(gams_path)
        # Add Python and Julia kernels to comboBoxes
        julia_k_cb_items = ["Select Julia kernel spec..."] + list(find_julia_kernels())  # Unpack to list literal
        self.ui.comboBox_julia_kernel.addItems(julia_k_cb_items)
        python_k_cb_items = ["Select Python kernel spec..."] + list(find_python_kernels())
        self.ui.comboBox_python_kernel.addItems(python_k_cb_items)
        if use_julia_kernel == 2:
            self.ui.checkBox_use_julia_kernel.setChecked(True)
        self.ui.lineEdit_julia_path.setPlaceholderText(resolve_julia_executable(""))
        self.ui.lineEdit_julia_path.setText(julia_path)
        self.ui.lineEdit_julia_project_path.setText(julia_project_path)
        ind = self.ui.comboBox_julia_kernel.findText(julia_kernel)
        if ind == -1:
            self.ui.comboBox_julia_kernel.setCurrentIndex(0)
        else:
            self.ui.comboBox_julia_kernel.setCurrentIndex(ind)
        if use_python_kernel == 2:
            self.ui.checkBox_use_python_kernel.setChecked(True)
        self.ui.lineEdit_python_path.setPlaceholderText(resolve_python_interpreter(""))
        self.ui.lineEdit_python_path.setText(python_path)
        ind = self.ui.comboBox_python_kernel.findText(python_kernel)
        if ind == -1:
            self.ui.comboBox_python_kernel.setCurrentIndex(0)
        else:
            self.ui.comboBox_python_kernel.setCurrentIndex(ind)
        self.ui.lineEdit_work_dir.setText(work_dir)
        self.orig_work_dir = work_dir
        if save_spec == 0:
            self.ui.checkBox_save_spec_before_closing.setCheckState(Qt.Unchecked)
        elif save_spec == 1:
            self.ui.checkBox_save_spec_before_closing.setCheckState(Qt.PartiallyChecked)
        else:  # save_spec == 2:
            self.ui.checkBox_save_spec_before_closing.setCheckState(Qt.Checked)
        if spec_show_undo == 2:
            self.ui.checkBox_spec_show_undo.setChecked(True)

    def read_project_settings(self):
        """Get project name and description and update widgets accordingly."""
        if self._project:
            self.ui.lineEdit_project_name.setText(self._project.name)
            self.ui.textEdit_project_description.setText(self._project.description)
        else:
            # Disable project name and description line edits if no project open
            self.ui.lineEdit_project_name.setDisabled(True)
            self.ui.textEdit_project_description.setDisabled(True)

    @Slot()
    def save_settings(self):
        """Get selections and save them to persistent memory.
        Note: On Linux, True and False are saved as boolean values into QSettings.
        On Windows, booleans and integers are saved as strings. To make it consistent,
        we should use strings.
        """
        # checkBox check state 0: unchecked, 1: partially checked, 2: checked
        # checkBox check states are cast from integers to string for consistency
        if not super().save_settings():
            return False
        open_prev_proj = str(int(self.ui.checkBox_open_previous_project.checkState()))
        self._qsettings.setValue("appSettings/openPreviousProject", open_prev_proj)
        exit_prompt = str(int(self.ui.checkBox_exit_prompt.checkState()))
        self._qsettings.setValue("appSettings/showExitPrompt", exit_prompt)
        save_at_exit = str(int(self.ui.checkBox_save_project_before_closing.checkState()))
        self._qsettings.setValue("appSettings/saveAtExit", save_at_exit)
        datetime = str(int(self.ui.checkBox_datetime.checkState()))
        self._qsettings.setValue("appSettings/dateTime", datetime)
        delete_data = str(int(self.ui.checkBox_delete_data.checkState()))
        self._qsettings.setValue("appSettings/deleteData", delete_data)
        custom_open_project_dial = "true" if int(self.ui.checkBox_custom_open_project_dialog.checkState()) else "false"
        self._qsettings.setValue("appSettings/customOpenProjectDialog", custom_open_project_dial)
        smooth_zoom = "true" if int(self.ui.checkBox_use_smooth_zoom.checkState()) else "false"
        self._qsettings.setValue("appSettings/smoothZoom", smooth_zoom)
        color_toolbar_icons = "true" if int(self.ui.checkBox_color_toolbar_icons.checkState()) else "false"
        self._qsettings.setValue("appSettings/colorToolbarIcons", color_toolbar_icons)
        curved_links = "true" if int(self.ui.checkBox_use_curved_links.checkState()) else "false"
        self._qsettings.setValue("appSettings/curvedLinks", curved_links)
        data_flow_anim_dur = str(self.ui.horizontalSlider_data_flow_animation_duration.value())
        self._qsettings.setValue("appSettings/dataFlowAnimationDuration", data_flow_anim_dur)
        if self.ui.radioButton_bg_grid.isChecked():
            bg_choice = "grid"
        elif self.ui.radioButton_bg_tree.isChecked():
            bg_choice = "tree"
        else:
            bg_choice = "solid"
        self._qsettings.setValue("appSettings/bgChoice", bg_choice)
        self._qsettings.setValue("appSettings/bgColor", self.bg_color)
        save_spec = str(int(self.ui.checkBox_save_spec_before_closing.checkState()))
        self._qsettings.setValue("appSettings/saveSpecBeforeClosing", save_spec)
        spec_show_undo = str(int(self.ui.checkBox_spec_show_undo.checkState()))
        self._qsettings.setValue("appSettings/specShowUndo", spec_show_undo)
        # GAMS
        gams_path = self.ui.lineEdit_gams_path.text().strip()
        # Check gams_path is a file, it exists, and file name starts with 'gams'
        if not file_is_valid(self, gams_path, "Invalid GAMS Program", extra_check="gams"):
            return False
        self._qsettings.setValue("appSettings/gamsPath", gams_path)
        # Julia
        use_julia_kernel, julia_exe, julia_project, julia_kernel = self._get_julia_settings()
        if use_julia_kernel == "2" and not julia_kernel:
            julia_kernel = _get_julia_kernel_name_by_env(julia_exe, julia_project)
            if not julia_kernel:
                MiniJuliaKernelEditor(self, julia_exe, julia_project).make_kernel()
                julia_kernel = _get_julia_kernel_name_by_env(julia_exe, julia_project)
        self._qsettings.setValue("appSettings/useJuliaKernel", use_julia_kernel)
        # Check julia_path is a file, it exists, and file name starts with 'julia'
        if not file_is_valid(self, julia_exe, "Invalid Julia Executable", extra_check="julia"):
            return False
        self._qsettings.setValue("appSettings/juliaPath", julia_exe)
        # Check julia project is a directory and it exists
        if julia_project != "@." and not dir_is_valid(self, julia_project, "Invalid Julia Project"):
            return False
        self._qsettings.setValue("appSettings/juliaProjectPath", julia_project)
        self._qsettings.setValue("appSettings/juliaKernel", julia_kernel)
        # Python
        use_python_kernel = "2" if self.ui.checkBox_use_python_kernel.isChecked() else "0"
        python_exe = self.ui.lineEdit_python_path.text().strip()
        if self.ui.comboBox_python_kernel.currentIndex() == 0:
            python_kernel = ""
        else:
            python_kernel = self.ui.comboBox_python_kernel.currentText()
        if use_python_kernel == "2" and not python_kernel:
            python_kernel = _get_python_kernel_name_by_exe(python_exe)
            if not python_kernel:
                MiniPythonKernelEditor(self, python_exe).make_kernel()
                python_kernel = _get_python_kernel_name_by_exe(python_exe)
        self._qsettings.setValue("appSettings/usePythonKernel", use_python_kernel)
        # Check python_path is a file, it exists, and file name starts with 'python'
        if not file_is_valid(self, python_exe, "Invalid Python Interpreter", extra_check="python"):
            return False
        self._qsettings.setValue("appSettings/pythonPath", python_exe)
        self._qsettings.setValue("appSettings/pythonKernel", python_kernel)
        # Work directory
        work_dir = self.ui.lineEdit_work_dir.text().strip()
        self.set_work_directory(work_dir)
        # Check if something in the app needs to be updated
        self._toolbox.show_datetime = self._toolbox.update_datetime()
        # Project
        self.update_project_settings()
        return True

    def _get_julia_settings(self):
        use_julia_kernel = "2" if self.ui.checkBox_use_julia_kernel.isChecked() else "0"
        julia_exe = self.ui.lineEdit_julia_path.text().strip()
        julia_project = self.ui.lineEdit_julia_project_path.text().strip()
        if self.ui.comboBox_julia_kernel.currentIndex() == 0:
            julia_kernel = ""
        else:
            julia_kernel = self.ui.comboBox_julia_kernel.currentText()
        return use_julia_kernel, julia_exe, julia_project, julia_kernel

    def update_project_settings(self):
        """Update project name and description if these have been changed."""
        if not self._project:
            return
        new_name = self.ui.lineEdit_project_name.text().strip()
        if self._project.name != new_name:
            # Change project name
            if new_name != "":
                self._project.call_set_name(new_name)
        if not self._project.description == self.ui.textEdit_project_description.toPlainText():
            # Set new project description
            self._project.call_set_description(self.ui.textEdit_project_description.toPlainText())

    def set_work_directory(self, new_work_dir):
        """Sets new work directory.

        Args:
            new_work_dir (str): Possibly a new work directory
        """
        if not new_work_dir:  # Happens when clearing the work dir line edit
            new_work_dir = DEFAULT_WORK_DIR
        if self.orig_work_dir != new_work_dir:
            self._toolbox.set_work_directory(new_work_dir)

    def update_ui(self):
        super().update_ui()
        curved_links = self._qsettings.value("appSettings/curvedLinks", defaultValue="false")
        bg_choice = self._qsettings.value("appSettings/bgChoice", defaultValue="solid")
        bg_color = self._qsettings.value("appSettings/bgColor", defaultValue="false")
        color_toolbar_icons = self._qsettings.value("appSettings/colorToolbarIcons", defaultValue="false")
        self.set_toolbar_colored_icons(color_toolbar_icons == "true")
        self.update_links_geometry(curved_links == "true")
        if bg_choice == "grid":
            self.ui.radioButton_bg_grid.setChecked(True)
        elif bg_choice == "tree":
            self.ui.radioButton_bg_tree.setChecked(True)
        else:
            self.ui.radioButton_bg_solid.setChecked(True)
        self.update_scene_bg()
        if bg_color == "false":
            pass
        else:
            self.bg_color = bg_color
        self.update_bg_color()


def _get_python_kernel_name_by_exe(python_exe):
    """Returns a kernel name corresponding to given python exe, or an empty string if none available.

    Args:
        python_exe (str)

    Returns:
        str
    """
    python_exe = resolve_python_interpreter(python_exe)
    for name, location in find_python_kernels().items():
        deats = KernelEditor.get_kernel_deats(location)
        if _samefile(deats["exe"], python_exe):
            return name
    return ""


def _get_julia_kernel_name_by_env(julia_exe, julia_project):
    """Returns a kernel name corresponding to given julia exe and project, or an empty string if none available.

    Args:
        julia_exe (str)
        julia_project (str)

    Returns:
        str
    """
    julia_exe = resolve_julia_executable(julia_exe)
    for name, location in find_julia_kernels().items():
        deats = KernelEditor.get_kernel_deats(location)
        if _samefile(deats["exe"], julia_exe) and _samefile(deats["project"], julia_project):
            return name
    return ""


def _samefile(a, b):
    try:
        return os.path.samefile(os.path.realpath(a), os.path.realpath(b))
    except FileNotFoundError:
        return False<|MERGE_RESOLUTION|>--- conflicted
+++ resolved
@@ -31,10 +31,6 @@
 from .add_up_spine_opt_wizard import AddUpSpineOptWizard
 from ..config import DEFAULT_WORK_DIR, SETTINGS_SS
 from ..link import Link
-<<<<<<< HEAD
-from ..widgets.kernel_editor import KernelEditor, find_python_kernels, find_julia_kernels
-from ..widgets.conda_envs import CondaEnv
-=======
 from ..widgets.kernel_editor import (
     KernelEditor,
     MiniPythonKernelEditor,
@@ -42,7 +38,6 @@
     find_python_kernels,
     find_julia_kernels,
 )
->>>>>>> 3fde83fd
 from ..helpers import (
     select_python_interpreter,
     select_julia_executable,
@@ -240,7 +235,6 @@
         self._project = self._toolbox.project()
         self.orig_work_dir = ""  # Work dir when this widget was opened
         self._kernel_editor = None
-        self._conda_env_window = None
         # Initial scene bg color. Is overridden immediately in read_settings() if it exists in qSettings
         self.bg_color = self._toolbox.ui.graphicsView.scene().bg_color
         for item in self.ui.listWidget.findItems("*", Qt.MatchWildcard):
@@ -262,7 +256,6 @@
         self.ui.toolButton_browse_python.clicked.connect(self.browse_python_button_clicked)
         self.ui.pushButton_open_kernel_editor_python.clicked.connect(self.show_python_kernel_editor)
         self.ui.pushButton_open_kernel_editor_julia.clicked.connect(self.show_julia_kernel_editor)
-        self.ui.pushButton_conda.clicked.connect(self.show_conda_envs)
         self.ui.toolButton_browse_work.clicked.connect(self.browse_work_path)
         self.ui.toolButton_bg_color.clicked.connect(self.show_color_dialog)
         self.ui.radioButton_bg_grid.clicked.connect(self.update_scene_bg)
@@ -363,15 +356,6 @@
     def browse_python_button_clicked(self, checked=False):
         """Calls static method that shows a file browser for selecting Python interpreter."""
         select_python_interpreter(self, self.ui.lineEdit_python_path)
-
-    @Slot(bool)
-    def show_conda_envs(self, _checked=False):
-        """Opens Conda envs 'editor'."""
-        self._conda_env_window = CondaEnv(self)
-        self._conda_env_window.show()
-
-    def conda_env_window_closed(self):
-        self._conda_env_window = None
 
     @Slot(bool)
     def show_python_kernel_editor(self, checked=False):
