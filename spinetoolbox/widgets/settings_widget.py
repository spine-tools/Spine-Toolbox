--- conflicted
+++ resolved
@@ -284,15 +284,7 @@
         else:  # commit_at_exit == "2":
             self.ui.checkBox_commit_at_exit.setCheckState(Qt.Checked)
         if sticky_selection == "true":
-<<<<<<< HEAD
-            self.ui.checkBox_graph_view_sticky_selection.setCheckState(Qt.Checked)
-=======
             self.ui.checkBox_object_tree_sticky_selection.setCheckState(Qt.Checked)
-        proj_dir = ""  # Unused. Save/read this using QSettings, if we want to change the projects dir at some point
-        if not proj_dir:
-            proj_dir = DEFAULT_PROJECT_DIR
-        self.ui.lineEdit_project_dir.setText(proj_dir)
->>>>>>> 3abea15b
         self.ui.lineEdit_gams_path.setText(gams_path)
         if use_embedded_julia == "2":
             self.ui.checkBox_use_embedded_julia.setCheckState(Qt.Checked)
