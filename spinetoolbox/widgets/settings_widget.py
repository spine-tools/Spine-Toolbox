######################################################################################################################
# Copyright (C) 2017-2021 Spine project consortium
# This file is part of Spine Toolbox.
# Spine Toolbox is free software: you can redistribute it and/or modify it under the terms of the GNU Lesser General
# Public License as published by the Free Software Foundation, either version 3 of the License, or (at your option)
# any later version. This program is distributed in the hope that it will be useful, but WITHOUT ANY WARRANTY;
# without even the implied warranty of MERCHANTABILITY or FITNESS FOR A PARTICULAR PURPOSE. See the GNU Lesser General
# Public License for more details. You should have received a copy of the GNU Lesser General Public License along with
# this program. If not, see <http://www.gnu.org/licenses/>.
######################################################################################################################

"""
Widget for controlling user settings.

:author: P. Savolainen (VTT)
:date:   17.1.2018
"""

import os
from PySide2.QtWidgets import QWidget, QFileDialog, QColorDialog
from PySide2.QtCore import Slot, Qt, QSize, QSettings
from PySide2.QtGui import QPixmap, QIntValidator
from spine_engine.utils.helpers import (
    resolve_python_interpreter,
    resolve_julia_executable,
    resolve_gams_executable,
    resolve_conda_executable,
    get_julia_env,
)
from .notification import Notification
from .install_julia_wizard import InstallJuliaWizard
from .add_up_spine_opt_wizard import AddUpSpineOptWizard
from ..config import DEFAULT_WORK_DIR, SETTINGS_SS
from ..link import Link
from ..widgets.kernel_editor import (
    KernelEditor,
    MiniPythonKernelEditor,
    MiniJuliaKernelEditor,
    find_python_kernels,
    find_julia_kernels,
)
from ..helpers import (
    select_gams_executable,
    select_python_interpreter,
    select_julia_executable,
    select_julia_project,
    select_conda_executable,
    select_certificate_directory,
    file_is_valid,
    dir_is_valid,
    home_dir,
)


class SettingsWidgetBase(QWidget):
    def __init__(self, qsettings):
        """
        Args:
            qsettings (QSettings): Toolbox settings
        """
        # FIXME: setting the parent to toolbox causes the checkboxes in the
        # groupBox_general to not layout correctly, this might be caused elsewhere?
        from ..ui.settings import Ui_SettingsForm  # pylint: disable=import-outside-toplevel

        super().__init__(parent=None)  # Do not set parent. Uses own stylesheet.
        # Set up the ui from Qt Designer files
        self._qsettings = qsettings
        self.ui = Ui_SettingsForm()
        self.ui.setupUi(self)
        self.setWindowFlags(Qt.Window | Qt.CustomizeWindowHint)
        self.setStyleSheet(SETTINGS_SS)
        self._mouse_press_pos = None
        self._mouse_release_pos = None
        self._mouse_move_pos = None

    @property
    def qsettings(self):
        return self._qsettings

    def connect_signals(self):
        """Connect signals."""
        self.ui.buttonBox.accepted.connect(self.save_and_close)
        self.ui.buttonBox.rejected.connect(self.update_ui_and_close)

    def keyPressEvent(self, e):
        """Close settings form when escape key is pressed.

        Args:
            e (QKeyEvent): Received key press event.
        """
        if e.key() == Qt.Key_Escape:
            self.update_ui_and_close()

    def mousePressEvent(self, e):
        """Save mouse position at the start of dragging.

        Args:
            e (QMouseEvent): Mouse event
        """
        self._mouse_press_pos = e.globalPos()
        self._mouse_move_pos = e.globalPos()
        super().mousePressEvent(e)

    def mouseReleaseEvent(self, e):
        """Save mouse position at the end of dragging.

        Args:
            e (QMouseEvent): Mouse event
        """
        if self._mouse_press_pos is not None:
            self._mouse_release_pos = e.globalPos()
            moved = self._mouse_release_pos - self._mouse_press_pos
            if moved.manhattanLength() > 3:
                e.ignore()
                return

    def mouseMoveEvent(self, e):
        """Moves the window when mouse button is pressed and mouse cursor is moved.

        Args:
            e (QMouseEvent): Mouse event
        """
        currentpos = self.pos()
        globalpos = e.globalPos()
        if not self._mouse_move_pos:
            e.ignore()
            return
        diff = globalpos - self._mouse_move_pos
        newpos = currentpos + diff
        self.move(newpos)
        self._mouse_move_pos = globalpos

    def update_ui(self):
        """Updates UI to reflect current settings. Called when the user choses to cancel their changes.
        Undoes all temporary UI changes that resulted from the user playing with certain settings."""

    # pylint: disable=no-self-use
    def save_settings(self):
        """Gets selections and saves them to persistent memory."""
        return True

    @Slot(bool)
    def update_ui_and_close(self, checked=False):
        """Updates UI to reflect current settings and close."""
        self.update_ui()
        self.close()

    @Slot(bool)
    def save_and_close(self, checked=False):
        """Saves settings and close."""
        if self.save_settings():
            self.close()


class SpineDBEditorSettingsMixin:
    def connect_signals(self):
        """Connect signals."""
        super().connect_signals()
        self.ui.checkBox_auto_expand_objects.clicked.connect(self.set_auto_expand_objects)

    def read_settings(self):
        """Read saved settings from app QSettings instance and update UI to display them."""
        commit_at_exit = int(self._qsettings.value("appSettings/commitAtExit", defaultValue="1"))  # tri-state
        sticky_selection = self._qsettings.value("appSettings/stickySelection", defaultValue="false")
        smooth_zoom = self._qsettings.value("appSettings/smoothEntityGraphZoom", defaultValue="false")
        smooth_rotation = self._qsettings.value("appSettings/smoothEntityGraphRotation", defaultValue="false")
        relationship_items_follow = self._qsettings.value("appSettings/relationshipItemsFollow", defaultValue="true")
        auto_expand_objects = self._qsettings.value("appSettings/autoExpandObjects", defaultValue="true")
        db_editor_show_undo = int(self._qsettings.value("appSettings/dbEditorShowUndo", defaultValue="2"))
        if commit_at_exit == 0:  # Not needed but makes the code more readable.
            self.ui.checkBox_commit_at_exit.setCheckState(Qt.Unchecked)
        elif commit_at_exit == 1:
            self.ui.checkBox_commit_at_exit.setCheckState(Qt.PartiallyChecked)
        else:  # commit_at_exit == "2":
            self.ui.checkBox_commit_at_exit.setCheckState(Qt.Checked)
        self.ui.checkBox_object_tree_sticky_selection.setChecked(sticky_selection == "true")
        self.ui.checkBox_smooth_entity_graph_zoom.setChecked(smooth_zoom == "true")
        self.ui.checkBox_smooth_entity_graph_rotation.setChecked(smooth_rotation == "true")
        self.ui.checkBox_relationship_items_follow.setChecked(relationship_items_follow == "true")
        self.ui.checkBox_auto_expand_objects.setChecked(auto_expand_objects == "true")
        if db_editor_show_undo == 2:
            self.ui.checkBox_db_editor_show_undo.setChecked(True)

    def save_settings(self):
        """Get selections and save them to persistent memory."""
        if not super().save_settings():
            return False
        commit_at_exit = str(int(self.ui.checkBox_commit_at_exit.checkState()))
        self._qsettings.setValue("appSettings/commitAtExit", commit_at_exit)
        sticky_selection = "true" if int(self.ui.checkBox_object_tree_sticky_selection.checkState()) else "false"
        self._qsettings.setValue("appSettings/stickySelection", sticky_selection)
        smooth_zoom = "true" if int(self.ui.checkBox_smooth_entity_graph_zoom.checkState()) else "false"
        self._qsettings.setValue("appSettings/smoothEntityGraphZoom", smooth_zoom)
        smooth_rotation = "true" if int(self.ui.checkBox_smooth_entity_graph_rotation.checkState()) else "false"
        self._qsettings.setValue("appSettings/smoothEntityGraphRotation", smooth_rotation)
        relationship_items_follow = "true" if int(self.ui.checkBox_relationship_items_follow.checkState()) else "false"
        self._qsettings.setValue("appSettings/relationshipItemsFollow", relationship_items_follow)
        auto_expand_objects = "true" if int(self.ui.checkBox_auto_expand_objects.checkState()) else "false"
        self._qsettings.setValue("appSettings/autoExpandObjects", auto_expand_objects)
        db_editor_show_undo = str(int(self.ui.checkBox_db_editor_show_undo.checkState()))
        self._qsettings.setValue("appSettings/dbEditorShowUndo", db_editor_show_undo)
        return True

    def update_ui(self):
        super().update_ui()
        auto_expand_objects = self._qsettings.value("appSettings/autoExpandObjects", defaultValue="true") == "true"
        self.set_auto_expand_objects(auto_expand_objects)


class SpineDBEditorSettingsWidget(SpineDBEditorSettingsMixin, SettingsWidgetBase):
    """A widget to change user's preferred settings, but only for the Spine db editor."""

    def __init__(self, multi_db_editor):
        """Initialize class."""
        super().__init__(multi_db_editor.qsettings)
        self._multi_db_editor = multi_db_editor
        self.ui.stackedWidget.setCurrentWidget(self.ui.SpineDBEditor)
        self.ui.listWidget.hide()
        self.connect_signals()

    def show(self):
        super().show()
        self.read_settings()

    @Slot(bool)
    def set_auto_expand_objects(self, checked=False):
        for db_editor in self._multi_db_editor.db_mngr.get_all_spine_db_editors():
            db_editor.ui.graphicsView.set_auto_expand_objects(checked)


class SettingsWidget(SpineDBEditorSettingsMixin, SettingsWidgetBase):
    """A widget to change user's preferred settings."""

    def __init__(self, toolbox):
        """
        Args:
            toolbox (ToolboxUI): Parent widget.
        """
        super().__init__(toolbox.qsettings())
        self.ui.stackedWidget.setCurrentIndex(0)
        self.ui.listWidget.setFocus()
        self.ui.listWidget.setCurrentRow(0)
        self._toolbox = toolbox  # QWidget parent
        self._project = self._toolbox.project()
        self.orig_work_dir = ""  # Work dir when this widget was opened
        self._kernel_editor = None
        self._remote_host = ""
        # Initial scene bg color. Is overridden immediately in read_settings() if it exists in qSettings
        self.bg_color = self._toolbox.ui.graphicsView.scene().bg_color
        for item in self.ui.listWidget.findItems("*", Qt.MatchWildcard):
            item.setSizeHint(QSize(128, 44))
        # Ensure this window gets garbage-collected when closed
        self.setAttribute(Qt.WA_DeleteOnClose)
        self.connect_signals()
        self.read_settings()
        self._update_python_widgets_enabled(self.ui.radioButton_use_python_jupyter_console.isChecked())
        self._update_julia_widgets_enabled(self.ui.radioButton_use_julia_jupyter_console.isChecked())
        self._update_remote_execution_page_widget_status(self.ui.checkBox_enable_remote_exec.isChecked())

    def connect_signals(self):
        """Connect signals."""
        super().connect_signals()
        self.ui.toolButton_browse_gams.clicked.connect(self.browse_gams_button_clicked)
        self.ui.toolButton_browse_julia.clicked.connect(self.browse_julia_button_clicked)
        self.ui.toolButton_browse_julia_project.clicked.connect(self.browse_julia_project_button_clicked)
        self.ui.toolButton_browse_python.clicked.connect(self.browse_python_button_clicked)
        self.ui.toolButton_browse_conda.clicked.connect(self.browse_conda_button_clicked)
        self.ui.toolButton_pick_secfolder.clicked.connect(self.browse_certificate_directory_clicked)
        self.ui.pushButton_open_kernel_editor_python.clicked.connect(self.show_python_kernel_editor)
        self.ui.pushButton_open_kernel_editor_julia.clicked.connect(self.show_julia_kernel_editor)
        self.ui.toolButton_browse_work.clicked.connect(self.browse_work_path)
        self.ui.toolButton_bg_color.clicked.connect(self.show_color_dialog)
        self.ui.radioButton_bg_grid.clicked.connect(self.update_scene_bg)
        self.ui.radioButton_bg_tree.clicked.connect(self.update_scene_bg)
        self.ui.radioButton_bg_solid.clicked.connect(self.update_scene_bg)
        self.ui.checkBox_color_toolbar_icons.clicked.connect(self.set_toolbar_colored_icons)
        self.ui.checkBox_use_curved_links.clicked.connect(self.update_links_geometry)
        self.ui.pushButton_install_julia.clicked.connect(self._show_install_julia_wizard)
        self.ui.pushButton_add_up_spine_opt.clicked.connect(self._show_add_up_spine_opt_wizard)
        self.ui.radioButton_use_python_jupyter_console.toggled.connect(self._update_python_widgets_enabled)
        self.ui.radioButton_use_julia_jupyter_console.toggled.connect(self._update_julia_widgets_enabled)
<<<<<<< HEAD
        self.ui.checkBox_enable_remote_exec.clicked.connect(self._update_remote_execution_page_widget_status)
        self.ui.lineEdit_host.textEdited.connect(self._edit_remote_host)
=======
        self.ui.user_defined_engine_process_limit_radio_button.toggled.connect(
            self.ui.engine_process_limit_controls.setEnabled
        )
>>>>>>> 0c130ce0

    @Slot(bool)
    def _update_python_widgets_enabled(self, state):
        # use_python_kernel = self.ui.radioButton_use_python_jupyter_console.isChecked()
        self.ui.comboBox_python_kernel.setEnabled(state)
        self.ui.pushButton_open_kernel_editor_python.setEnabled(state)
        self.ui.lineEdit_python_path.setEnabled(not state)
        self.ui.toolButton_browse_python.setEnabled(not state)

    @Slot(bool)
    def _update_julia_widgets_enabled(self, state):
        # use_julia_kernel = self.ui.radioButton_use_julia_jupyter_console.isChecked()
        self.ui.comboBox_julia_kernel.setEnabled(state)
        self.ui.pushButton_open_kernel_editor_julia.setEnabled(state)
        self.ui.lineEdit_julia_path.setEnabled(not state)
        self.ui.lineEdit_julia_project_path.setEnabled(not state)
        self.ui.toolButton_browse_julia.setEnabled(not state)
        self.ui.toolButton_browse_julia_project.setEnabled(not state)

    @Slot(bool)
    def _update_remote_execution_page_widget_status(self, state):
        """Enables or disables widgets on Remote Execution page,
        based on the state of remote execution enabled check box."""
        self.ui.lineEdit_host.setEnabled(state)
        self.ui.spinBox_port.setEnabled(state)
        self.ui.comboBox_security.setEnabled(state)
        self.ui.lineEdit_secfolder.setEnabled(state)
        self.ui.toolButton_pick_secfolder.setEnabled(state)

    def _show_install_julia_wizard(self):
        wizard = InstallJuliaWizard(self)
        wizard.julia_exe_selected.connect(self.ui.lineEdit_julia_path.setText)
        wizard.show()

    def _show_add_up_spine_opt_wizard(self):
        use_julia_jupyter_console, julia_path, julia_project_path, julia_kernel = self._get_julia_settings()
        settings = QSettings("SpineProject", "AddUpSpineOptWizard")
        settings.setValue("appSettings/useJuliaKernel", use_julia_jupyter_console)
        settings.setValue("appSettings/juliaPath", julia_path)
        settings.setValue("appSettings/juliaProjectPath", julia_project_path)
        settings.setValue("appSettings/juliaKernel", julia_kernel)
        julia_env = get_julia_env(settings)
        if julia_env is None:
            julia_exe = julia_project = ""
        else:
            julia_exe, julia_project = julia_env
        wizard = AddUpSpineOptWizard(self, julia_exe, julia_project)
        wizard.show()

    @Slot(bool)
    def set_auto_expand_objects(self, checked=False):
        for db_editor in self._toolbox.db_mngr.get_all_spine_db_editors():
            db_editor.ui.graphicsView.set_auto_expand_objects(checked)

    @Slot(bool)
    def browse_gams_button_clicked(self, checked=False):
        """Calls static method that shows a file browser for selecting a Gams executable."""
        select_gams_executable(self, self.ui.lineEdit_gams_path)

    @Slot(bool)
    def browse_julia_button_clicked(self, checked=False):
        """Calls static method that shows a file browser for selecting a Julia path."""
        select_julia_executable(self, self.ui.lineEdit_julia_path)

    @Slot(bool)
    def browse_julia_project_button_clicked(self, checked=False):
        """Calls static method that shows a folder browser for selecting a Julia project."""
        select_julia_project(self, self.ui.lineEdit_julia_project_path)

    @Slot(bool)
    def browse_python_button_clicked(self, checked=False):
        """Calls static method that shows a file browser for selecting a Python interpreter."""
        select_python_interpreter(self, self.ui.lineEdit_python_path)

    @Slot(bool)
    def browse_conda_button_clicked(self, checked=False):
        """Calls static method that shows a file browser for selecting a Conda executable."""
        select_conda_executable(self, self.ui.lineEdit_conda_path)

    @Slot(bool)
    def browse_certificate_directory_clicked(self, _):
        """Calls static method that shows a file browser for selecting the security folder for Engine Server."""
        select_certificate_directory(self, self.ui.lineEdit_secfolder)

    @Slot(bool)
    def show_python_kernel_editor(self, checked=False):
        """Opens kernel editor, where user can make a kernel for the Python Console."""
        p = self.ui.lineEdit_python_path.text()  # This may be an empty string
        j = self.ui.lineEdit_julia_path.text()
        current_kernel = self.ui.comboBox_python_kernel.currentText()
        self._kernel_editor = KernelEditor(self, p, j, "python", current_kernel)
        self._kernel_editor.finished.connect(self.python_kernel_editor_closed)
        self._kernel_editor.open()

    @Slot(int)
    def python_kernel_editor_closed(self, ret_code):
        """Catches the selected Python kernel name when the editor is closed."""
        previous_python_kernel = self.ui.comboBox_python_kernel.currentText()
        self.ui.comboBox_python_kernel.clear()
        python_kernel_cb_items = ["Select Python kernel spec..."] + list(find_python_kernels())
        self.ui.comboBox_python_kernel.addItems(python_kernel_cb_items)
        if ret_code != 1:  # Editor closed with something else than clicking Ok.
            # Set previous kernel selected in Python kernel combobox if it still exists
            python_kernel_index = self.ui.comboBox_python_kernel.findText(previous_python_kernel)
            if python_kernel_index == -1:
                self.ui.comboBox_python_kernel.setCurrentIndex(0)  # Previous not found
            else:
                self.ui.comboBox_python_kernel.setCurrentIndex(python_kernel_index)
            return
        new_kernel = self._kernel_editor.selected_kernel
        index = self.ui.comboBox_python_kernel.findText(new_kernel)
        if index == -1:  # New kernel not found, should be quite exceptional
            notification = Notification(self, f"Python kernel spec {new_kernel} not found")
            notification.show()
            self.ui.comboBox_python_kernel.setCurrentIndex(0)
        else:
            self.ui.comboBox_python_kernel.setCurrentIndex(index)

    @Slot(bool)
    def show_julia_kernel_editor(self, checked=False):
        """Opens kernel editor, where user can make a kernel the Julia Console."""
        p = self.ui.lineEdit_python_path.text()  # This may be an empty string
        j = self.ui.lineEdit_julia_path.text()
        current_kernel = self.ui.comboBox_julia_kernel.currentText()
        self._kernel_editor = KernelEditor(self, p, j, "julia", current_kernel)
        self._kernel_editor.finished.connect(self.julia_kernel_editor_closed)
        self._kernel_editor.open()

    @Slot(int)
    def julia_kernel_editor_closed(self, ret_code):
        """Catches the selected Julia kernel name when the editor is closed."""
        previous_julia_kernel = self.ui.comboBox_julia_kernel.currentText()
        self.ui.comboBox_julia_kernel.clear()
        julia_kernel_cb_items = ["Select Julia kernel spec..."] + list(find_julia_kernels())
        self.ui.comboBox_julia_kernel.addItems(julia_kernel_cb_items)
        if ret_code != 1:  # Editor closed with something else than clicking Ok.
            # Set previous kernel selected in combobox if it still exists
            previous_kernel_index = self.ui.comboBox_julia_kernel.findText(previous_julia_kernel)
            if previous_kernel_index == -1:
                self.ui.comboBox_julia_kernel.setCurrentIndex(0)
            else:
                self.ui.comboBox_julia_kernel.setCurrentIndex(previous_kernel_index)
            return
        new_kernel = self._kernel_editor.selected_kernel
        index = self.ui.comboBox_julia_kernel.findText(new_kernel)
        if index == -1:
            notification = Notification(self, f"Julia kernel spec {new_kernel} not found")
            notification.show()
            self.ui.comboBox_julia_kernel.setCurrentIndex(0)
        else:
            self.ui.comboBox_julia_kernel.setCurrentIndex(index)

    @Slot(bool)
    def browse_work_path(self, checked=False):
        """Open file browser where user can select the path to wanted work directory."""
        # noinspection PyCallByClass, PyTypeChecker, PyArgumentList
        answer = QFileDialog.getExistingDirectory(self, "Select Work Directory", home_dir())
        if answer == '':  # Cancel button clicked
            return
        selected_path = os.path.abspath(answer)
        self.ui.lineEdit_work_dir.setText(selected_path)

    @Slot(bool)
    def show_color_dialog(self, checked=False):
        """Let user pick the bg color.

        Args:
            checked (boolean): Value emitted with clicked signal
        """
        # noinspection PyArgumentList
        color = QColorDialog.getColor(initial=self.bg_color)
        if not color.isValid():
            return  # Canceled
        self.bg_color = color
        self.update_bg_color()

    def update_bg_color(self):
        """Set tool button icon as the selected color and update
        Design View scene background color."""
        pixmap = QPixmap(16, 16)
        pixmap.fill(self.bg_color)
        self.ui.toolButton_bg_color.setIcon(pixmap)
        self._toolbox.ui.graphicsView.scene().set_bg_color(self.bg_color)
        self._toolbox.ui.graphicsView.scene().update()

    @Slot(bool)
    def update_scene_bg(self, checked=False):
        """Draw background on scene depending on radiobutton states.

        Args:
            checked (boolean): Toggle state
        """
        if self.ui.radioButton_bg_grid.isChecked():
            self._toolbox.ui.graphicsView.scene().set_bg_choice("grid")
        elif self.ui.radioButton_bg_tree.isChecked():
            self._toolbox.ui.graphicsView.scene().set_bg_choice("tree")
        elif self.ui.radioButton_bg_solid.isChecked():
            self._toolbox.ui.graphicsView.scene().set_bg_choice("solid")
        self._toolbox.ui.graphicsView.scene().update()

    @Slot(bool)
    def update_links_geometry(self, checked=False):
        for item in self._toolbox.ui.graphicsView.items():
            if isinstance(item, Link):
                item.update_geometry(curved_links=checked)

    @Slot(bool)
    def set_toolbar_colored_icons(self, checked=False):
        self._toolbox.main_toolbar.set_colored_icons(checked)

    def read_settings(self):
        """Read saved settings from app QSettings instance and update UI to display them."""
        # checkBox check state 0: unchecked, 1: partially checked, 2: checked
        # QSettings value() method returns a str even if a boolean was stored
        super().read_settings()
        open_previous_project = int(self._qsettings.value("appSettings/openPreviousProject", defaultValue="0"))
        show_exit_prompt = int(self._qsettings.value("appSettings/showExitPrompt", defaultValue="2"))
        save_at_exit = int(self._qsettings.value("appSettings/saveAtExit", defaultValue="1"))  # tri-state
        datetime = int(self._qsettings.value("appSettings/dateTime", defaultValue="2"))
        delete_data = int(self._qsettings.value("appSettings/deleteData", defaultValue="0"))
        custom_open_project_dialog = self._qsettings.value("appSettings/customOpenProjectDialog", defaultValue="true")
        smooth_zoom = self._qsettings.value("appSettings/smoothZoom", defaultValue="false")
        color_toolbar_icons = self._qsettings.value("appSettings/colorToolbarIcons", defaultValue="false")
        curved_links = self._qsettings.value("appSettings/curvedLinks", defaultValue="false")
        prevent_overlapping = self._qsettings.value("appSettings/preventOverlapping", defaultValue="false")
        data_flow_anim_dur = int(self._qsettings.value("appSettings/dataFlowAnimationDuration", defaultValue="100"))
        bg_choice = self._qsettings.value("appSettings/bgChoice", defaultValue="solid")
        bg_color = self._qsettings.value("appSettings/bgColor", defaultValue="false")
        gams_path = self._qsettings.value("appSettings/gamsPath", defaultValue="")
        use_julia_jupyter_console = int(self._qsettings.value("appSettings/useJuliaKernel", defaultValue="0"))
        julia_path = self._qsettings.value("appSettings/juliaPath", defaultValue="")
        julia_project_path = self._qsettings.value("appSettings/juliaProjectPath", defaultValue="")
        julia_kernel = self._qsettings.value("appSettings/juliaKernel", defaultValue="")
        use_python_jupyter_console = int(self._qsettings.value("appSettings/usePythonKernel", defaultValue="0"))
        python_path = self._qsettings.value("appSettings/pythonPath", defaultValue="")
        python_kernel = self._qsettings.value("appSettings/pythonKernel", defaultValue="")
        conda_path = self._qsettings.value("appSettings/condaPath", defaultValue="")
        work_dir = self._qsettings.value("appSettings/workDir", defaultValue="")
        save_spec = int(self._qsettings.value("appSettings/saveSpecBeforeClosing", defaultValue="1"))  # tri-state
        spec_show_undo = int(self._qsettings.value("appSettings/specShowUndo", defaultValue="2"))
        # Remote execution page
        enable_remote_exec = self._qsettings.value("appSettings/remoteExecutionEnabled", defaultValue="false")
        remote_host = self._qsettings.value("appSettings/remoteHost", defaultValue="")
        remote_port = int(self._qsettings.value("appSettings/remotePort", defaultValue="49152"))
        security = self._qsettings.value("appSettings/remoteSecurityModel", defaultValue="")
        sec_folder = self._qsettings.value("appSettings/remoteSecurityDirectory", defaultValue="")
        if open_previous_project == 2:
            self.ui.checkBox_open_previous_project.setCheckState(Qt.Checked)
        if show_exit_prompt == 2:
            self.ui.checkBox_exit_prompt.setCheckState(Qt.Checked)
        if save_at_exit == 0:  # Not needed but makes the code more readable.
            self.ui.checkBox_save_project_before_closing.setCheckState(Qt.Unchecked)
        elif save_at_exit == 1:
            self.ui.checkBox_save_project_before_closing.setCheckState(Qt.PartiallyChecked)
        else:  # save_at_exit == 2:
            self.ui.checkBox_save_project_before_closing.setCheckState(Qt.Checked)
        if datetime == 2:
            self.ui.checkBox_datetime.setCheckState(Qt.Checked)
        if delete_data == 2:
            self.ui.checkBox_delete_data.setCheckState(Qt.Checked)
        if custom_open_project_dialog == "true":
            self.ui.checkBox_custom_open_project_dialog.setCheckState(Qt.Checked)
        if smooth_zoom == "true":
            self.ui.checkBox_use_smooth_zoom.setCheckState(Qt.Checked)
        if color_toolbar_icons == "true":
            self.ui.checkBox_color_toolbar_icons.setCheckState(Qt.Checked)
        if curved_links == "true":
            self.ui.checkBox_use_curved_links.setCheckState(Qt.Checked)
        self.ui.horizontalSlider_data_flow_animation_duration.setValue(data_flow_anim_dur)
        if prevent_overlapping == "true":
            self.ui.checkBox_prevent_overlapping.setCheckState(Qt.Checked)
        self.ui.horizontalSlider_data_flow_animation_duration.setValue(data_flow_anim_dur)
        if bg_choice == "grid":
            self.ui.radioButton_bg_grid.setChecked(True)
        elif bg_choice == "tree":
            self.ui.radioButton_bg_tree.setChecked(True)
        else:
            self.ui.radioButton_bg_solid.setChecked(True)
        if bg_color == "false":
            pass
        else:
            self.bg_color = bg_color
        self.update_bg_color()
        self.ui.lineEdit_gams_path.setPlaceholderText(resolve_gams_executable(""))
        self.ui.lineEdit_gams_path.setText(gams_path)
        # Add Python and Julia kernels to comboBoxes
        julia_k_cb_items = ["Select Julia kernel spec..."] + list(find_julia_kernels())  # Unpack to list literal
        self.ui.comboBox_julia_kernel.addItems(julia_k_cb_items)
        python_k_cb_items = ["Select Python kernel spec..."] + list(find_python_kernels())
        self.ui.comboBox_python_kernel.addItems(python_k_cb_items)
        if use_julia_jupyter_console == 2:
            self.ui.radioButton_use_julia_jupyter_console.setChecked(True)
        else:
            self.ui.radioButton_use_julia_basic_console.setChecked(True)
        self.ui.lineEdit_julia_path.setPlaceholderText(resolve_julia_executable(""))
        self.ui.lineEdit_julia_path.setText(julia_path)
        self.ui.lineEdit_julia_project_path.setText(julia_project_path)
        ind = self.ui.comboBox_julia_kernel.findText(julia_kernel)
        if ind == -1:
            self.ui.comboBox_julia_kernel.setCurrentIndex(0)
        else:
            self.ui.comboBox_julia_kernel.setCurrentIndex(ind)
        if use_python_jupyter_console == 2:
            self.ui.radioButton_use_python_jupyter_console.setChecked(True)
        else:
            self.ui.radioButton_use_python_basic_console.setChecked(True)
        self.ui.lineEdit_python_path.setPlaceholderText(resolve_python_interpreter(""))
        self.ui.lineEdit_python_path.setText(python_path)
        ind = self.ui.comboBox_python_kernel.findText(python_kernel)
        if ind == -1:
            self.ui.comboBox_python_kernel.setCurrentIndex(0)
        else:
            self.ui.comboBox_python_kernel.setCurrentIndex(ind)
        conda_placeholder_txt = resolve_conda_executable("")
        if conda_placeholder_txt:
            self.ui.lineEdit_conda_path.setPlaceholderText(conda_placeholder_txt)
        self.ui.lineEdit_conda_path.setText(conda_path)
        self.ui.lineEdit_work_dir.setText(work_dir)
        self.orig_work_dir = work_dir
        if save_spec == 0:
            self.ui.checkBox_save_spec_before_closing.setCheckState(Qt.Unchecked)
        elif save_spec == 1:
            self.ui.checkBox_save_spec_before_closing.setCheckState(Qt.PartiallyChecked)
        else:  # save_spec == 2:
            self.ui.checkBox_save_spec_before_closing.setCheckState(Qt.Checked)
        if spec_show_undo == 2:
            self.ui.checkBox_spec_show_undo.setChecked(True)
<<<<<<< HEAD
        if enable_remote_exec == "true":
            self.ui.checkBox_enable_remote_exec.setCheckState(Qt.Checked)
        self._edit_remote_host(remote_host)
        self.ui.spinBox_port.setValue(remote_port)
        if not security:
            self.ui.comboBox_security.setCurrentIndex(0)
        else:
            self.ui.comboBox_security.setCurrentIndex(1)
        self.ui.lineEdit_secfolder.setText(sec_folder)
=======
        self._read_engine_settings()

    def _read_engine_settings(self):
        """Reads Engine settings and sets the corresponding UI elements."""
        engine_parallel_process_limit_choice = self._qsettings.value(
            "engineSettings/processLimiter", defaultValue="auto"
        )
        engine_parallel_process_limit = int(
            self._qsettings.value("engineSettings/maxProcesses", defaultValue=os.cpu_count())
        )
        if engine_parallel_process_limit_choice == "auto":
            self.ui.automatic_engine_process_limit_radio_button.setChecked(True)
        else:
            self.ui.user_defined_engine_process_limit_radio_button.setChecked(True)
        self.ui.engine_process_limit_spin_box.setValue(engine_parallel_process_limit)
>>>>>>> 0c130ce0

    @Slot()
    def save_settings(self):
        """Get selections and save them to persistent memory.
        Note: On Linux, True and False are saved as boolean values into QSettings.
        On Windows, booleans and integers are saved as strings. To make it consistent,
        we should use strings.
        """
        # checkBox check state 0: unchecked, 1: partially checked, 2: checked
        # checkBox check states are cast from integers to string for consistency
        if not super().save_settings():
            return False
        open_prev_proj = str(int(self.ui.checkBox_open_previous_project.checkState()))
        self._qsettings.setValue("appSettings/openPreviousProject", open_prev_proj)
        exit_prompt = str(int(self.ui.checkBox_exit_prompt.checkState()))
        self._qsettings.setValue("appSettings/showExitPrompt", exit_prompt)
        save_at_exit = str(int(self.ui.checkBox_save_project_before_closing.checkState()))
        self._qsettings.setValue("appSettings/saveAtExit", save_at_exit)
        datetime = str(int(self.ui.checkBox_datetime.checkState()))
        self._qsettings.setValue("appSettings/dateTime", datetime)
        delete_data = str(int(self.ui.checkBox_delete_data.checkState()))
        self._qsettings.setValue("appSettings/deleteData", delete_data)
        custom_open_project_dial = "true" if int(self.ui.checkBox_custom_open_project_dialog.checkState()) else "false"
        self._qsettings.setValue("appSettings/customOpenProjectDialog", custom_open_project_dial)
        smooth_zoom = "true" if int(self.ui.checkBox_use_smooth_zoom.checkState()) else "false"
        self._qsettings.setValue("appSettings/smoothZoom", smooth_zoom)
        color_toolbar_icons = "true" if int(self.ui.checkBox_color_toolbar_icons.checkState()) else "false"
        self._qsettings.setValue("appSettings/colorToolbarIcons", color_toolbar_icons)
        curved_links = "true" if int(self.ui.checkBox_use_curved_links.checkState()) else "false"
        self._qsettings.setValue("appSettings/curvedLinks", curved_links)
        prevent_overlapping = "true" if int(self.ui.checkBox_prevent_overlapping.checkState()) else "false"
        self._qsettings.setValue("appSettings/preventOverlapping", prevent_overlapping)
        data_flow_anim_dur = str(self.ui.horizontalSlider_data_flow_animation_duration.value())
        self._qsettings.setValue("appSettings/dataFlowAnimationDuration", data_flow_anim_dur)
        if self.ui.radioButton_bg_grid.isChecked():
            bg_choice = "grid"
        elif self.ui.radioButton_bg_tree.isChecked():
            bg_choice = "tree"
        else:
            bg_choice = "solid"
        self._qsettings.setValue("appSettings/bgChoice", bg_choice)
        self._qsettings.setValue("appSettings/bgColor", self.bg_color)
        save_spec = str(int(self.ui.checkBox_save_spec_before_closing.checkState()))
        self._qsettings.setValue("appSettings/saveSpecBeforeClosing", save_spec)
        spec_show_undo = str(int(self.ui.checkBox_spec_show_undo.checkState()))
        self._qsettings.setValue("appSettings/specShowUndo", spec_show_undo)
        # GAMS
        gams_path = self.ui.lineEdit_gams_path.text().strip()
        # Check gams_path is a file, it exists, and file name starts with 'gams'
        if not file_is_valid(self, gams_path, "Invalid GAMS Program", extra_check="gams"):
            return False
        self._qsettings.setValue("appSettings/gamsPath", gams_path)
        # Julia
        use_julia_jupyter_console, julia_exe, julia_project, julia_kernel = self._get_julia_settings()
        if use_julia_jupyter_console == "2" and not julia_kernel:
            julia_kernel = _get_julia_kernel_name_by_env(julia_exe, julia_project)
            if not julia_kernel:
                MiniJuliaKernelEditor(self, julia_exe, julia_project).make_kernel()
                julia_kernel = _get_julia_kernel_name_by_env(julia_exe, julia_project)
        self._qsettings.setValue("appSettings/useJuliaKernel", use_julia_jupyter_console)
        # Check julia_path is a file, it exists, and file name starts with 'julia'
        if not file_is_valid(self, julia_exe, "Invalid Julia Executable", extra_check="julia"):
            return False
        self._qsettings.setValue("appSettings/juliaPath", julia_exe)
        # Check julia project is a directory and it exists
        if julia_project != "@." and not dir_is_valid(self, julia_project, "Invalid Julia Project"):
            return False
        self._qsettings.setValue("appSettings/juliaProjectPath", julia_project)
        self._qsettings.setValue("appSettings/juliaKernel", julia_kernel)
        # Python
        use_python_jupyter_console = "2" if self.ui.radioButton_use_python_jupyter_console.isChecked() else "0"
        python_exe = self.ui.lineEdit_python_path.text().strip()
        if self.ui.comboBox_python_kernel.currentIndex() == 0:
            python_kernel = ""
        else:
            python_kernel = self.ui.comboBox_python_kernel.currentText()
        if use_python_jupyter_console == "2" and not python_kernel:
            python_kernel = _get_python_kernel_name_by_exe(python_exe)
            if not python_kernel:
                MiniPythonKernelEditor(self, python_exe).make_kernel()
                python_kernel = _get_python_kernel_name_by_exe(python_exe)
        self._qsettings.setValue("appSettings/usePythonKernel", use_python_jupyter_console)
        # Check python_path is a file, it exists, and file name starts with 'python'
        if not file_is_valid(self, python_exe, "Invalid Python Interpreter", extra_check="python"):
            return False
        self._qsettings.setValue("appSettings/pythonPath", python_exe)
        self._qsettings.setValue("appSettings/pythonKernel", python_kernel)
        # Conda
        conda_exe = self.ui.lineEdit_conda_path.text().strip()
        self._qsettings.setValue("appSettings/condaPath", conda_exe)
        # Work directory
        work_dir = self.ui.lineEdit_work_dir.text().strip()
        self.set_work_directory(work_dir)
        # Check if something in the app needs to be updated
        self._toolbox.show_datetime = self._toolbox.update_datetime()
<<<<<<< HEAD
        # Remote execution
        remote_exec = "true" if int(self.ui.checkBox_enable_remote_exec.checkState()) else "false"
        self._qsettings.setValue("appSettings/remoteExecutionEnabled", remote_exec)
        self._qsettings.setValue("appSettings/remoteHost", self._remote_host)
        self._qsettings.setValue("appSettings/remotePort", self.ui.spinBox_port.value())
        if self.ui.comboBox_security.currentIndex() == 0:
            sec_str = ""
        else:
            sec_str = self.ui.comboBox_security.currentText()
        self._qsettings.setValue("appSettings/remoteSecurityModel", sec_str)
        self._qsettings.setValue("appSettings/remoteSecurityDirectory", self.ui.lineEdit_secfolder.text())
=======
        if not self._save_engine_settings():
            return False
        return True

    def _save_engine_settings(self):
        """Stores Engine settings to application settings.

        Returns:
            bool: True if settings were stored successfully, False otherwise
        """
        if self.ui.automatic_engine_process_limit_radio_button.isChecked():
            self._qsettings.setValue("engineSettings/processLimiter", "auto")
        else:
            self._qsettings.setValue("engineSettings/processLimiter", "user")
        self._qsettings.setValue("engineSettings/maxProcesses", str(self.ui.engine_process_limit_spin_box.value()))
>>>>>>> 0c130ce0
        return True

    def _get_julia_settings(self):
        use_julia_jupyter_console = "2" if self.ui.radioButton_use_julia_jupyter_console.isChecked() else "0"
        julia_exe = self.ui.lineEdit_julia_path.text().strip()
        julia_project = self.ui.lineEdit_julia_project_path.text().strip()
        if self.ui.comboBox_julia_kernel.currentIndex() == 0:
            julia_kernel = ""
        else:
            julia_kernel = self.ui.comboBox_julia_kernel.currentText()
        return use_julia_jupyter_console, julia_exe, julia_project, julia_kernel

    def set_work_directory(self, new_work_dir):
        """Sets new work directory.

        Args:
            new_work_dir (str): Possibly a new work directory
        """
        if not new_work_dir:  # Happens when clearing the work dir line edit
            new_work_dir = DEFAULT_WORK_DIR
        if self.orig_work_dir != new_work_dir:
            self._toolbox.set_work_directory(new_work_dir)

    def update_ui(self):
        super().update_ui()
        curved_links = self._qsettings.value("appSettings/curvedLinks", defaultValue="false")
        bg_choice = self._qsettings.value("appSettings/bgChoice", defaultValue="solid")
        bg_color = self._qsettings.value("appSettings/bgColor", defaultValue="false")
        color_toolbar_icons = self._qsettings.value("appSettings/colorToolbarIcons", defaultValue="false")
        self.set_toolbar_colored_icons(color_toolbar_icons == "true")
        self.update_links_geometry(curved_links == "true")
        if bg_choice == "grid":
            self.ui.radioButton_bg_grid.setChecked(True)
        elif bg_choice == "tree":
            self.ui.radioButton_bg_tree.setChecked(True)
        else:
            self.ui.radioButton_bg_solid.setChecked(True)
        self.update_scene_bg()
        if not bg_color == "false":
            self.bg_color = bg_color
        self.update_bg_color()

    @Slot(str)
    def _edit_remote_host(self, new_text):
        """Prepends host line edit with the protocol for user convenience.

        Args:
            new_text (str): Text in the line edit after user has entered a character
        """
        prep_str = "tcp://"
        if new_text.startswith(prep_str):  # prep str already present
            new = new_text[len(prep_str):]
        else:    # First letter has been entered
            new = new_text
        # Clear when only prep str present or when clear (x) button is clicked
        if new_text == prep_str or not new_text:
            self.ui.lineEdit_host.clear()
        else:
            self.ui.lineEdit_host.setText(prep_str + new)  # Add prep str + user input
        self._remote_host = new


def _get_python_kernel_name_by_exe(python_exe):
    """Returns a kernel name corresponding to given python exe, or an empty string if none available.

    Args:
        python_exe (str)

    Returns:
        str
    """
    python_exe = resolve_python_interpreter(python_exe)
    for name, location in find_python_kernels().items():
        deats = KernelEditor.get_kernel_deats(location)
        if _samefile(deats["exe"], python_exe):
            return name
    return ""


def _get_julia_kernel_name_by_env(julia_exe, julia_project):
    """Returns a kernel name corresponding to given julia exe and project, or an empty string if none available.

    Args:
        julia_exe (str)
        julia_project (str)

    Returns:
        str
    """
    julia_exe = resolve_julia_executable(julia_exe)
    for name, location in find_julia_kernels().items():
        deats = KernelEditor.get_kernel_deats(location)
        if _samefile(deats["exe"], julia_exe) and _samefile(deats["project"], julia_project):
            return name
    return ""


def _samefile(a, b):
    try:
        return os.path.samefile(os.path.realpath(a), os.path.realpath(b))
    except FileNotFoundError:
        return False<|MERGE_RESOLUTION|>--- conflicted
+++ resolved
@@ -279,14 +279,11 @@
         self.ui.pushButton_add_up_spine_opt.clicked.connect(self._show_add_up_spine_opt_wizard)
         self.ui.radioButton_use_python_jupyter_console.toggled.connect(self._update_python_widgets_enabled)
         self.ui.radioButton_use_julia_jupyter_console.toggled.connect(self._update_julia_widgets_enabled)
-<<<<<<< HEAD
         self.ui.checkBox_enable_remote_exec.clicked.connect(self._update_remote_execution_page_widget_status)
         self.ui.lineEdit_host.textEdited.connect(self._edit_remote_host)
-=======
         self.ui.user_defined_engine_process_limit_radio_button.toggled.connect(
             self.ui.engine_process_limit_controls.setEnabled
         )
->>>>>>> 0c130ce0
 
     @Slot(bool)
     def _update_python_widgets_enabled(self, state):
@@ -527,12 +524,6 @@
         work_dir = self._qsettings.value("appSettings/workDir", defaultValue="")
         save_spec = int(self._qsettings.value("appSettings/saveSpecBeforeClosing", defaultValue="1"))  # tri-state
         spec_show_undo = int(self._qsettings.value("appSettings/specShowUndo", defaultValue="2"))
-        # Remote execution page
-        enable_remote_exec = self._qsettings.value("appSettings/remoteExecutionEnabled", defaultValue="false")
-        remote_host = self._qsettings.value("appSettings/remoteHost", defaultValue="")
-        remote_port = int(self._qsettings.value("appSettings/remotePort", defaultValue="49152"))
-        security = self._qsettings.value("appSettings/remoteSecurityModel", defaultValue="")
-        sec_folder = self._qsettings.value("appSettings/remoteSecurityDirectory", defaultValue="")
         if open_previous_project == 2:
             self.ui.checkBox_open_previous_project.setCheckState(Qt.Checked)
         if show_exit_prompt == 2:
@@ -614,17 +605,6 @@
             self.ui.checkBox_save_spec_before_closing.setCheckState(Qt.Checked)
         if spec_show_undo == 2:
             self.ui.checkBox_spec_show_undo.setChecked(True)
-<<<<<<< HEAD
-        if enable_remote_exec == "true":
-            self.ui.checkBox_enable_remote_exec.setCheckState(Qt.Checked)
-        self._edit_remote_host(remote_host)
-        self.ui.spinBox_port.setValue(remote_port)
-        if not security:
-            self.ui.comboBox_security.setCurrentIndex(0)
-        else:
-            self.ui.comboBox_security.setCurrentIndex(1)
-        self.ui.lineEdit_secfolder.setText(sec_folder)
-=======
         self._read_engine_settings()
 
     def _read_engine_settings(self):
@@ -635,12 +615,27 @@
         engine_parallel_process_limit = int(
             self._qsettings.value("engineSettings/maxProcesses", defaultValue=os.cpu_count())
         )
+        # Remote execution settings
+        enable_remote_exec = self._qsettings.value("engineSettings/remoteExecutionEnabled", defaultValue="false")
+        remote_host = self._qsettings.value("engineSettings/remoteHost", defaultValue="")
+        remote_port = int(self._qsettings.value("engineSettings/remotePort", defaultValue="49152"))
+        security = self._qsettings.value("engineSettings/remoteSecurityModel", defaultValue="")
+        sec_folder = self._qsettings.value("engineSettings/remoteSecurityFolder", defaultValue="")
+        # Set UI elements
         if engine_parallel_process_limit_choice == "auto":
             self.ui.automatic_engine_process_limit_radio_button.setChecked(True)
         else:
             self.ui.user_defined_engine_process_limit_radio_button.setChecked(True)
         self.ui.engine_process_limit_spin_box.setValue(engine_parallel_process_limit)
->>>>>>> 0c130ce0
+        if enable_remote_exec == "true":
+            self.ui.checkBox_enable_remote_exec.setCheckState(Qt.Checked)
+        self._edit_remote_host(remote_host)
+        self.ui.spinBox_port.setValue(remote_port)
+        if not security:
+            self.ui.comboBox_security.setCurrentIndex(0)
+        else:
+            self.ui.comboBox_security.setCurrentIndex(1)
+        self.ui.lineEdit_secfolder.setText(sec_folder)
 
     @Slot()
     def save_settings(self):
@@ -736,19 +731,6 @@
         self.set_work_directory(work_dir)
         # Check if something in the app needs to be updated
         self._toolbox.show_datetime = self._toolbox.update_datetime()
-<<<<<<< HEAD
-        # Remote execution
-        remote_exec = "true" if int(self.ui.checkBox_enable_remote_exec.checkState()) else "false"
-        self._qsettings.setValue("appSettings/remoteExecutionEnabled", remote_exec)
-        self._qsettings.setValue("appSettings/remoteHost", self._remote_host)
-        self._qsettings.setValue("appSettings/remotePort", self.ui.spinBox_port.value())
-        if self.ui.comboBox_security.currentIndex() == 0:
-            sec_str = ""
-        else:
-            sec_str = self.ui.comboBox_security.currentText()
-        self._qsettings.setValue("appSettings/remoteSecurityModel", sec_str)
-        self._qsettings.setValue("appSettings/remoteSecurityDirectory", self.ui.lineEdit_secfolder.text())
-=======
         if not self._save_engine_settings():
             return False
         return True
@@ -764,7 +746,17 @@
         else:
             self._qsettings.setValue("engineSettings/processLimiter", "user")
         self._qsettings.setValue("engineSettings/maxProcesses", str(self.ui.engine_process_limit_spin_box.value()))
->>>>>>> 0c130ce0
+        # Remote execution settings
+        remote_exec = "true" if int(self.ui.checkBox_enable_remote_exec.checkState()) else "false"
+        self._qsettings.setValue("engineSettings/remoteExecutionEnabled", remote_exec)
+        self._qsettings.setValue("engineSettings/remoteHost", self._remote_host)
+        self._qsettings.setValue("engineSettings/remotePort", self.ui.spinBox_port.value())
+        if self.ui.comboBox_security.currentIndex() == 0:
+            sec_str = ""
+        else:
+            sec_str = self.ui.comboBox_security.currentText()
+        self._qsettings.setValue("engineSettings/remoteSecurityModel", sec_str)
+        self._qsettings.setValue("engineSettings/remoteSecurityFolder", self.ui.lineEdit_secfolder.text())
         return True
 
     def _get_julia_settings(self):
