######################################################################################################################
# Copyright (C) 2017 - 2019 Spine project consortium
# This file is part of Spine Toolbox.
# Spine Toolbox is free software: you can redistribute it and/or modify it under the terms of the GNU Lesser General
# Public License as published by the Free Software Foundation, either version 3 of the License, or (at your option)
# any later version. This program is distributed in the hope that it will be useful, but WITHOUT ANY WARRANTY;
# without even the implied warranty of MERCHANTABILITY or FITNESS FOR A PARTICULAR PURPOSE. See the GNU Lesser General
# Public License for more details. You should have received a copy of the GNU Lesser General Public License along with
# this program. If not, see <http://www.gnu.org/licenses/>.
######################################################################################################################

"""
Custom QGraphicsScene used in the Design View.

:author: P. Savolainen (VTT)
:date:   13.2.2019
"""

from PySide2.QtWidgets import QGraphicsScene
from PySide2.QtCore import Signal, Slot, QItemSelectionModel
from PySide2.QtGui import QColor, QPen, QBrush
<<<<<<< HEAD
from graphics_items import (
    DataConnectionIcon,
    ToolIcon,
    DataStoreIcon,
    ViewIcon,
    DataInterfaceIcon,
    GdxExportIcon,
    ProjectItemIcon,
)
=======
from graphics_items import ProjectItemIcon, Link
>>>>>>> 3b2cb1ad
from widgets.toolbars import DraggableWidget


class CustomQGraphicsScene(QGraphicsScene):
    """A scene that handles drag and drop events of DraggableWidget sources."""

    files_dropped_on_dc = Signal("QGraphicsItem", "QVariant", name="files_dropped_on_dc")

    def __init__(self, parent, toolbox):
        """Initialize class."""
        super().__init__(parent)
        self._toolbox = toolbox
        self.item_shadow = None
        self.sync_selection = True
        # Set background attributes
        grid = self._toolbox.qsettings().value("appSettings/bgGrid", defaultValue="false")
        self.bg_grid = grid != "false"
        bg_color = self._toolbox.qsettings().value("appSettings/bgColor", defaultValue="false")
        self.bg_color = QColor("#f5f5f5") if bg_color == "false" else bg_color
        self.connect_signals()

    def connect_signals(self):
        """Connect scene signals."""
        self.changed.connect(self.scene_changed)
        self.selectionChanged.connect(self.handle_selection_changed)

    def resize_scene(self):
        """Resize scene to be at least the size of items bounding rectangle.
        Does not let the scene shrink."""
        scene_rect = self.sceneRect()
        items_rect = self.itemsBoundingRect()
        union_rect = scene_rect | items_rect
        self.setSceneRect(union_rect)

    @Slot("QList<QRectF>", name="scene_changed")
    def scene_changed(self, rects):
        """Resize scene as it changes."""
        scene_rect = self.sceneRect()
        if all(scene_rect.contains(rect) for rect in rects):
            return
        self.resize_scene()

    @Slot(name="handle_selection_changed")
    def handle_selection_changed(self):
        """Synchronize selection with the project tree."""
        if not self.sync_selection:
            return
        selected_items = [item for item in self.selectedItems() if isinstance(item, ProjectItemIcon)]
        selected_inds = [self._toolbox.project_item_model.find_item(item.name()) for item in selected_items]
        self._toolbox.ui.treeView_project.clearSelection()
        for ind in selected_inds:
            self._toolbox.ui.treeView_project.selectionModel().select(ind, QItemSelectionModel.Select)
        # Make last item selected the current index in project tree view
        if bool(selected_inds):
            self._toolbox.ui.treeView_project.selectionModel().setCurrentIndex(
                selected_inds[-1], QItemSelectionModel.NoUpdate
            )

    def set_bg_color(self, color):
        """Change background color when this is changed in Settings.

        Args:
            color (QColor): Background color
        """
        self.bg_color = color

    def set_bg_grid(self, bg):
        """Enable or disable background grid.

        Args:
            bg (boolean): True to draw grid, False to fill background with a solid color
        """
        self.bg_grid = bg

    def dragLeaveEvent(self, event):
        """Accept event."""
        event.accept()

    def dragEnterEvent(self, event):
        """Accept event. Then call the super class method
        only if drag source is not a DraggableWidget (from Add Item toolbar)."""
        event.accept()
        source = event.source()
        if not isinstance(source, DraggableWidget):
            super().dragEnterEvent(event)

    def dragMoveEvent(self, event):
        """Accept event. Then call the super class method
        only if drag source is not a DraggableWidget (from Add Item toolbar)."""
        event.accept()
        source = event.source()
        if not isinstance(source, DraggableWidget):
            super().dragMoveEvent(event)

    def dropEvent(self, event):
        """Only accept drops when the source is an instance of
        DraggableWidget (from Add Item toolbar).
        Capture text from event's mimedata and show the appropriate 'Add Item form.'
        """
        source = event.source()
        if not isinstance(source, DraggableWidget):
            super().dropEvent(event)
            return
        if not self._toolbox.project():
            self._toolbox.msg.emit("Please open or create a project first")
            event.ignore()
            return
        event.acceptProposedAction()
        category = event.mimeData().text()
        pos = event.scenePos()
        w = 70
        h = 70
        x = pos.x() - w / 2
        y = pos.y() - h / 2
<<<<<<< HEAD
        if text == "Data Store":
            self.item_shadow = DataStoreIcon(self._toolbox, x, y, w, h, "...")
            self._toolbox.show_add_data_store_form(pos.x(), pos.y())
        elif text == "Data Connection":
            self.item_shadow = DataConnectionIcon(self._toolbox, x, y, w, h, "...")
            self._toolbox.show_add_data_connection_form(pos.x(), pos.y())
        elif text == "Tool":
            self.item_shadow = ToolIcon(self._toolbox, x, y, w, h, "...")
            self._toolbox.show_add_tool_form(pos.x(), pos.y())
        elif text == "View":
            self.item_shadow = ViewIcon(self._toolbox, x, y, w, h, "...")
            self._toolbox.show_add_view_form(pos.x(), pos.y())
        elif text == "Data Interface":
            self.item_shadow = DataInterfaceIcon(self._toolbox, x, y, w, h, "...")
            self._toolbox.show_add_data_interface_form(pos.x(), pos.y())
        elif text == "Gdx Export":
            self.item_shadow = GdxExportIcon(self._toolbox, x, y, w, h, "...")
            self._toolbox.show_add_gdx_export_form(pos.x(), pos.y())
=======
        icon_maker = self._toolbox.categories[category]["icon_maker"]
        self.item_shadow = icon_maker(self._toolbox, x, y, w, h, "...")
        self._toolbox.show_add_project_item_form(category, pos.x(), pos.y())
>>>>>>> 3b2cb1ad

    def drawBackground(self, painter, rect):
        """Reimplemented method to make a custom background.

        Args:
            painter (QPainter): Painter that is used to paint background
            rect (QRectF): The exposed (viewport) rectangle in scene coordinates
        """
        scene_rect = self.sceneRect()
        rect = rect.intersected(scene_rect)  # Limit to only draw background for the scene rectangle
        if not self.bg_grid:
            painter.fillRect(rect, QBrush(self.bg_color))
            return
        step = 20  # Grid step
        painter.setPen(QPen(QColor(0, 0, 0, 40)))
        # Draw horizontal grid
        start = round(rect.top(), step)
        if start > rect.top():
            start -= step
        y = start
        while y < rect.bottom():
            painter.drawLine(rect.left(), y, rect.right(), y)
            y += step
        # Now draw vertical grid
        start = round(rect.left(), step)
        if start > rect.left():
            start -= step
        x = start
        while x < rect.right():
            painter.drawLine(x, rect.top(), x, rect.bottom())
            x += step<|MERGE_RESOLUTION|>--- conflicted
+++ resolved
@@ -16,22 +16,11 @@
 :date:   13.2.2019
 """
 
+import logging
 from PySide2.QtWidgets import QGraphicsScene
 from PySide2.QtCore import Signal, Slot, QItemSelectionModel
 from PySide2.QtGui import QColor, QPen, QBrush
-<<<<<<< HEAD
-from graphics_items import (
-    DataConnectionIcon,
-    ToolIcon,
-    DataStoreIcon,
-    ViewIcon,
-    DataInterfaceIcon,
-    GdxExportIcon,
-    ProjectItemIcon,
-)
-=======
 from graphics_items import ProjectItemIcon, Link
->>>>>>> 3b2cb1ad
 from widgets.toolbars import DraggableWidget
 
 
@@ -146,30 +135,9 @@
         h = 70
         x = pos.x() - w / 2
         y = pos.y() - h / 2
-<<<<<<< HEAD
-        if text == "Data Store":
-            self.item_shadow = DataStoreIcon(self._toolbox, x, y, w, h, "...")
-            self._toolbox.show_add_data_store_form(pos.x(), pos.y())
-        elif text == "Data Connection":
-            self.item_shadow = DataConnectionIcon(self._toolbox, x, y, w, h, "...")
-            self._toolbox.show_add_data_connection_form(pos.x(), pos.y())
-        elif text == "Tool":
-            self.item_shadow = ToolIcon(self._toolbox, x, y, w, h, "...")
-            self._toolbox.show_add_tool_form(pos.x(), pos.y())
-        elif text == "View":
-            self.item_shadow = ViewIcon(self._toolbox, x, y, w, h, "...")
-            self._toolbox.show_add_view_form(pos.x(), pos.y())
-        elif text == "Data Interface":
-            self.item_shadow = DataInterfaceIcon(self._toolbox, x, y, w, h, "...")
-            self._toolbox.show_add_data_interface_form(pos.x(), pos.y())
-        elif text == "Gdx Export":
-            self.item_shadow = GdxExportIcon(self._toolbox, x, y, w, h, "...")
-            self._toolbox.show_add_gdx_export_form(pos.x(), pos.y())
-=======
         icon_maker = self._toolbox.categories[category]["icon_maker"]
         self.item_shadow = icon_maker(self._toolbox, x, y, w, h, "...")
         self._toolbox.show_add_project_item_form(category, pos.x(), pos.y())
->>>>>>> 3b2cb1ad
 
     def drawBackground(self, painter, rect):
         """Reimplemented method to make a custom background.
