######################################################################################################################
# Copyright (C) 2017 - 2019 Spine project consortium
# This file is part of Spine Toolbox.
# Spine Toolbox is free software: you can redistribute it and/or modify it under the terms of the GNU Lesser General
# Public License as published by the Free Software Foundation, either version 3 of the License, or (at your option)
# any later version. This program is distributed in the hope that it will be useful, but WITHOUT ANY WARRANTY;
# without even the implied warranty of MERCHANTABILITY or FITNESS FOR A PARTICULAR PURPOSE. See the GNU Lesser General
# Public License for more details. You should have received a copy of the GNU Lesser General Public License along with
# this program. If not, see <http://www.gnu.org/licenses/>.
######################################################################################################################

"""
Contains the UI and the functionality for the widget that
is shown to user when a new Data Interface is created.

:author: P. Savolainen (VTT)
:date:   13.6.2019
"""

from PySide2.QtWidgets import QWidget, QStatusBar
from PySide2.QtCore import Slot, Qt
import ui.add_data_interface
from config import STATUSBAR_SS, INVALID_CHARS


class AddDataInterfaceWidget(QWidget):
    """A widget that queries user's preferences for a new item.

    Attributes:
        toolbox (ToolboxUI): toolbox widget
        x (int): X coordinate of new item
        y (int): Y coordinate of new item
    """

    def __init__(self, toolbox, x, y):
        """Initialize class."""
        super().__init__(parent=toolbox, f=Qt.Window)  # Setting the parent inherits the stylesheet
        self._toolbox = toolbox
        self._x = x
        self._y = y
        self._project = self._toolbox.project()
        #  Set up the UI from a file auto-created by Qt Designer.
        self.ui = ui.add_data_interface.Ui_Form()
        self.ui.setupUi(self)
        # Add status bar to form
        self.statusbar = QStatusBar(self)
        self.statusbar.setFixedHeight(20)
        self.statusbar.setSizeGripEnabled(False)
        self.statusbar.setStyleSheet(STATUSBAR_SS)
        self.ui.horizontalLayout_statusbar_placeholder.addWidget(self.statusbar)
        # Class attributes
        self.name = ''
        self.description = ''
        self.connect_signals()
        self.ui.lineEdit_name.setFocus()
        # Ensure this window gets garbage-collected when closed
        self.setAttribute(Qt.WA_DeleteOnClose)

    def connect_signals(self):
        """Connect signals to slots."""
        self.ui.lineEdit_name.textChanged.connect(self.name_changed)  # Name -> folder name connection
        self.ui.pushButton_ok.clicked.connect(self.ok_clicked)
        self.ui.pushButton_cancel.clicked.connect(self.close)

    @Slot(name='name_changed')
    def name_changed(self):
        """Update label to show upcoming folder name."""
        name = self.ui.lineEdit_name.text()
        default = "Folder:"
        if name == '':
            self.ui.label_folder.setText(default)
        else:
            folder_name = name.lower().replace(' ', '_')
            msg = default + " " + folder_name
            self.ui.label_folder.setText(msg)

    @Slot(name='ok_clicked')
    def ok_clicked(self):
        """Check that given item name is valid and add it to project."""
        self.name = self.ui.lineEdit_name.text()
        self.description = self.ui.lineEdit_description.text()
        if not self.name:  # No name given
            self.statusbar.showMessage("Name missing", 3000)
            return
        # Check for invalid characters for a folder name
        if any((True for x in self.name if x in INVALID_CHARS)):
            self.statusbar.showMessage("Name not valid for a folder name", 3000)
            return
        # Check that name is not reserved
        if self._toolbox.project_item_model.find_item(self.name):
            msg = "Item '{0}' already exists".format(self.name)
            self.statusbar.showMessage(msg, 3000)
            return
        # Check that short name (folder) is not reserved
        short_name = self.name.lower().replace(' ', '_')
        if self._toolbox.project_item_model.short_name_reserved(short_name):
            msg = "Item using folder '{0}' already exists".format(short_name)
            self.statusbar.showMessage(msg, 3000)
            return
        # Create new Item
        self.call_add_item()
        self.close()

    def call_add_item(self):
        """Creates new Item according to user's selections."""
<<<<<<< HEAD
        self._project.add_data_interface(self.name, self.description, {}, self._x, self._y, set_selected=True)
=======
        item = dict(name=self.name, description=self.description, mappings={}, x=self._x, y=self._y)
        self._project.add_project_items("Data Interfaces", item, set_selected=True)
>>>>>>> 560ba7b1

    def keyPressEvent(self, e):
        """Close Setup form when escape key is pressed.

        Args:
            e (QKeyEvent): Received key press event.
        """
        if e.key() == Qt.Key_Escape:
            self.close()
        elif e.key() == Qt.Key_Enter or e.key() == Qt.Key_Return:
            self.ok_clicked()

    def closeEvent(self, event=None):
        """Handle close window.

        Args:
            event (QEvent): Closing event if 'X' is clicked.
        """
        if event:
            event.accept()
            scene = self._toolbox.ui.graphicsView.scene()
            item_shadow = scene.item_shadow
            if item_shadow:
                scene.removeItem(item_shadow)
                scene.item_shadow = None<|MERGE_RESOLUTION|>--- conflicted
+++ resolved
@@ -103,12 +103,8 @@
 
     def call_add_item(self):
         """Creates new Item according to user's selections."""
-<<<<<<< HEAD
-        self._project.add_data_interface(self.name, self.description, {}, self._x, self._y, set_selected=True)
-=======
         item = dict(name=self.name, description=self.description, mappings={}, x=self._x, y=self._y)
         self._project.add_project_items("Data Interfaces", item, set_selected=True)
->>>>>>> 560ba7b1
 
     def keyPressEvent(self, e):
         """Close Setup form when escape key is pressed.
