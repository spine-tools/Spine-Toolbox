######################################################################################################################
# Copyright (C) 2017-2020 Spine project consortium
# This file is part of Spine Toolbox.
# Spine Toolbox is free software: you can redistribute it and/or modify it under the terms of the GNU Lesser General
# Public License as published by the Free Software Foundation, either version 3 of the License, or (at your option)
# any later version. This program is distributed in the hope that it will be useful, but WITHOUT ANY WARRANTY;
# without even the implied warranty of MERCHANTABILITY or FITNESS FOR A PARTICULAR PURPOSE. See the GNU Lesser General
# Public License for more details. You should have received a copy of the GNU Lesser General Public License along with
# this program. If not, see <http://www.gnu.org/licenses/>.
######################################################################################################################

"""
Functions to make and handle QToolBars.

:author: P. Savolainen (VTT)
:date:   19.1.2018
"""

from PySide2.QtCore import Slot
from PySide2.QtWidgets import QToolBar, QLabel, QToolButton
from PySide2.QtGui import QIcon
from ..config import ICON_TOOLBAR_SS
from .custom_qlistview import ProjectItemDragListView


class MainToolBar(QToolBar):
    """A toolbar to add items using drag and drop actions."""

    def __init__(self, parent):
        """

        Args:
            parent (ToolboxUI): QMainWindow instance
        """
        super().__init__("Add Item Toolbar", parent=parent)  # Inherits stylesheet from ToolboxUI
        self._toolbox = parent
        self.project_item_list_view = ProjectItemDragListView(self)
        self.project_item_spec_list_view = ProjectItemDragListView(self)
        self.setStyleSheet(ICON_TOOLBAR_SS)
        self.setObjectName("ItemToolbar")

    def setup(self):
        self.add_project_item_list_view()
        self.add_project_item_spec_list_view()
        self.add_execute_buttons()

    def add_project_item_list_view(self):
        self.project_item_list_view.setModel(self._toolbox.project_item_factory_model)
        self.addWidget(QLabel("Generic items"))
        self.addWidget(self.project_item_list_view)

    def add_project_item_spec_list_view(self):
        icon_size = 16
        self.addSeparator()
        self.addWidget(QLabel("Specific items"))
        self.addWidget(self.project_item_spec_list_view)
        remove_spec = QToolButton(self)
        remove_spec_icon = QIcon(":/icons/wrench_minus.svg").pixmap(icon_size, icon_size)
        remove_spec.setIcon(remove_spec_icon)
        remove_spec.clicked.connect(self._toolbox.remove_selected_specification)
        remove_spec.setToolTip("<html><head/><body><p>Remove selected specific item from the project</p></body></html>")
        self.addWidget(remove_spec)
        add_spec = QToolButton(self)
        add_spec_icon = QIcon(":/icons/wrench_plus.svg").pixmap(icon_size, icon_size)
        add_spec.setIcon(add_spec_icon)
        add_spec.setMenu(self._toolbox.add_specification_popup_menu)
        add_spec.setPopupMode(QToolButton.InstantPopup)
        add_spec.setToolTip("<html><head/><body><p>Add new specific item to the project</p></body></html>")
        self.addWidget(add_spec)

    def add_execute_buttons(self):
        icon_size = 24
        self.addSeparator()
        self.addWidget(QLabel("Execution"))
        execute_project_icon = QIcon(":/icons/project_item_icons/play-circle-solid.svg").pixmap(icon_size, icon_size)
        execute_project = QToolButton(self)
        execute_project.setIcon(execute_project_icon)
        execute_project.clicked.connect(self.execute_project)
        execute_project.setToolTip("Execute project")
        self.addWidget(execute_project)
        execute_selected_icon = QIcon(":/icons/project_item_icons/play-circle-regular.svg").pixmap(icon_size, icon_size)
        execute_selected = QToolButton(self)
        execute_selected.setIcon(execute_selected_icon)
        execute_selected.clicked.connect(self.execute_selected)
        execute_selected.setToolTip("Execute selection")
        self.addWidget(execute_selected)
        stop_icon = QIcon(":/icons/project_item_icons/stop-circle-regular.svg").pixmap(icon_size, icon_size)
        stop = QToolButton(self)
        stop.setIcon(stop_icon)
        stop.clicked.connect(self.stop_execution)
        stop.setToolTip("Stop execution")
        self.addWidget(stop)

    def add_remove_all_button(self):
        icon_size = 24
        remove_all_icon = QIcon(":/icons/menu_icons/trash-alt.svg").pixmap(icon_size, icon_size)
        remove_all = QToolButton(self)
        remove_all.setIcon(remove_all_icon)
        remove_all.clicked.connect(self.remove_all)
        remove_all.setToolTip("Remove all items from project.")
        self.addSeparator()
        self.addWidget(remove_all)

    @Slot(bool)
    def remove_all(self, checked=False):
        """Slot for handling the remove all tool button clicked signal.
        Calls ToolboxUI remove_all_items() method."""
        self._toolbox.remove_all_items()

    @Slot(bool)
    def execute_project(self, checked=False):
        """Slot for handling the Execute project tool button clicked signal."""
        if not self._toolbox.project():
            self._toolbox.msg.emit("Please create a new project or open an existing one first")
            return
        self._toolbox.project().execute_project()
        return

    @Slot(bool)
    def execute_selected(self, checked=False):
        """Slot for handling the Execute selected tool button clicked signal."""
        if not self._toolbox.project():
            self._toolbox.msg.emit("Please create a new project or open an existing one first")
            return
        self._toolbox.project().execute_selected()
        return

    @Slot(bool)
    def stop_execution(self, checked=False):
        """Slot for handling the Stop execution tool button clicked signal."""
        if not self._toolbox.project():
            self._toolbox.msg.emit("Please create a new project or open an existing one first")
            return
<<<<<<< HEAD
        self._toolbox.project().stop()


class ParameterTagToolBar(QToolBar):
    """A toolbar to add items using drag and drop actions."""

    tag_button_toggled = Signal("QVariant", "bool")
    manage_tags_action_triggered = Signal("bool")
    tag_actions_added = Signal("QVariant", "QVariant")

    def __init__(self, parent, db_mngr, *db_maps):
        """

        Args:
            parent (DataStoreForm): tree or graph view form
            db_mngr (SpineDBManager): the DB manager for interacting with the db
            db_maps (iter): DiffDatabaseMapping instances
        """
        super().__init__("Parameter Tag Toolbar", parent=parent)
        self.db_mngr = db_mngr
        self.db_maps = db_maps
        label = QLabel("Parameter tag")
        self.addWidget(label)
        self.tag_button_group = QButtonGroup(self)
        self.tag_button_group.setExclusive(False)
        self.actions = []
        self.db_map_ids = []
        empty = QWidget()
        empty.setSizePolicy(QSizePolicy.Expanding, QSizePolicy.Expanding)
        self.empty_action = self.addWidget(empty)
        self.manage_tags_button = QPushButton("Manage tags...")
        self.addWidget(self.manage_tags_button)
        # noinspection PyUnresolvedReferences
        # pylint: disable=unnecessary-lambda
        self.manage_tags_button.clicked.connect(lambda checked: self.manage_tags_action_triggered.emit(checked))
        self.setStyleSheet(PARAMETER_TAG_TOOLBAR_SS)
        self.setObjectName("ParameterTagToolbar")
        self.tag_actions_added.connect(self._add_db_map_tag_actions)

    def init_toolbar(self):
        for button in self.tag_button_group.buttons():
            self.tag_button_group.removeButton(button)
        for action in self.actions:
            self.removeAction(action)
        action = QAction("untagged")
        self.insertAction(self.empty_action, action)
        action.setCheckable(True)
        button = self.widgetForAction(action)
        self.tag_button_group.addButton(button, id=0)
        self.actions = [action]
        self.db_map_ids = [[(db_map, 0) for db_map in self.db_maps]]
        tag_data = {}
        for db_map in self.db_maps:
            for parameter_tag in self.db_mngr.get_items(db_map, "parameter tag"):
                tag_data.setdefault(parameter_tag["tag"], {})[db_map] = parameter_tag["id"]
        for tag, db_map_data in tag_data.items():
            action = QAction(tag)
            self.insertAction(self.empty_action, action)
            action.setCheckable(True)
            button = self.widgetForAction(action)
            self.tag_button_group.addButton(button, id=len(self.db_map_ids))
            self.actions.append(action)
            self.db_map_ids.append(list(db_map_data.items()))
        self.tag_button_group.buttonToggled["int", "bool"].connect(
            lambda i, checked: self.tag_button_toggled.emit(self.db_map_ids[i], checked)
        )

    def receive_parameter_tags_added(self, db_map_data):
        for db_map, parameter_tags in db_map_data.items():
            self.tag_actions_added.emit(db_map, parameter_tags)

    @Slot("QVariant", "QVariant")
    def _add_db_map_tag_actions(self, db_map, parameter_tags):
        action_texts = [a.text() for a in self.actions]
        for parameter_tag in parameter_tags:
            if parameter_tag["tag"] in action_texts:
                # Already a tag named after that, add db_map id information
                i = action_texts.index(parameter_tag["tag"])
                self.db_map_ids[i].append((db_map, parameter_tag["id"]))
            else:
                action = QAction(parameter_tag["tag"])
                self.insertAction(self.empty_action, action)
                action.setCheckable(True)
                button = self.widgetForAction(action)
                self.tag_button_group.addButton(button, id=len(self.db_map_ids))
                self.actions.append(action)
                self.db_map_ids.append([(db_map, parameter_tag["id"])])
                action_texts.append(action.text())

    def receive_parameter_tags_removed(self, db_map_data):
        for db_map, parameter_tags in db_map_data.items():
            parameter_tag_ids = {x["id"] for x in parameter_tags}
            self._remove_db_map_tag_actions(db_map, parameter_tag_ids)

    def _remove_db_map_tag_actions(self, db_map, parameter_tag_ids):
        for tag_id in parameter_tag_ids:
            i = next(k for k, x in enumerate(self.db_map_ids) if (db_map, tag_id) in x)
            self.db_map_ids[i].remove((db_map, tag_id))
            if not self.db_map_ids[i]:
                self.db_map_ids.pop(i)
                self.removeAction(self.actions.pop(i))

    def receive_parameter_tags_updated(self, db_map_data):
        for db_map, parameter_tags in db_map_data.items():
            self._update_db_map_tag_actions(db_map, parameter_tags)

    def _update_db_map_tag_actions(self, db_map, parameter_tags):
        for parameter_tag in parameter_tags:
            i = next(k for k, x in enumerate(self.db_map_ids) if (db_map, parameter_tag["id"]) in x)
            action = self.actions[i]
            action.setText(parameter_tag["tag"])
=======
        self._toolbox.project().stop()
>>>>>>> 065133fa
<|MERGE_RESOLUTION|>--- conflicted
+++ resolved
@@ -131,118 +131,4 @@
         if not self._toolbox.project():
             self._toolbox.msg.emit("Please create a new project or open an existing one first")
             return
-<<<<<<< HEAD
-        self._toolbox.project().stop()
-
-
-class ParameterTagToolBar(QToolBar):
-    """A toolbar to add items using drag and drop actions."""
-
-    tag_button_toggled = Signal("QVariant", "bool")
-    manage_tags_action_triggered = Signal("bool")
-    tag_actions_added = Signal("QVariant", "QVariant")
-
-    def __init__(self, parent, db_mngr, *db_maps):
-        """
-
-        Args:
-            parent (DataStoreForm): tree or graph view form
-            db_mngr (SpineDBManager): the DB manager for interacting with the db
-            db_maps (iter): DiffDatabaseMapping instances
-        """
-        super().__init__("Parameter Tag Toolbar", parent=parent)
-        self.db_mngr = db_mngr
-        self.db_maps = db_maps
-        label = QLabel("Parameter tag")
-        self.addWidget(label)
-        self.tag_button_group = QButtonGroup(self)
-        self.tag_button_group.setExclusive(False)
-        self.actions = []
-        self.db_map_ids = []
-        empty = QWidget()
-        empty.setSizePolicy(QSizePolicy.Expanding, QSizePolicy.Expanding)
-        self.empty_action = self.addWidget(empty)
-        self.manage_tags_button = QPushButton("Manage tags...")
-        self.addWidget(self.manage_tags_button)
-        # noinspection PyUnresolvedReferences
-        # pylint: disable=unnecessary-lambda
-        self.manage_tags_button.clicked.connect(lambda checked: self.manage_tags_action_triggered.emit(checked))
-        self.setStyleSheet(PARAMETER_TAG_TOOLBAR_SS)
-        self.setObjectName("ParameterTagToolbar")
-        self.tag_actions_added.connect(self._add_db_map_tag_actions)
-
-    def init_toolbar(self):
-        for button in self.tag_button_group.buttons():
-            self.tag_button_group.removeButton(button)
-        for action in self.actions:
-            self.removeAction(action)
-        action = QAction("untagged")
-        self.insertAction(self.empty_action, action)
-        action.setCheckable(True)
-        button = self.widgetForAction(action)
-        self.tag_button_group.addButton(button, id=0)
-        self.actions = [action]
-        self.db_map_ids = [[(db_map, 0) for db_map in self.db_maps]]
-        tag_data = {}
-        for db_map in self.db_maps:
-            for parameter_tag in self.db_mngr.get_items(db_map, "parameter tag"):
-                tag_data.setdefault(parameter_tag["tag"], {})[db_map] = parameter_tag["id"]
-        for tag, db_map_data in tag_data.items():
-            action = QAction(tag)
-            self.insertAction(self.empty_action, action)
-            action.setCheckable(True)
-            button = self.widgetForAction(action)
-            self.tag_button_group.addButton(button, id=len(self.db_map_ids))
-            self.actions.append(action)
-            self.db_map_ids.append(list(db_map_data.items()))
-        self.tag_button_group.buttonToggled["int", "bool"].connect(
-            lambda i, checked: self.tag_button_toggled.emit(self.db_map_ids[i], checked)
-        )
-
-    def receive_parameter_tags_added(self, db_map_data):
-        for db_map, parameter_tags in db_map_data.items():
-            self.tag_actions_added.emit(db_map, parameter_tags)
-
-    @Slot("QVariant", "QVariant")
-    def _add_db_map_tag_actions(self, db_map, parameter_tags):
-        action_texts = [a.text() for a in self.actions]
-        for parameter_tag in parameter_tags:
-            if parameter_tag["tag"] in action_texts:
-                # Already a tag named after that, add db_map id information
-                i = action_texts.index(parameter_tag["tag"])
-                self.db_map_ids[i].append((db_map, parameter_tag["id"]))
-            else:
-                action = QAction(parameter_tag["tag"])
-                self.insertAction(self.empty_action, action)
-                action.setCheckable(True)
-                button = self.widgetForAction(action)
-                self.tag_button_group.addButton(button, id=len(self.db_map_ids))
-                self.actions.append(action)
-                self.db_map_ids.append([(db_map, parameter_tag["id"])])
-                action_texts.append(action.text())
-
-    def receive_parameter_tags_removed(self, db_map_data):
-        for db_map, parameter_tags in db_map_data.items():
-            parameter_tag_ids = {x["id"] for x in parameter_tags}
-            self._remove_db_map_tag_actions(db_map, parameter_tag_ids)
-
-    def _remove_db_map_tag_actions(self, db_map, parameter_tag_ids):
-        for tag_id in parameter_tag_ids:
-            i = next(k for k, x in enumerate(self.db_map_ids) if (db_map, tag_id) in x)
-            self.db_map_ids[i].remove((db_map, tag_id))
-            if not self.db_map_ids[i]:
-                self.db_map_ids.pop(i)
-                self.removeAction(self.actions.pop(i))
-
-    def receive_parameter_tags_updated(self, db_map_data):
-        for db_map, parameter_tags in db_map_data.items():
-            self._update_db_map_tag_actions(db_map, parameter_tags)
-
-    def _update_db_map_tag_actions(self, db_map, parameter_tags):
-        for parameter_tag in parameter_tags:
-            i = next(k for k, x in enumerate(self.db_map_ids) if (db_map, parameter_tag["id"]) in x)
-            action = self.actions[i]
-            action.setText(parameter_tag["tag"])
-=======
-        self._toolbox.project().stop()
->>>>>>> 065133fa
+        self._toolbox.project().stop()