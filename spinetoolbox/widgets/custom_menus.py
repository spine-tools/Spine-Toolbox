--- conflicted
+++ resolved
@@ -158,17 +158,6 @@
             self.add_action("Fully collapse", QIcon(":/icons/menu_icons/angle-double-left.svg"))
 
 
-<<<<<<< HEAD
-class RelationshipTreeContextMenu(EntityTreeContextMenu):
-    """Context menu class for relationship tree items in tree view form."""
-
-
-class AlternativeTreeContextMenu(EntityTreeContextMenu):
-    """Context menu class for relationship tree items in tree view form."""
-
-
-=======
->>>>>>> 0e317171
 class ParameterContextMenu(CustomContextMenu):
     """Context menu class for object (relationship) parameter items in tree views."""
 
