--- conflicted
+++ resolved
@@ -21,12 +21,8 @@
 from PySide2.QtGui import QIcon
 from PySide2.QtCore import Qt, Signal, Slot, QPoint, QTimer
 from helpers import fix_name_ambiguity, tuple_itemgetter
-<<<<<<< HEAD
-=======
+from operator import itemgetter
 from widgets.custom_qwidgets import FilterWidget
->>>>>>> 8cd96fb7
-from operator import itemgetter
-from widgets.custom_qwidget import FilterWidget
 
 
 class CustomContextMenu(QMenu):
