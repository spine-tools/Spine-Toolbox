--- conflicted
+++ resolved
@@ -87,64 +87,8 @@
 
     def __init__(self, parent, position):
         """Class constructor."""
-<<<<<<< HEAD
-        super().__init__(parent)
-        if not index.isValid():
-            # If no item at index
-            if not self._parent.project():
-                return
-            self.add_action("Open project directory...")
-            self.addSeparator()
-            self.add_action("Export project to GraphML")
-            self.exec_(position)
-            return
-        if not index.parent().isValid():
-            if not self._parent.project():
-                return
-            # If index is at a category item
-            self.add_action("Open project directory...")
-            self.exec_(position)
-            return
-        d = self._parent.project_item_model.project_item(index)
-        if d.item_type == "Data Connection":
-            self.add_action("Open directory...")
-        elif d.item_type == "Data Store":
-            self.add_action("Open tree view...")
-            self.add_action("Open graph view...")
-            self.add_action("Open tabular view...")
-            self.addSeparator()
-            self.add_action("Open directory...")
-        elif d.item_type == "Tool":
-            self.add_action("Results...")
-            # TODO: Do we still want to have the stop action here???
-            if d.get_icon().timer.state() == QTimeLine.Running:
-                self.add_action("Stop")
-            else:
-                self.add_action("Stop", enabled=False)
-            self.addSeparator()
-            if not d.tool_template():
-                enabled = False
-            else:
-                enabled = True
-            self.add_action("Edit Tool template", enabled=enabled)
-            self.add_action("Edit main program file...", enabled=enabled)
-        elif d.item_type == "View":
-            self.add_action("Open directory...")
-        elif d.item_type == "Data Interface":
-            self.add_action("Open directory...")
-        elif d.item_type == "Gdx Export":
-            self.add_action("Open directory...")
-        else:
-            logging.error("Unknown item type: %s", d.item_type)
-            return
-        self.addSeparator()
-        self.add_action("Rename")
-        self.add_action("Remove item")
-        self.exec_(position)
-=======
         super().__init__(parent, position)
         self.add_action("Open project directory...")
->>>>>>> 3b2cb1ad
 
 
 class ProjectItemModelContextMenu(CustomContextMenu):
