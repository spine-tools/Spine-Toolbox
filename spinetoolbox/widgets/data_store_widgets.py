--- conflicted
+++ resolved
@@ -1253,18 +1253,10 @@
     @Slot("bool", name="show_import_file_dialog")
     def show_import_file_dialog(self, checked=False):
         """Show dialog to allow user to select a file to import."""
-<<<<<<< HEAD
         dialog = ImportDialog(parent=self)
         # assume that dialog is modal, if not use accepted, rejected signals
         if dialog.exec() == QDialog.Accepted:
             self.msg.emit("Import was successfull")
-=======
-        answer = QFileDialog.getOpenFileName(
-            self, "Select file to import", self._data_store.project().project_dir, "*.*"
-        )
-        file_path = answer[0]
-        if not file_path:  # Cancel button clicked
->>>>>>> 614df651
             return
 
     @busy_effect
