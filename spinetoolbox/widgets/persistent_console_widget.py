######################################################################################################################
# Copyright (C) 2017-2021 Spine project consortium
# This file is part of Spine Toolbox.
# Spine Toolbox is free software: you can redistribute it and/or modify it under the terms of the GNU Lesser General
# Public License as published by the Free Software Foundation, either version 3 of the License, or (at your option)
# any later version. This program is distributed in the hope that it will be useful, but WITHOUT ANY WARRANTY;
# without even the implied warranty of MERCHANTABILITY or FITNESS FOR A PARTICULAR PURPOSE. See the GNU Lesser General
# Public License for more details. You should have received a copy of the GNU Lesser General Public License along with
# this program. If not, see <http://www.gnu.org/licenses/>.
######################################################################################################################

import os
import uuid
from pygments.styles import get_style_by_name
from pygments.lexers import get_lexer_by_name
from pygments.util import ClassNotFound
from pygments.token import Token
from PySide2.QtCore import Qt, Slot, QTimer, Signal, QRect, QSize
from PySide2.QtWidgets import QPlainTextEdit, QSizePolicy
from PySide2.QtGui import (
    QFontDatabase,
    QTextCharFormat,
    QFont,
    QTextCursor,
    QColor,
    QTextBlockFormat,
    QTextOption,
    QKeySequence,
)
from spinetoolbox.helpers import CustomSyntaxHighlighter
from spinetoolbox.spine_engine_manager import make_engine_manager
<<<<<<< HEAD
from spinetoolbox.server.engine_client import RemoteEngineInitFailed
=======
from spinetoolbox.qthread_pool_executor import QtBasedThreadPoolExecutor
>>>>>>> 66828345


class _CustomLineEdit(QPlainTextEdit):
    def __init__(self, console):
        super().__init__(console)
        self._updating = False
        self._console = console
        self._current_prompt = ""
        self.setStyleSheet("QPlainTextEdit {background-color: transparent; color: transparent; border:none;}")
        self.setVerticalScrollBarPolicy(Qt.ScrollBarAlwaysOff)
        self.setHorizontalScrollBarPolicy(Qt.ScrollBarAlwaysOff)
        self.document().setDocumentMargin(0)
        self.setAttribute(Qt.WA_TransparentForMouseEvents)
        self.setTabChangesFocus(False)
        self.setUndoRedoEnabled(False)
        self.setSizePolicy(QSizePolicy.MinimumExpanding, QSizePolicy.MinimumExpanding)
        self.cursorPositionChanged.connect(self._handle_cursor_position_changed)
        self.textChanged.connect(self._handle_text_changed)

    @property
    def min_pos(self):
        return len(self._current_prompt)

    @property
    def new_line_indent(self):
        return len(self._current_prompt.lstrip())  # lstrip() is to remove leading '\n'

    def reset(self, current_prompt):
        self._current_prompt = current_prompt
        self.setPlainText(current_prompt)

    def new_line(self):
        cursor = self.textCursor()
        cursor.insertText("\n")

    def formatted_text(self):
        text = self.raw_text()
        if not text:
            return ""
        lines = iter(text.splitlines())
        new_lines = [next(lines).rstrip()] + [line.rstrip()[self.new_line_indent :] for line in lines]
        return "\n".join(new_lines)

    def raw_text(self):
        return self.toPlainText()[self.min_pos :]

    def set_raw_text(self, text):
        self.setPlainText(self._current_prompt + text)

    @Slot()
    def _handle_text_changed(self):
        """Add indent to new lines."""
        if self._updating:
            return
        if not self.raw_text():
            return
        self._updating = True
        cursor = self.textCursor()
        for i in range(self.document().blockCount()):
            block = self.document().findBlockByNumber(i)
            if block.position() < self.min_pos:
                continue
            if not block.text().startswith(self.new_line_indent * " "):
                cursor.setPosition(block.position())
                cursor.insertText(self.new_line_indent * " ")
        self._updating = False

    @Slot()
    def _handle_cursor_position_changed(self):
        """Move cursor away from indent areas."""
        if self._updating:
            return
        self._updating = True
        cursor = self.textCursor()
        if cursor.position() < self.min_pos:
            cursor.setPosition(self.min_pos)
        elif cursor.positionInBlock() < self.new_line_indent:
            cursor.movePosition(QTextCursor.StartOfBlock)
            cursor.movePosition(QTextCursor.NextCharacter, n=self.new_line_indent)
        self.setTextCursor(cursor)
        self._updating = False

    def sizeHint(self):
        return QSize(self._console.width(), 16777215)

    def keyPressEvent(self, ev):
        if ev.matches(QKeySequence.Copy):
            ev.ignore()
            return
        if ev.key() == Qt.Key_Backspace:
            cursor = self.textCursor()
            if cursor.position() == self.min_pos:
                return
            if cursor.positionInBlock() == self.new_line_indent:
                cursor.movePosition(QTextCursor.PreviousCharacter, QTextCursor.KeepAnchor, n=self.new_line_indent + 1)
                cursor.removeSelectedText()
                return
        if ev.key() == Qt.Key_Left:
            cursor = self.textCursor()
            if cursor.positionInBlock() == self.new_line_indent:
                cursor.movePosition(QTextCursor.PreviousCharacter, n=self.new_line_indent + 1)
                self.setTextCursor(cursor)
                return
        if ev.key() == Qt.Key_Delete:
            cursor = self.textCursor()
            if cursor.atBlockEnd():
                cursor.movePosition(QTextCursor.NextCharacter, QTextCursor.KeepAnchor, n=self.new_line_indent + 1)
                cursor.removeSelectedText()
                return
        if self._console.key_press_event(ev):
            return
        super().keyPressEvent(ev)


class PersistentConsoleWidget(QPlainTextEdit):
    """A widget to interact with a persistent process."""

    _command_checked = Signal(str, bool)
    _msg_available = Signal(str, str)
    _command_finished = Signal()
    _history_item_available = Signal(str, str)
    _completions_available = Signal(str, str, list)
    _restarted = Signal()
    _flush_needed = Signal()
    _FLUSH_INTERVAL = 200
    _MAX_LINES_PER_SECOND = 2000
    _MAX_LINES_PER_CYCLE = _MAX_LINES_PER_SECOND * 1000 / _FLUSH_INTERVAL
    _MAX_LINES_COUNT = 2000

    def __init__(self, toolbox, key, language, owner=None):
        """
        Args:
            toolbox (ToolboxUI)
            key (tuple): persistent process identifier
            language (str): for syntax highlighting and prompting, etc.
            owner (ProjectItemBase, optional): console owner
        """
        super().__init__(parent=toolbox)
        self._executor = QtBasedThreadPoolExecutor(max_workers=1)
        self._updating = False
        font = QFontDatabase.systemFont(QFontDatabase.FixedFont)
        self.setFont(font)
        self.setMaximumBlockCount(self._MAX_LINES_COUNT)
        self._toolbox = toolbox
        self._key = key
        self._language = language
        self.owners = {owner}
        self._prompt, self._prompt_format = self._make_prompt()
        self._prefix = None
        self._pending_command_count = 0
        self._text_buffer = []
        self._skipped = {}
        self._anchor = None
        self._style = get_style_by_name("monokai")
        background_color = self._style.background_color
        foreground_color = self._style.styles[Token] or self._style.styles[Token.Text]
        self.setStyleSheet(
            f"QPlainTextEdit {{background-color: {background_color}; color: {foreground_color}; border: 0px}}"
        )
        cursor_width = self.fontMetrics().horizontalAdvance("x")
        self.setWordWrapMode(QTextOption.WrapAnywhere)
        self.setTabStopDistance(4 * cursor_width)
        self._line_edit = _CustomLineEdit(self)
        self._line_edit.setFont(font)
        self._line_edit.setCursorWidth(cursor_width)
        self._line_edit.setWordWrapMode(QTextOption.WrapAnywhere)
        self._line_edit.setTabStopDistance(4 * cursor_width)
        self._highlighter = CustomSyntaxHighlighter(None)
        self._highlighter.set_style(self._style)
        try:
            self._highlighter.lexer = get_lexer_by_name(self._language)
        except ClassNotFound:
            pass
        self._ansi_esc_code_handler = AnsiEscapeCodeHandler(foreground_color, background_color)
        self._prompt_block = None
        self._current_prompt = ""
        self._make_prompt_block(prompt=self._prompt)
        self._at_bottom = True
        self._flush_in_progress = False
        self._flush_timer = QTimer()
        self._flush_timer.setInterval(self._FLUSH_INTERVAL)
        self._flush_timer.timeout.connect(self._flush_text_buffer)
        self._flush_timer.setSingleShot(True)
        self.engine_mngr = None
        self.setReadOnly(True)
        self.document().contentsChanged.connect(self._handle_contents_changed)
        self.updateRequest.connect(self._handle_update_request)
        self.selectionChanged.connect(self._handle_selection_changed)
        self.cursorPositionChanged.connect(self._handle_cursor_position_changed)
        self._flush_needed.connect(self._start_flush_timer)
        self._line_edit.textChanged.connect(self._update_user_input)
        self._command_checked.connect(self._handle_command_checked)
        self._msg_available.connect(self._handle_msg_available)
        self._command_finished.connect(self._handle_command_finished)
        self._history_item_available.connect(self._display_history_item)
        self._completions_available.connect(self._display_completions)
        self._restarted.connect(self._handle_restarted)

    def closeEvent(self, ev):
        super().closeEvent(ev)
        self._executor.shutdown()

    def name(self):
        """Returns console name for display purposes."""
        return f"{self._language.capitalize()} Console - {self.owner_names}"

    @property
    def prompt(self):
        return self._prompt

    @property
    def owner_names(self):
        return " & ".join(x.name for x in self.owners if x is not None)

    @property
    def _input_start_pos(self):
        return self._prompt_block.position() + len(self._current_prompt)

    def focusInEvent(self, ev):
        self._line_edit.setFocus()

    def mouseMoveEvent(self, ev):
        super().mouseMoveEvent(ev)
        if self.anchorAt(ev.pos()):
            self.viewport().setCursor(Qt.PointingHandCursor)
        else:
            self.viewport().setCursor(Qt.IBeamCursor)

    def mousePressEvent(self, ev):
        super().mousePressEvent(ev)
        self._anchor = self.anchorAt(ev.pos())

    def mouseReleaseEvent(self, ev):
        super().mouseReleaseEvent(ev)
        if self._anchor is None:
            return
        text_buffer = self._skipped.pop(self._anchor, None)
        if text_buffer is None:
            return
        cursor = self.cursorForPosition(ev.pos())
        cursor.select(cursor.BlockUnderCursor)
        cursor.removeSelectedText()
        cursor.beginEditBlock()
        while text_buffer:
            text, with_prompt = text_buffer.pop(0)
            self._insert_text(cursor, text, with_prompt)
        cursor.endEditBlock()
        self._anchor = None

    def scrollContentsBy(self, dx, dy):
        super().scrollContentsBy(dx, dy)
        scrollbar = self.verticalScrollBar()
        self._at_bottom = scrollbar.value() == scrollbar.maximum()

    @Slot()
    def _handle_contents_changed(self):
        if self._at_bottom:
            scrollbar = self.verticalScrollBar()
            scrollbar.setValue(scrollbar.maximum())

    @Slot()
    def _handle_selection_changed(self):
        if self._updating:
            return
        cursor = self.textCursor()
        le_cursor = self._line_edit.textCursor()
        le_selection_start = cursor.selectionStart() - self._prompt_block.position()
        le_selection_end = cursor.selectionEnd() - self._prompt_block.position()
        if le_selection_start < self._line_edit.min_pos and le_selection_end < self._line_edit.min_pos:
            le_cursor.clearSelection()
        else:
            le_selection_start = max(self._line_edit.min_pos, le_selection_start)
            le_selection_end = max(self._line_edit.min_pos, le_selection_end)
            le_cursor.setPosition(le_selection_start)
            le_cursor.setPosition(le_selection_end, QTextCursor.KeepAnchor)
        self._line_edit.setTextCursor(le_cursor)

    @Slot()
    def _handle_cursor_position_changed(self):
        if self._updating:
            return
        cursor = self.textCursor()
        le_cursor = self._line_edit.textCursor()
        le_position = cursor.position() - self._prompt_block.position()
        if self._line_edit.min_pos <= le_position < self._line_edit.document().characterCount():
            le_cursor.setPosition(le_position)
            self._line_edit.setTextCursor(le_cursor)

    @Slot(QRect, int)
    def _handle_update_request(self, _rect, _dy):
        """Move line edit to input start pos."""
        if not self._updating:
            self._move_line_edit()

    def _move_line_edit(self):
        if self._prompt_block is None:
            return
        cursor = self.textCursor()
        cursor.setPosition(self._prompt_block.position())
        rect = self.cursorRect(cursor)
        self._line_edit.move(rect.topLeft())

    @Slot()
    def _update_user_input(self):
        self._updating = True
        cursor = self.textCursor()
        cursor.setPosition(self._input_start_pos)
        cursor.movePosition(QTextCursor.End, QTextCursor.KeepAnchor)
        text = self._line_edit.raw_text()
        cursor.insertText(text)
        self._highlight_current_input()
        self._updating = False

    @Slot()
    def _start_flush_timer(self):
        self._flush_timer.start()

    @Slot()
    def _flush_text_buffer(self):
        """Inserts all text from buffer."""
        cursor = self.textCursor()
        cursor.beginEditBlock()
        k = 0
        while self._text_buffer and k < self._MAX_LINES_PER_CYCLE:
            cursor.setPosition(self._prompt_block.position() - 1)
            text, with_prompt = self._text_buffer.pop(0)
            self._insert_text(cursor, text, with_prompt)
            k += 1
        if self._text_buffer:
            address = uuid.uuid4().hex
            char_format = cursor.charFormat()
            char_format.setBackground(QColor('white'))
            char_format.setForeground(QColor('blue'))
            char_format.setAnchor(True)
            char_format.setAnchorHref(address)
            self._skipped[address] = self._text_buffer[-self._MAX_LINES_COUNT :]
            cursor.setPosition(self._prompt_block.position() - 1)
            cursor.insertBlock(QTextBlockFormat())
            cursor.insertText(f"<--- {len(self._text_buffer)} more lines --->", char_format)
            self._text_buffer.clear()
        cursor.endEditBlock()
        self._flush_in_progress = False

    def _make_prompt(self):
        text_format = QTextCharFormat()
        if self._language == "julia":
            prompt = "\njulia> "
            text_format.setForeground(Qt.darkGreen)
            text_format.setFontWeight(QFont.Bold)
        elif self._language == "python":
            prompt = ">>> "
        else:
            prompt = "$ "
        return prompt, text_format

    def _make_prompt_block(self, prompt=""):
        cursor = self.textCursor()
        cursor.movePosition(QTextCursor.End)
        cursor.insertBlock()
        self._prompt_block = cursor.block()
        self._insert_prompt(prompt=prompt)

    def _insert_prompt(self, prompt=""):
        cursor = self.textCursor()
        cursor.setPosition(self._prompt_block.position())
        cursor.insertText(prompt, self._prompt_format)
        cursor.movePosition(QTextCursor.End)
        self._current_prompt = prompt
        self._line_edit.reset(self._current_prompt)
        self._move_line_edit()

    def _insert_stdin_text(self, cursor, text):
        """Inserts highlighted text.

        Args:
            cursor (QTextCursor)
            text (str)
        """
        if not text:
            cursor.insertText("")
            return
        lines = iter(text.splitlines())
        line = next(lines)
        self._do_insert_stdin_text(cursor, line)
        for line in lines:
            cursor.insertText("\n")
            self._do_insert_stdin_text(cursor, line)

    def _do_insert_stdin_text(self, cursor, text):
        for start, count, text_format in self._highlighter.yield_formats(text):
            chunk = text[start : start + count]
            cursor.insertText(chunk, text_format)

    def _insert_stdout_text(self, cursor, text):
        """Inserts ansi highlighted text.

        Args:
            cursor (QTextCursor)
            text (str)
        """
        for chunk, text_format in self._ansi_esc_code_handler.parse_text(text):
            cursor.insertText(chunk, text_format)

    def _insert_text_before_prompt(self, text, with_prompt=False):
        """Inserts given text before the prompt. Used when adding input and output from external execution.

        Args:
            text (str)
        """
        self._text_buffer.append((text, with_prompt))
        if not self._flush_in_progress:
            self._flush_in_progress = True
            self._flush_needed.emit()

    def _insert_text(self, cursor, text, with_prompt):
        cursor.insertBlock(QTextBlockFormat())
        if with_prompt:
            cursor.insertText(self._prompt, self._prompt_format)
            self._insert_stdin_text(cursor, text)
        else:
            self._insert_stdout_text(cursor, text)

    def add_stdin(self, data):
        """Adds new prompt with data. Used when adding stdin from external execution.

        Args:
            data (str)
        """
        self._insert_text_before_prompt(data, with_prompt=True)

    def add_stdout(self, data):
        """Adds new line to stdout. Used when adding stdout from external execution.

        Args:
            data (str)
        """

        self._insert_text_before_prompt(data)

    def add_stderr(self, data):
        """Adds new line to stderr. Used when adding stderr from external execution.

        Args:
            data (str)
        """
        self._insert_text_before_prompt(data)

    def _get_current_text(self):
        return self._line_edit.formatted_text()

    def _get_prefix(self):
        le_cursor = self._line_edit.textCursor()
        le_cursor.setPosition(self._line_edit.min_pos, QTextCursor.KeepAnchor)
        return le_cursor.selectedText().rstrip()

    def _highlight_current_input(self):
        cursor = self.textCursor()
        cursor.setPosition(self._input_start_pos)
        cursor.movePosition(QTextCursor.End, QTextCursor.KeepAnchor)
        text = cursor.selectedText()
        for start, count, text_format in self._highlighter.yield_formats(text):
            start += self._input_start_pos
            cursor.setPosition(start)
            cursor.setPosition(start + count, QTextCursor.KeepAnchor)
            cursor.setCharFormat(text_format)
        cursor.movePosition(QTextCursor.NextCharacter)
        cursor.setCharFormat(QTextCharFormat())

    def key_press_event(self, ev):
        """Handles key press event from line edit.

        Returns:
            True if handled, False if not.
        """
        self._at_bottom = True
        text = self._get_current_text()
        if ev.key() in (Qt.Key_Return, Qt.Key_Enter):
            self._issue_command(text)
        elif ev.key() == Qt.Key_Up:
            self._move_history(text, True)
        elif ev.key() == Qt.Key_Down:
            self._move_history(text, False)
        elif ev.key() == Qt.Key_Tab:
            self._autocomplete(text)
        else:
            return False
        return True

    def create_engine_manager(self):
        """Returns a new local or remote spine engine manager or
        an existing remote spine engine manager.
        Returns None if connecting to Spine Engine Server fails."""
        exec_remotely = self._toolbox.qsettings().value("engineSettings/remoteExecutionEnabled", "false") == "true"
        if exec_remotely:
            if self.engine_mngr:
                return self.engine_mngr
            self.engine_mngr = make_engine_manager(exec_remotely)
            host, port, security, sec_folder = self._toolbox.engine_server_settings()
            try:
                self.engine_mngr.make_engine_client(host, port, security, sec_folder)
            except RemoteEngineInitFailed as e:
                self._toolbox.msg_error.emit(f"Connecting to Spine Engine Server failed. {e}")
                return None
            return self.engine_mngr
        else:
            engine_mngr = make_engine_manager(exec_remotely)
            return engine_mngr

    def _issue_command(self, text):
        """Issues command.

        Args:
            text (str)
        """
<<<<<<< HEAD
        if not text.strip():  # Don't send empty command to execution manager
            self._make_prompt_block(prompt=self._prompt)
            return
        engine_mngr = self.create_engine_manager()
        if not engine_mngr:
            return
        if not engine_mngr.is_persistent_command_complete(self._key, text):
=======
        self._executor.submit(self._do_check_command, text)

    def _do_check_command(self, text):
        engine_server_address = self._toolbox.qsettings().value("appSettings/engineServerAddress", defaultValue="")
        engine_mngr = make_engine_manager(engine_server_address)
        complete = engine_mngr.is_persistent_command_complete(self._key, text)
        self._command_checked.emit(text, complete)

    @Slot(str, bool)
    def _handle_command_checked(self, text, complete):
        """Issues command.

        Args:
            text (str)
        """
        if not complete:
            self._line_edit.new_line()
>>>>>>> 66828345
            return
        self._make_prompt_block(prompt="")
        self._executor.submit(self._do_issue_command, text)

    def _do_issue_command(self, text):
        engine_server_address = self._toolbox.qsettings().value("appSettings/engineServerAddress", defaultValue="")
        engine_mngr = make_engine_manager(engine_server_address)
        log_stdin = bool(self._pending_command_count)
        self._pending_command_count += 1
        for msg in engine_mngr.issue_persistent_command(self._key, text):
            if msg["type"] != "stdin" or log_stdin:
                self._msg_available.emit(msg["type"], msg["data"])
        self._command_finished.emit()

    @Slot(str, str)
    def _handle_msg_available(self, msg_type, text):
        if msg_type == "stdin":
            self.add_stdin(text)
        elif msg_type == "stdout":
            self.add_stdout(text)
        elif msg_type == "stderr":
            self.add_stderr(text)

    @Slot()
    def _handle_command_finished(self):
        self._pending_command_count -= 1
        if self._pending_command_count == 0:
            self._insert_prompt(prompt=self._prompt)

    def _move_history(self, text, backwards):
        """Moves history."""
<<<<<<< HEAD
        engine_mngr = self.create_engine_manager()
        if not engine_mngr:
            return
=======
        self._executor.submit(self._do_move_history, text, backwards)

    def _do_move_history(self, text, backwards):
        engine_server_address = self._toolbox.qsettings().value("appSettings/engineServerAddress", defaultValue="")
        engine_mngr = make_engine_manager(engine_server_address)
>>>>>>> 66828345
        prefix = self._get_prefix()
        history_item = engine_mngr.get_persistent_history_item(self._key, text, prefix, backwards)
        self._history_item_available.emit(history_item, prefix)

    @Slot(str, str)
    def _display_history_item(self, history_item, prefix):
        self._line_edit.set_raw_text(history_item)
        if prefix:
            le_cursor = self._line_edit.textCursor()
            le_cursor.setPosition(self._line_edit.min_pos + len(prefix))
            self._line_edit.setTextCursor(le_cursor)

    def _autocomplete(self, text):
        """Autocompletes current text in the prompt (or output options if multiple matches).

        Args:
            text (str)
        """
<<<<<<< HEAD
        engine_mngr = self.create_engine_manager()
        if not engine_mngr:
            return
=======
        prev_char = self._line_edit.document().characterAt(self._line_edit.textCursor().position() - 1)
        if prev_char.isspace():
            le_cursor = self._line_edit.textCursor()
            le_cursor.insertText(4 * " ")
            self._line_edit.setTextCursor(le_cursor)
            return
        self._executor.submit(self._do_autocomplete, text)

    def _do_autocomplete(self, text):
        engine_server_address = self._toolbox.qsettings().value("appSettings/engineServerAddress", defaultValue="")
        engine_mngr = make_engine_manager(engine_server_address)
>>>>>>> 66828345
        prefix = self._get_prefix()
        completions = engine_mngr.get_persistent_completions(self._key, prefix)
        self._completions_available.emit(text, prefix, completions)

    @Slot(str, str, list)
    def _display_completions(self, text, prefix, completions):
        completion = os.path.commonprefix(completions)
        if prefix.endswith(completion) and len(completions) > 1:
            # Can't complete, but there is more than one option: 'commit' stdin and output options to stdout
            self.add_stdin(text)
            self.add_stdout("\t\t".join(completions))
            le_cursor = self._line_edit.textCursor()
            self._line_edit.set_raw_text(text)
            self._line_edit.setTextCursor(le_cursor)
        else:
            # Complete in current line
            last_prefix_word = prefix.split(" ")[-1]
            text_to_insert = completion[len(last_prefix_word) :]
            index = len(prefix)
            new_text = text[:index] + text_to_insert + text[index:]
            self._line_edit.set_raw_text(new_text)
            le_cursor = self._line_edit.textCursor()
            le_cursor.setPosition(self._line_edit.min_pos + index + len(text_to_insert))
            self._line_edit.setTextCursor(le_cursor)

    @Slot(bool)
    def _restart_persistent(self, _=False):
        """Restarts underlying persistent process."""
        self._updating = True
        self.clear()
<<<<<<< HEAD
        engine_mngr = self.create_engine_manager()
        if not engine_mngr:
            return
        self._text_buffer.clear()
=======
        self._make_prompt_block("")
        self._updating = False
        self._text_buffer.clear()
        self._executor.submit(self._do_restart_persistent)

    def _do_restart_persistent(self):
        engine_server_address = self._toolbox.qsettings().value("appSettings/engineServerAddress", defaultValue="")
        engine_mngr = make_engine_manager(engine_server_address)
>>>>>>> 66828345
        for msg in engine_mngr.restart_persistent(self._key):
            self._msg_available.emit(msg["type"], msg["data"])
        self._restarted.emit()

    @Slot()
    def _handle_restarted(self):
        self._make_prompt_block(prompt=self._prompt)

    @Slot(bool)
    def _interrupt_persistent(self, _=False):
        """Interrupts underlying persistent process."""
<<<<<<< HEAD
        engine_mngr = self.create_engine_manager()
        if not engine_mngr:
            return
=======
        self._executor.submit(self._do_interrupt_persistent)

    def _do_interrupt_persistent(self):
        engine_server_address = self._toolbox.qsettings().value("appSettings/engineServerAddress", defaultValue="")
        engine_mngr = make_engine_manager(engine_server_address)
>>>>>>> 66828345
        engine_mngr.interrupt_persistent(self._key)

    def _extend_menu(self, menu):
        """Adds two more actions: Restart, and Interrupt."""
        menu.addSeparator()
        menu.addAction("Restart", self._restart_persistent)
        menu.addAction("Interrupt", self._interrupt_persistent)

    def contextMenuEvent(self, ev):
        """Reimplemented to extend menu with custom actions."""
        le_geom = self._line_edit.frameGeometry()
        menu = (
            self._line_edit.createStandardContextMenu()
            if le_geom.contains(ev.pos())
            else self.createStandardContextMenu()
        )
        self._extend_menu(menu)
        menu.exec_(ev.globalPos())


# Translated from
# https://code.qt.io/cgit/qt-creator/qt-creator.git/tree/src/libs/utils/ansiescapecodehandler.cpp?h=master
# TODO: Consider qtconsole's QtAnsiCodeProcessor
class AnsiEscapeCodeHandler:
    def __init__(self, fg_color, bg_color):
        self._previous_format_closed = True
        self._previous_format = QTextCharFormat()
        self._pending_text = ""
        self._bg_color = QColor(bg_color)
        self._fg_color = QColor(fg_color)

    def _make_default_format(self):
        default_format = QTextCharFormat()
        default_format.setBackground(self._bg_color)
        default_format.setForeground(self._fg_color)
        return default_format

    def endFormatScope(self):
        self._previous_format_closed = True

    def setFormatScope(self, char_format):
        self._previous_format = char_format
        self._previous_format_closed = False

    def parse_text(self, text):
        class AnsiEscapeCode:
            ResetFormat = 0
            BoldText = 1
            FaintText = 2
            ItalicText = 3
            NormalIntensity = 22
            NotItalic = 23
            TextColorStart = 30
            TextColorEnd = 37
            RgbTextColor = 38
            DefaultTextColor = 39
            BackgroundColorStart = 40
            BackgroundColorEnd = 47
            RgbBackgroundColor = 48
            DefaultBackgroundColor = 49
            BrightTextColorStart = 90
            BrightTextColorEnd = 97
            BrightBackgroundColorStart = 100
            BrightBackgroundColorEnd = 107

        escape = "\x1b["
        semicolon = ";"
        color_terminator = "m"
        erase_to_eol = "K"
        char_format = self._make_default_format() if self._previous_format_closed else self._previous_format
        stripped_text = self._pending_text + text
        self._pending_text = ""
        while stripped_text:
            if self._pending_text:
                break
            try:
                escape_pos = stripped_text.index(escape[0])
            except ValueError:
                yield stripped_text, char_format
                break
            if escape_pos != 0:
                yield stripped_text[:escape_pos], char_format
                stripped_text = stripped_text[escape_pos:]
            if stripped_text[0] != escape[0]:
                break
            while stripped_text and escape[0] == stripped_text[0]:
                if escape.startswith(stripped_text):
                    # control sequence is not complete
                    self._pending_text += stripped_text
                    stripped_text = ""
                    break
                if not stripped_text.startswith(escape):
                    # not a control sequence
                    self._pending_text = ""
                    yield stripped_text[:1], char_format
                    stripped_text = stripped_text[1:]
                    continue
                self._pending_text += stripped_text[: len(escape)]
                stripped_text = stripped_text[len(escape) :]
                # \e[K is not supported. Just strip it.
                if stripped_text.startswith(erase_to_eol):
                    self._pending_text = ""
                    stripped_text = stripped_text[1:]
                    continue
                # get the number
                str_number = ""
                numbers = []
                while stripped_text:
                    if stripped_text[0].isdigit():
                        str_number += stripped_text[0]
                    else:
                        if str_number:
                            numbers.append(str_number)
                        if not str_number or stripped_text[0] != semicolon:
                            break
                        str_number = ""
                    self._pending_text += stripped_text[0:1]
                    stripped_text = stripped_text[1:]
                if not stripped_text:
                    break
                # remove terminating char
                if not stripped_text.startswith(color_terminator):
                    self._pending_text = ""
                    stripped_text = stripped_text[1:]
                    break
                # got consistent control sequence, ok to clear pending text
                self._pending_text = ""
                stripped_text = stripped_text[1:]
                if not numbers:
                    char_format = self._make_default_format()
                    self.endFormatScope()
                for i in range(len(numbers)):  # pylint: disable=consider-using-enumerate
                    code = int(numbers[i])
                    if AnsiEscapeCode.TextColorStart <= code <= AnsiEscapeCode.TextColorEnd:
                        char_format.setForeground(_ansi_color(code - AnsiEscapeCode.TextColorStart))
                        self.setFormatScope(char_format)
                    elif AnsiEscapeCode.BrightTextColorStart <= code <= AnsiEscapeCode.BrightTextColorEnd:
                        char_format.setForeground(_ansi_color(code - AnsiEscapeCode.BrightTextColorStart, bright=True))
                        self.setFormatScope(char_format)
                    elif AnsiEscapeCode.BackgroundColorStart <= code <= AnsiEscapeCode.BackgroundColorEnd:
                        char_format.setBackground(_ansi_color(code - AnsiEscapeCode.BackgroundColorStart))
                        self.setFormatScope(char_format)
                    elif AnsiEscapeCode.BrightBackgroundColorStart <= code <= AnsiEscapeCode.BrightBackgroundColorEnd:
                        char_format.setBackground(
                            _ansi_color(code - AnsiEscapeCode.BrightBackgroundColorStart, bright=True)
                        )
                        self.setFormatScope(char_format)
                    else:
                        if code == AnsiEscapeCode.ResetFormat:
                            char_format = self._make_default_format()
                            self.endFormatScope()
                            break
                        if code == AnsiEscapeCode.BoldText:
                            char_format.setFontWeight(QFont.Bold)
                            self.setFormatScope(char_format)
                            break
                        if code == AnsiEscapeCode.FaintText:
                            char_format.setFontWeight(QFont.Light)
                            self.setFormatScope(char_format)
                            break
                        if code == AnsiEscapeCode.ItalicText:
                            char_format.setFontItalic(True)
                            self.setFormatScope(char_format)
                            break
                        if code == AnsiEscapeCode.NormalIntensity:
                            char_format.setFontWeight(QFont.Normal)
                            self.setFormatScope(char_format)
                            break
                        if code == AnsiEscapeCode.NotItalic:
                            char_format.setFontItalic(False)
                            self.setFormatScope(char_format)
                            break
                        if code == AnsiEscapeCode.DefaultTextColor:
                            char_format.setForeground(self._fg_color)
                            self.setFormatScope(char_format)
                            break
                        if code == AnsiEscapeCode.DefaultBackgroundColor:
                            char_format.setBackground(self._bg_color)
                            self.setFormatScope(char_format)
                            break
                        if code == AnsiEscapeCode.RgbBackgroundColor:
                            # See http://en.wikipedia.org/wiki/ANSI_escape_code#Colors
                            i += 1
                            if i >= len(numbers):
                                break
                            j = int(numbers[i])
                            if j == 2:
                                # RGB set with format: 38;2;<r>;<g>;<b>
                                if i + 3 < len(numbers):
                                    color = QColor(int(numbers[i + 1]), int(numbers[i + 2]), int(numbers[i + 3]))
                                    if code == AnsiEscapeCode.RgbTextColor:
                                        char_format.setForeground(color)
                                    else:
                                        char_format.setBackground(color)
                                self.setFormatScope(char_format)
                                i += 3
                                break
                            if j == 5:
                                # 256 color mode with format: 38;5;<i>
                                index = int(numbers[i + 1])
                                color = QColor()
                                if index < 8:
                                    # The first 8 colors are standard low-intensity ANSI colors.
                                    color = _ansi_color(index)
                                elif index < 16:
                                    # The next 8 colors are standard high-intensity ANSI colors.
                                    color = _ansi_color(index - 8).lighter(150)
                                elif index < 232:
                                    # The next 216 colors are a 6x6x6 RGB cube.
                                    o = index - 16
                                    color = QColor((o / 36) * 51, ((o / 6) % 6) * 51, (o % 6) * 51)
                                else:
                                    # The last 24 colors are a greyscale gradient.
                                    grey = int((index - 232) * 11)
                                    color = QColor(grey, grey, grey)
                                if code == AnsiEscapeCode.RgbTextColor:
                                    char_format.setForeground(color)
                                else:
                                    char_format.setBackground(color)
                                self.setFormatScope(char_format)
                                i += 1
                            break
                        break


def _ansi_color(code, bright=False):
    if code >= 8:
        return QColor()
    on = 170 if not bright else 255
    off = 0 if not bright else 85
    red = on if code & 1 else off
    green = on if code & 2 else off
    blue = on if code & 4 else off
    return QColor(red, green, blue)<|MERGE_RESOLUTION|>--- conflicted
+++ resolved
@@ -29,11 +29,8 @@
 )
 from spinetoolbox.helpers import CustomSyntaxHighlighter
 from spinetoolbox.spine_engine_manager import make_engine_manager
-<<<<<<< HEAD
 from spinetoolbox.server.engine_client import RemoteEngineInitFailed
-=======
 from spinetoolbox.qthread_pool_executor import QtBasedThreadPoolExecutor
->>>>>>> 66828345
 
 
 class _CustomLineEdit(QPlainTextEdit):
@@ -548,20 +545,15 @@
         Args:
             text (str)
         """
-<<<<<<< HEAD
+        self._executor.submit(self._do_check_command, text)
+
+    def _do_check_command(self, text):
         if not text.strip():  # Don't send empty command to execution manager
             self._make_prompt_block(prompt=self._prompt)
             return
         engine_mngr = self.create_engine_manager()
         if not engine_mngr:
             return
-        if not engine_mngr.is_persistent_command_complete(self._key, text):
-=======
-        self._executor.submit(self._do_check_command, text)
-
-    def _do_check_command(self, text):
-        engine_server_address = self._toolbox.qsettings().value("appSettings/engineServerAddress", defaultValue="")
-        engine_mngr = make_engine_manager(engine_server_address)
         complete = engine_mngr.is_persistent_command_complete(self._key, text)
         self._command_checked.emit(text, complete)
 
@@ -574,14 +566,14 @@
         """
         if not complete:
             self._line_edit.new_line()
->>>>>>> 66828345
             return
         self._make_prompt_block(prompt="")
         self._executor.submit(self._do_issue_command, text)
 
     def _do_issue_command(self, text):
-        engine_server_address = self._toolbox.qsettings().value("appSettings/engineServerAddress", defaultValue="")
-        engine_mngr = make_engine_manager(engine_server_address)
+        engine_mngr = self.create_engine_manager()
+        if not engine_mngr:
+            return
         log_stdin = bool(self._pending_command_count)
         self._pending_command_count += 1
         for msg in engine_mngr.issue_persistent_command(self._key, text):
@@ -606,17 +598,12 @@
 
     def _move_history(self, text, backwards):
         """Moves history."""
-<<<<<<< HEAD
+        self._executor.submit(self._do_move_history, text, backwards)
+
+    def _do_move_history(self, text, backwards):
         engine_mngr = self.create_engine_manager()
         if not engine_mngr:
             return
-=======
-        self._executor.submit(self._do_move_history, text, backwards)
-
-    def _do_move_history(self, text, backwards):
-        engine_server_address = self._toolbox.qsettings().value("appSettings/engineServerAddress", defaultValue="")
-        engine_mngr = make_engine_manager(engine_server_address)
->>>>>>> 66828345
         prefix = self._get_prefix()
         history_item = engine_mngr.get_persistent_history_item(self._key, text, prefix, backwards)
         self._history_item_available.emit(history_item, prefix)
@@ -635,11 +622,6 @@
         Args:
             text (str)
         """
-<<<<<<< HEAD
-        engine_mngr = self.create_engine_manager()
-        if not engine_mngr:
-            return
-=======
         prev_char = self._line_edit.document().characterAt(self._line_edit.textCursor().position() - 1)
         if prev_char.isspace():
             le_cursor = self._line_edit.textCursor()
@@ -649,9 +631,9 @@
         self._executor.submit(self._do_autocomplete, text)
 
     def _do_autocomplete(self, text):
-        engine_server_address = self._toolbox.qsettings().value("appSettings/engineServerAddress", defaultValue="")
-        engine_mngr = make_engine_manager(engine_server_address)
->>>>>>> 66828345
+        engine_mngr = self.create_engine_manager()
+        if not engine_mngr:
+            return
         prefix = self._get_prefix()
         completions = engine_mngr.get_persistent_completions(self._key, prefix)
         self._completions_available.emit(text, prefix, completions)
@@ -682,21 +664,15 @@
         """Restarts underlying persistent process."""
         self._updating = True
         self.clear()
-<<<<<<< HEAD
-        engine_mngr = self.create_engine_manager()
-        if not engine_mngr:
-            return
-        self._text_buffer.clear()
-=======
         self._make_prompt_block("")
         self._updating = False
         self._text_buffer.clear()
         self._executor.submit(self._do_restart_persistent)
 
     def _do_restart_persistent(self):
-        engine_server_address = self._toolbox.qsettings().value("appSettings/engineServerAddress", defaultValue="")
-        engine_mngr = make_engine_manager(engine_server_address)
->>>>>>> 66828345
+        engine_mngr = self.create_engine_manager()
+        if not engine_mngr:
+            return
         for msg in engine_mngr.restart_persistent(self._key):
             self._msg_available.emit(msg["type"], msg["data"])
         self._restarted.emit()
@@ -708,17 +684,12 @@
     @Slot(bool)
     def _interrupt_persistent(self, _=False):
         """Interrupts underlying persistent process."""
-<<<<<<< HEAD
+        self._executor.submit(self._do_interrupt_persistent)
+
+    def _do_interrupt_persistent(self):
         engine_mngr = self.create_engine_manager()
         if not engine_mngr:
             return
-=======
-        self._executor.submit(self._do_interrupt_persistent)
-
-    def _do_interrupt_persistent(self):
-        engine_server_address = self._toolbox.qsettings().value("appSettings/engineServerAddress", defaultValue="")
-        engine_mngr = make_engine_manager(engine_server_address)
->>>>>>> 66828345
         engine_mngr.interrupt_persistent(self._key)
 
     def _extend_menu(self, menu):
