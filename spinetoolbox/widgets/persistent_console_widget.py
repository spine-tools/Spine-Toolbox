######################################################################################################################
# Copyright (C) 2017-2021 Spine project consortium
# This file is part of Spine Toolbox.
# Spine Toolbox is free software: you can redistribute it and/or modify it under the terms of the GNU Lesser General
# Public License as published by the Free Software Foundation, either version 3 of the License, or (at your option)
# any later version. This program is distributed in the hope that it will be useful, but WITHOUT ANY WARRANTY;
# without even the implied warranty of MERCHANTABILITY or FITNESS FOR A PARTICULAR PURPOSE. See the GNU Lesser General
# Public License for more details. You should have received a copy of the GNU Lesser General Public License along with
# this program. If not, see <http://www.gnu.org/licenses/>.
######################################################################################################################

import os
import uuid
from pygments.styles import get_style_by_name
from pygments.lexers import get_lexer_by_name
from pygments.util import ClassNotFound
from pygments.token import Token
from PySide2.QtCore import Qt, Slot, QTimer, Signal
from PySide2.QtWidgets import QTextEdit
from PySide2.QtGui import QFontDatabase, QTextCharFormat, QFont, QTextCursor, QColor, QTextBlockFormat, QTextOption
from spinetoolbox.helpers import CustomSyntaxHighlighter
from spinetoolbox.spine_engine_manager import make_engine_manager


class PersistentConsoleWidget(QTextEdit):
    """A widget to interact with a persistent process."""

    _history_item_available = Signal(str, str)
    _completions_available = Signal(str, str, list)
    _flush_needed = Signal()
    _FLUSH_INTERVAL = 200
    _MAX_LINES_PER_SECOND = 2000
    _MAX_LINES_PER_CYCLE = _MAX_LINES_PER_SECOND * 1000 / _FLUSH_INTERVAL
    _MAX_LINES_COUNT = 2000

    def __init__(self, toolbox, key, language, owner=None):
        """
        Args:
            toolbox (ToolboxUI)
            key (tuple): persistent process identifier
            language (str): for syntax highlighting and prompting, etc.
            owner (ProjectItemBase, optional): console owner
        """
        super().__init__(parent=toolbox)
        font = QFontDatabase.systemFont(QFontDatabase.FixedFont)
        self.setFont(font)
        cursor_width = self.fontMetrics().horizontalAdvance("x")
        self.setCursorWidth(cursor_width)
        self.document().setIndentWidth(cursor_width)
        self.document().setMaximumBlockCount(self._MAX_LINES_COUNT)
        self.setWordWrapMode(QTextOption.WrapAnywhere)
        self.setTabStopDistance(4 * cursor_width)
        self._toolbox = toolbox
        self._key = key
        self._language = language
        self.owners = {owner}
        self._prompt, self._prompt_format = self._make_prompt()
        self._prefix = None
        self._reset_prefix = True
        self._pending_command_count = 0
        self._text_buffer = []
        self._skipped = {}
        self._anchor = None
        self._style = get_style_by_name("monokai")
        background_color = self._style.background_color
        foreground_color = self._style.styles[Token] or self._style.styles[Token.Text]
        self.setStyleSheet(
            f"QTextEdit {{background-color: {background_color}; color: {foreground_color}; border: 0px}}"
        )
        self._highlighter = CustomSyntaxHighlighter(None)
        self._highlighter.set_style(self._style)
        try:
            self._highlighter.lexer = get_lexer_by_name(self._language)
        except ClassNotFound:
            pass
        self._ansi_esc_code_handler = AnsiEscapeCodeHandler(foreground_color, background_color)
        self._prompt_block = None
        self._current_prompt = ""
        self._make_prompt_block(prompt=self._prompt)
        self._at_bottom = True
        self.cursorPositionChanged.connect(self._handle_cursor_position_changed)
        self.document().contentsChanged.connect(self._handle_contents_changed)
        self._history_item_available.connect(self._display_history_item)
        self._completions_available.connect(self._display_completions)
        self._flush_needed.connect(self._start_flush_timer)
        self._flush_in_progess = False
        self._flush_timer = QTimer()
        self._flush_timer.setInterval(self._FLUSH_INTERVAL)
        self._flush_timer.timeout.connect(self._flush_text_buffer)
        self._flush_timer.setSingleShot(True)

    def name(self):
        """Returns console name for display purposes."""
        return f"{self._language.capitalize()} Console - {self.owner_names}"

    @property
    def owner_names(self):
        return " & ".join(x.name for x in self.owners if x is not None)

    def mouseMoveEvent(self, ev):
        super().mouseMoveEvent(ev)
        if self.anchorAt(ev.pos()):
            self.viewport().setCursor(Qt.PointingHandCursor)
        else:
            self.viewport().setCursor(Qt.IBeamCursor)

    def mousePressEvent(self, ev):
        super().mousePressEvent(ev)
        self._anchor = self.anchorAt(ev.pos())

    def mouseReleaseEvent(self, ev):
        super().mouseReleaseEvent(ev)
        if self._anchor is None:
            return
        text_buffer = self._skipped.pop(self._anchor, None)
        if text_buffer is None:
            return
        cursor = self.cursorForPosition(ev.pos())
        cursor.select(cursor.BlockUnderCursor)
        cursor.removeSelectedText()
        cursor.beginEditBlock()
        while text_buffer:
            text, with_prompt = text_buffer.pop(0)
            self._insert_text(cursor, text, with_prompt)
        cursor.endEditBlock()
        self._anchor = None

    def scrollContentsBy(self, dx, dy):
        super().scrollContentsBy(dx, dy)
        scrollbar = self.verticalScrollBar()
        self._at_bottom = scrollbar.value() == scrollbar.maximum()

    @Slot()
    def _handle_contents_changed(self):
        if self._at_bottom:
            scrollbar = self.verticalScrollBar()
            scrollbar.setValue(scrollbar.maximum())

    @property
    def _input_start_pos(self):
        return self._prompt_block.position() + len(self._current_prompt)

    @Slot()
    def _handle_cursor_position_changed(self):
        self.setReadOnly(self.textCursor().position() < self._input_start_pos)
        if self._reset_prefix:
            self._prefix = None

    def _make_prompt(self):
        text_format = QTextCharFormat()
        if self._language == "julia":
            prompt = "\njulia> "
            text_format.setForeground(Qt.darkGreen)
            text_format.setFontWeight(QFont.Bold)
        elif self._language == "python":
            prompt = ">>> "
        else:
            prompt = "$ "
        return prompt, text_format

    def _make_prompt_block(self, prompt=""):
        cursor = self.textCursor()
        cursor.movePosition(QTextCursor.End)
        cursor.insertBlock(QTextBlockFormat())
        self._prompt_block = cursor.block()
        self._insert_prompt(prompt=prompt)

    def _insert_prompt(self, prompt=""):
        cursor = self.textCursor()
        cursor.setPosition(self._prompt_block.position())
        cursor.insertText(prompt, self._prompt_format)
        cursor.movePosition(QTextCursor.End)
        self._current_prompt = prompt
        self.setTextCursor(cursor)

    def _make_continuation_block(self, cursor):
        block_format = QTextBlockFormat()
        block_format.setIndent(len(self._current_prompt.lstrip()))
        cursor.insertBlock(block_format)

    def _insert_stdin_text(self, cursor, text):
        """Inserts highlighted text.

        Args:
            cursor (QTextCursor)
            text (str)
        """
        if not text:
            cursor.insertText("")
            return
        lines = iter(text.splitlines())
        line = next(lines)
        self._do_insert_stdin_text(cursor, line)
        for line in lines:
            self._make_continuation_block(cursor)
            self._do_insert_stdin_text(cursor, line)

    def _do_insert_stdin_text(self, cursor, text):
        for start, count, text_format in self._highlighter.yield_formats(text):
            chunk = text[start : start + count]
            cursor.insertText(chunk, text_format)

    def _insert_stdout_text(self, cursor, text):
        """Inserts ansi highlighted text.

        Args:
            cursor (QTextCursor)
            text (str)
        """
        for chunk, text_format in self._ansi_esc_code_handler.parse_text(text):
            cursor.insertText(chunk, text_format)

    def _insert_text_before_prompt(self, text, with_prompt=False):
        """Inserts given text before the prompt. Used when adding input and output from external execution.

        Args:
            text (str)
        """
        self._text_buffer.append((text, with_prompt))
        if not self._flush_in_progess:
            self._flush_in_progess = True
            self._flush_needed.emit()

    @Slot()
    def _start_flush_timer(self):
        self._flush_timer.start()

    @Slot()
    def _flush_text_buffer(self):
        """Inserts all text from buffer."""
        cursor = self.textCursor()
        cursor.beginEditBlock()
        k = 0
        while self._text_buffer and k < self._MAX_LINES_PER_CYCLE:
            cursor.setPosition(self._prompt_block.position() - 1)
            text, with_prompt = self._text_buffer.pop(0)
            self._insert_text(cursor, text, with_prompt)
            k += 1
        if self._text_buffer:
            address = uuid.uuid4().hex
            char_format = cursor.charFormat()
            char_format.setBackground(QColor('white'))
            char_format.setForeground(QColor('blue'))
            char_format.setAnchor(True)
            char_format.setAnchorHref(address)
            self._skipped[address] = self._text_buffer[-self._MAX_LINES_COUNT :]
            cursor.setPosition(self._prompt_block.position() - 1)
            cursor.insertBlock(QTextBlockFormat())
            cursor.insertText(f"<--- {len(self._text_buffer)} more lines --->", char_format)
            self._text_buffer.clear()
        cursor.endEditBlock()
        self._flush_in_progess = False

    def _insert_text(self, cursor, text, with_prompt):
        cursor.insertBlock(QTextBlockFormat())
        if with_prompt:
            cursor.insertText(self._prompt, self._prompt_format)
            self._insert_stdin_text(cursor, text)
        else:
            self._insert_stdout_text(cursor, text)

    def add_stdin(self, data):
        """Adds new prompt with data. Used when adding stdin from external execution.

        Args:
            data (str)
        """
        self._insert_text_before_prompt(data, with_prompt=True)

    def add_stdout(self, data):
        """Adds new line to stdout. Used when adding stdout from external execution.

        Args:
            data (str)
        """

        self._insert_text_before_prompt(data)

    def add_stderr(self, data):
        """Adds new line to stderr. Used when adding stderr from external execution.

        Args:
            data (str)
        """
        self._insert_text_before_prompt(data)

    def _get_current_text(self):
        """Returns current text.

        Returns:
            str: the complete text
        """
        cursor = self.textCursor()
        cursor.setPosition(self._input_start_pos)
        cursor.movePosition(QTextCursor.End, QTextCursor.KeepAnchor)
        return cursor.selectedText()

    def _get_prefix(self):
        if self._prefix is None:
            cursor = self.textCursor()
            cursor.setPosition(self._input_start_pos, QTextCursor.KeepAnchor)
            self._prefix = cursor.selectedText()
        return self._prefix

    def _highlight_current_input(self):
        cursor = self.textCursor()
        cursor.setPosition(self._input_start_pos)
        cursor.movePosition(QTextCursor.End, QTextCursor.KeepAnchor)
        text = cursor.selectedText()
        for start, count, text_format in self._highlighter.yield_formats(text):
            start += self._input_start_pos
            cursor.setPosition(start)
            cursor.setPosition(start + count, QTextCursor.KeepAnchor)
            cursor.setCharFormat(text_format)
        cursor.movePosition(QTextCursor.NextCharacter)
        cursor.setCharFormat(QTextCharFormat())

    def keyPressEvent(self, ev):
        self._at_bottom = True
        text = self._get_current_text()
        if ev.key() in (Qt.Key_Return, Qt.Key_Enter):
            self._issue_command(text)
        elif ev.key() == Qt.Key_Up:
            self._move_history(text, True)
        elif ev.key() == Qt.Key_Down:
            self._move_history(text, False)
        elif ev.key() == Qt.Key_Tab:
            self._autocomplete(text)
        elif ev.key() != Qt.Key_Backspace or self.textCursor().position() > self._input_start_pos:
            cursor = self.textCursor()
            super().keyPressEvent(ev)
            if cursor.position() >= self._input_start_pos and self.textCursor().position() < self._input_start_pos:
                cursor.setPosition(self._input_start_pos)
                self.setTextCursor(cursor)
            self._highlight_current_input()

    def _issue_command(self, text):
        """Issues command.

        Args:
            text (str)
        """
        exec_remotely = self._toolbox.qsettings().value("engineSettings/remoteExecutionEnabled", "false") == "true"
        engine_mngr = make_engine_manager(exec_remotely)
        if not engine_mngr.is_persistent_command_complete(self._key, text):
            self._make_continuation_block(self.textCursor())
            return
        log_stdin = bool(self._pending_command_count)
        self._make_prompt_block(prompt="")
        self._pending_command_count += 1
        self._do_issue_command(engine_mngr, text, log_stdin)

    def _do_issue_command(self, engine_mngr, text, log_stdin):
        for msg in engine_mngr.issue_persistent_command(self._key, text):
            msg_type = msg["type"]
            if msg_type == "stdin" and log_stdin:
                self.add_stdin(msg["data"])
            elif msg_type == "stdout":
                self.add_stdout(msg["data"])
            elif msg_type == "stderr":
                self.add_stderr(msg["data"])
        self._handle_command_finished()

    def _handle_command_finished(self):
        self._pending_command_count -= 1
        if self._pending_command_count == 0:
            self._insert_prompt(prompt=self._prompt)

<<<<<<< HEAD
    def move_history(self, text, step):
        """Moves history.

        Args:
            text (str)
            step (int)
        """
        if self._history_index == 0:
            self._history_item_zero = text
        self._history_index += step
        if self._history_index < 1:
            self._history_index = 0
            history_item = self._history_item_zero
            self._display_history_item(history_item)
            return
        self._executor.submit(self._do_move_history)

    def _do_move_history(self):
        exec_remotely = self._toolbox.qsettings().value("engineSettings/remoteExecutionEnabled", "false") == "true"
        engine_mngr = make_engine_manager(exec_remotely)
        history_item = engine_mngr.get_persistent_history_item(self._key, self._history_index)
        self._history_item_available.emit(history_item)
=======
    def _move_history(self, text, backwards):
        """Moves history."""
        engine_server_address = self._toolbox.qsettings().value("appSettings/engineServerAddress", defaultValue="")
        engine_mngr = make_engine_manager(engine_server_address)
        prefix = self._get_prefix()
        history_item = engine_mngr.get_persistent_history_item(self._key, text, prefix, backwards)
        self._history_item_available.emit(history_item, prefix)
>>>>>>> 16509149

    @Slot(str, str)
    def _display_history_item(self, history_item, prefix):
        self._reset_prefix = False
        cursor = self.textCursor()
        pos = self._input_start_pos + len(prefix)
        cursor.setPosition(pos)
        cursor.movePosition(QTextCursor.End, QTextCursor.KeepAnchor)
        self._insert_stdin_text(cursor, history_item[len(prefix) :])
        if prefix:
            cursor.setPosition(pos)
        self.setTextCursor(cursor)
        self._reset_prefix = True
        self._highlight_current_input()

    def _autocomplete(self, text):
        """Autocompletes current text in the prompt (or output options if multiple matches).

        Args:
            text (str)
        """
<<<<<<< HEAD
        self._executor.submit(self._do_autocomplete, text, partial_text)

    def _do_autocomplete(self, text, partial_text):
        exec_remotely = self._toolbox.qsettings().value("engineSettings/remoteExecutionEnabled", "false") == "true"
        engine_mngr = make_engine_manager(exec_remotely)
        completions = engine_mngr.get_persistent_completions(self._key, partial_text)
        self._completions_available.emit(text, partial_text, completions)
=======
        engine_server_address = self._toolbox.qsettings().value("appSettings/engineServerAddress", defaultValue="")
        engine_mngr = make_engine_manager(engine_server_address)
        prefix = self._get_prefix()
        completions = engine_mngr.get_persistent_completions(self._key, prefix)
        self._completions_available.emit(text, prefix, completions)
>>>>>>> 16509149

    @Slot(str, str, list)
    def _display_completions(self, text, prefix, completions):
        completion = os.path.commonprefix(completions)
        if prefix.endswith(completion) and len(completions) > 1:
            # Can't complete, but there is more than one option: 'commit' stdin and output options to stdout
            self.add_stdin(text)
            self.add_stdout("\t\t".join(completions))
        else:
            # Complete in current line
            cursor = self.textCursor()
            last_prefix_word = prefix.split(" ")[-1]
            cursor.insertText(completion[len(last_prefix_word) :])
            self._highlight_current_input()

    @Slot(bool)
    def _restart_persistent(self, _=False):
        """Restarts underlying persistent process."""
        self.clear()
<<<<<<< HEAD
        exec_remotely = self._toolbox.qsettings().value("engineSettings/remoteExecutionEnabled", "false") == "true"
        engine_mngr = make_engine_manager(exec_remotely)
        self._executor.submit(self._do_restart_persistent, engine_mngr)

    def _do_restart_persistent(self, engine_mngr):
=======
        engine_server_address = self._toolbox.qsettings().value("appSettings/engineServerAddress", defaultValue="")
        engine_mngr = make_engine_manager(engine_server_address)
        self._text_buffer.clear()
>>>>>>> 16509149
        for msg in engine_mngr.restart_persistent(self._key):
            msg_type = msg["type"]
            if msg_type == "stdout":
                self.add_stdout(msg["data"])
            elif msg_type == "stderr":
                self.add_stderr(msg["data"])
        self._make_prompt_block(prompt=self._prompt)

    @Slot(bool)
    def _interrupt_persistent(self, _=False):
        """Interrupts underlying persistent process."""
<<<<<<< HEAD
        exec_remotely = self._toolbox.qsettings().value("engineSettings/remoteExecutionEnabled", "false") == "true"
        engine_mngr = make_engine_manager(exec_remotely)
        self._executor.submit(engine_mngr.interrupt_persistent, self._key)
=======
        engine_server_address = self._toolbox.qsettings().value("appSettings/engineServerAddress", defaultValue="")
        engine_mngr = make_engine_manager(engine_server_address)
        engine_mngr.interrupt_persistent(self._key)
>>>>>>> 16509149

    def _extend_menu(self, menu):
        """Adds two more actions: Restart, and Interrupt."""
        menu.addSeparator()
        menu.addAction("Restart", self._restart_persistent)
        menu.addAction("Interrupt", self._interrupt_persistent)

    def contextMenuEvent(self, event):
        """Reimplemented to extend menu with custom actions."""
        menu = self.createStandardContextMenu()
        self._extend_menu(menu)
        menu.exec_(event.globalPos())


# Translated from
# https://code.qt.io/cgit/qt-creator/qt-creator.git/tree/src/libs/utils/ansiescapecodehandler.cpp?h=master
# TODO: Consider qtconsole's QtAnsiCodeProcessor
class AnsiEscapeCodeHandler:
    def __init__(self, fg_color, bg_color):
        self._previous_format_closed = True
        self._previous_format = QTextCharFormat()
        self._pending_text = ""
        self._bg_color = QColor(bg_color)
        self._fg_color = QColor(fg_color)

    def _make_default_format(self):
        default_format = QTextCharFormat()
        default_format.setBackground(self._bg_color)
        default_format.setForeground(self._fg_color)
        return default_format

    def endFormatScope(self):
        self._previous_format_closed = True

    def setFormatScope(self, char_format):
        self._previous_format = char_format
        self._previous_format_closed = False

    def parse_text(self, text):
        class AnsiEscapeCode:
            ResetFormat = 0
            BoldText = 1
            FaintText = 2
            ItalicText = 3
            NormalIntensity = 22
            NotItalic = 23
            TextColorStart = 30
            TextColorEnd = 37
            RgbTextColor = 38
            DefaultTextColor = 39
            BackgroundColorStart = 40
            BackgroundColorEnd = 47
            RgbBackgroundColor = 48
            DefaultBackgroundColor = 49
            BrightTextColorStart = 90
            BrightTextColorEnd = 97
            BrightBackgroundColorStart = 100
            BrightBackgroundColorEnd = 107

        escape = "\x1b["
        semicolon = ";"
        color_terminator = "m"
        erase_to_eol = "K"
        char_format = self._make_default_format() if self._previous_format_closed else self._previous_format
        stripped_text = self._pending_text + text
        self._pending_text = ""
        while stripped_text:
            if self._pending_text:
                break
            try:
                escape_pos = stripped_text.index(escape[0])
            except ValueError:
                yield stripped_text, char_format
                break
            if escape_pos != 0:
                yield stripped_text[:escape_pos], char_format
                stripped_text = stripped_text[escape_pos:]
            if stripped_text[0] != escape[0]:
                break
            while stripped_text and escape[0] == stripped_text[0]:
                if escape.startswith(stripped_text):
                    # control sequence is not complete
                    self._pending_text += stripped_text
                    stripped_text = ""
                    break
                if not stripped_text.startswith(escape):
                    # not a control sequence
                    self._pending_text = ""
                    yield stripped_text[:1], char_format
                    stripped_text = stripped_text[1:]
                    continue
                self._pending_text += stripped_text[: len(escape)]
                stripped_text = stripped_text[len(escape) :]
                # \e[K is not supported. Just strip it.
                if stripped_text.startswith(erase_to_eol):
                    self._pending_text = ""
                    stripped_text = stripped_text[1:]
                    continue
                # get the number
                str_number = ""
                numbers = []
                while stripped_text:
                    if stripped_text[0].isdigit():
                        str_number += stripped_text[0]
                    else:
                        if str_number:
                            numbers.append(str_number)
                        if not str_number or stripped_text[0] != semicolon:
                            break
                        str_number = ""
                    self._pending_text += stripped_text[0:1]
                    stripped_text = stripped_text[1:]
                if not stripped_text:
                    break
                # remove terminating char
                if not stripped_text.startswith(color_terminator):
                    self._pending_text = ""
                    stripped_text = stripped_text[1:]
                    break
                # got consistent control sequence, ok to clear pending text
                self._pending_text = ""
                stripped_text = stripped_text[1:]
                if not numbers:
                    char_format = self._make_default_format()
                    self.endFormatScope()
                for i in range(len(numbers)):  # pylint: disable=consider-using-enumerate
                    code = int(numbers[i])
                    if AnsiEscapeCode.TextColorStart <= code <= AnsiEscapeCode.TextColorEnd:
                        char_format.setForeground(_ansi_color(code - AnsiEscapeCode.TextColorStart))
                        self.setFormatScope(char_format)
                    elif AnsiEscapeCode.BrightTextColorStart <= code <= AnsiEscapeCode.BrightTextColorEnd:
                        char_format.setForeground(_ansi_color(code - AnsiEscapeCode.BrightTextColorStart, bright=True))
                        self.setFormatScope(char_format)
                    elif AnsiEscapeCode.BackgroundColorStart <= code <= AnsiEscapeCode.BackgroundColorEnd:
                        char_format.setBackground(_ansi_color(code - AnsiEscapeCode.BackgroundColorStart))
                        self.setFormatScope(char_format)
                    elif AnsiEscapeCode.BrightBackgroundColorStart <= code <= AnsiEscapeCode.BrightBackgroundColorEnd:
                        char_format.setBackground(
                            _ansi_color(code - AnsiEscapeCode.BrightBackgroundColorStart, bright=True)
                        )
                        self.setFormatScope(char_format)
                    else:
                        if code == AnsiEscapeCode.ResetFormat:
                            char_format = self._make_default_format()
                            self.endFormatScope()
                            break
                        if code == AnsiEscapeCode.BoldText:
                            char_format.setFontWeight(QFont.Bold)
                            self.setFormatScope(char_format)
                            break
                        if code == AnsiEscapeCode.FaintText:
                            char_format.setFontWeight(QFont.Light)
                            self.setFormatScope(char_format)
                            break
                        if code == AnsiEscapeCode.ItalicText:
                            char_format.setFontItalic(True)
                            self.setFormatScope(char_format)
                            break
                        if code == AnsiEscapeCode.NormalIntensity:
                            char_format.setFontWeight(QFont.Normal)
                            self.setFormatScope(char_format)
                            break
                        if code == AnsiEscapeCode.NotItalic:
                            char_format.setFontItalic(False)
                            self.setFormatScope(char_format)
                            break
                        if code == AnsiEscapeCode.DefaultTextColor:
                            char_format.setForeground(self._fg_color)
                            self.setFormatScope(char_format)
                            break
                        if code == AnsiEscapeCode.DefaultBackgroundColor:
                            char_format.setBackground(self._bg_color)
                            self.setFormatScope(char_format)
                            break
                        if code == AnsiEscapeCode.RgbBackgroundColor:
                            # See http://en.wikipedia.org/wiki/ANSI_escape_code#Colors
                            i += 1
                            if i >= len(numbers):
                                break
                            j = int(numbers[i])
                            if j == 2:
                                # RGB set with format: 38;2;<r>;<g>;<b>
                                if i + 3 < len(numbers):
                                    color = QColor(int(numbers[i + 1]), int(numbers[i + 2]), int(numbers[i + 3]))
                                    if code == AnsiEscapeCode.RgbTextColor:
                                        char_format.setForeground(color)
                                    else:
                                        char_format.setBackground(color)
                                self.setFormatScope(char_format)
                                i += 3
                                break
                            if j == 5:
                                # 256 color mode with format: 38;5;<i>
                                index = int(numbers[i + 1])
                                color = QColor()
                                if index < 8:
                                    # The first 8 colors are standard low-intensity ANSI colors.
                                    color = _ansi_color(index)
                                elif index < 16:
                                    # The next 8 colors are standard high-intensity ANSI colors.
                                    color = _ansi_color(index - 8).lighter(150)
                                elif index < 232:
                                    # The next 216 colors are a 6x6x6 RGB cube.
                                    o = index - 16
                                    color = QColor((o / 36) * 51, ((o / 6) % 6) * 51, (o % 6) * 51)
                                else:
                                    # The last 24 colors are a greyscale gradient.
                                    grey = int((index - 232) * 11)
                                    color = QColor(grey, grey, grey)
                                if code == AnsiEscapeCode.RgbTextColor:
                                    char_format.setForeground(color)
                                else:
                                    char_format.setBackground(color)
                                self.setFormatScope(char_format)
                                i += 1
                            break
                        break


def _ansi_color(code, bright=False):
    if code >= 8:
        return QColor()
    on = 170 if not bright else 255
    off = 0 if not bright else 85
    red = on if code & 1 else off
    green = on if code & 2 else off
    blue = on if code & 4 else off
    return QColor(red, green, blue)<|MERGE_RESOLUTION|>--- conflicted
+++ resolved
@@ -366,30 +366,6 @@
         if self._pending_command_count == 0:
             self._insert_prompt(prompt=self._prompt)
 
-<<<<<<< HEAD
-    def move_history(self, text, step):
-        """Moves history.
-
-        Args:
-            text (str)
-            step (int)
-        """
-        if self._history_index == 0:
-            self._history_item_zero = text
-        self._history_index += step
-        if self._history_index < 1:
-            self._history_index = 0
-            history_item = self._history_item_zero
-            self._display_history_item(history_item)
-            return
-        self._executor.submit(self._do_move_history)
-
-    def _do_move_history(self):
-        exec_remotely = self._toolbox.qsettings().value("engineSettings/remoteExecutionEnabled", "false") == "true"
-        engine_mngr = make_engine_manager(exec_remotely)
-        history_item = engine_mngr.get_persistent_history_item(self._key, self._history_index)
-        self._history_item_available.emit(history_item)
-=======
     def _move_history(self, text, backwards):
         """Moves history."""
         engine_server_address = self._toolbox.qsettings().value("appSettings/engineServerAddress", defaultValue="")
@@ -397,7 +373,6 @@
         prefix = self._get_prefix()
         history_item = engine_mngr.get_persistent_history_item(self._key, text, prefix, backwards)
         self._history_item_available.emit(history_item, prefix)
->>>>>>> 16509149
 
     @Slot(str, str)
     def _display_history_item(self, history_item, prefix):
@@ -419,21 +394,11 @@
         Args:
             text (str)
         """
-<<<<<<< HEAD
-        self._executor.submit(self._do_autocomplete, text, partial_text)
-
-    def _do_autocomplete(self, text, partial_text):
         exec_remotely = self._toolbox.qsettings().value("engineSettings/remoteExecutionEnabled", "false") == "true"
         engine_mngr = make_engine_manager(exec_remotely)
-        completions = engine_mngr.get_persistent_completions(self._key, partial_text)
-        self._completions_available.emit(text, partial_text, completions)
-=======
-        engine_server_address = self._toolbox.qsettings().value("appSettings/engineServerAddress", defaultValue="")
-        engine_mngr = make_engine_manager(engine_server_address)
         prefix = self._get_prefix()
         completions = engine_mngr.get_persistent_completions(self._key, prefix)
         self._completions_available.emit(text, prefix, completions)
->>>>>>> 16509149
 
     @Slot(str, str, list)
     def _display_completions(self, text, prefix, completions):
@@ -453,17 +418,9 @@
     def _restart_persistent(self, _=False):
         """Restarts underlying persistent process."""
         self.clear()
-<<<<<<< HEAD
         exec_remotely = self._toolbox.qsettings().value("engineSettings/remoteExecutionEnabled", "false") == "true"
         engine_mngr = make_engine_manager(exec_remotely)
-        self._executor.submit(self._do_restart_persistent, engine_mngr)
-
-    def _do_restart_persistent(self, engine_mngr):
-=======
-        engine_server_address = self._toolbox.qsettings().value("appSettings/engineServerAddress", defaultValue="")
-        engine_mngr = make_engine_manager(engine_server_address)
         self._text_buffer.clear()
->>>>>>> 16509149
         for msg in engine_mngr.restart_persistent(self._key):
             msg_type = msg["type"]
             if msg_type == "stdout":
@@ -475,15 +432,9 @@
     @Slot(bool)
     def _interrupt_persistent(self, _=False):
         """Interrupts underlying persistent process."""
-<<<<<<< HEAD
         exec_remotely = self._toolbox.qsettings().value("engineSettings/remoteExecutionEnabled", "false") == "true"
         engine_mngr = make_engine_manager(exec_remotely)
-        self._executor.submit(engine_mngr.interrupt_persistent, self._key)
-=======
-        engine_server_address = self._toolbox.qsettings().value("appSettings/engineServerAddress", defaultValue="")
-        engine_mngr = make_engine_manager(engine_server_address)
         engine_mngr.interrupt_persistent(self._key)
->>>>>>> 16509149
 
     def _extend_menu(self, menu):
         """Adds two more actions: Restart, and Interrupt."""
