######################################################################################################################
# Copyright (C) 2017-2021 Spine project consortium
# This file is part of Spine Toolbox.
# Spine Toolbox is free software: you can redistribute it and/or modify it under the terms of the GNU Lesser General
# Public License as published by the Free Software Foundation, either version 3 of the License, or (at your option)
# any later version. This program is distributed in the hope that it will be useful, but WITHOUT ANY WARRANTY;
# without even the implied warranty of MERCHANTABILITY or FITNESS FOR A PARTICULAR PURPOSE. See the GNU Lesser General
# Public License for more details. You should have received a copy of the GNU Lesser General Public License along with
# this program. If not, see <http://www.gnu.org/licenses/>.
######################################################################################################################

import os
import uuid
from pygments.styles import get_style_by_name
from pygments.lexers import get_lexer_by_name
from pygments.util import ClassNotFound
from pygments.token import Token
from PySide2.QtCore import Qt, Slot, QTimer, Signal, QRect, QSize
from PySide2.QtWidgets import QPlainTextEdit, QSizePolicy
from PySide2.QtGui import (
    QFontDatabase,
    QTextCharFormat,
    QFont,
    QTextCursor,
    QColor,
    QTextBlockFormat,
    QTextOption,
    QKeySequence,
)
from spinetoolbox.helpers import CustomSyntaxHighlighter
from spinetoolbox.spine_engine_manager import make_engine_manager
from spinetoolbox.server.engine_client import ClientSecurityModel, RemoteEngineInitFailed


class _CustomLineEdit(QPlainTextEdit):
    def __init__(self, console):
        super().__init__(console)
        self._console = console
        super().setPlainText(self._console.prompt)
        self.setStyleSheet("QPlainTextEdit {background-color: transparent; color: transparent; border:none;}")
        self.setVerticalScrollBarPolicy(Qt.ScrollBarAlwaysOff)
        self.setHorizontalScrollBarPolicy(Qt.ScrollBarAlwaysOff)
        self.document().setDocumentMargin(0)
        self.setAttribute(Qt.WA_TransparentForMouseEvents)
        self.setTabChangesFocus(False)
        self.setUndoRedoEnabled(False)
        self.setSizePolicy(QSizePolicy.MinimumExpanding, QSizePolicy.MinimumExpanding)
        self.cursorPositionChanged.connect(self._handle_cursor_position_changed)
        self.textChanged.connect(self._handle_text_changed)

    @property
    def min_pos(self):
        return len(self._console.prompt)

    def toPlainText(self):
        return super().toPlainText()[self.min_pos :]

    def setPlainText(self, text):
        super().setPlainText(self._console.prompt + text)

    @Slot()
    def _handle_text_changed(self):
        if not super().toPlainText().startswith(self._console.prompt):
            super().setPlainText(self._console.prompt)

    @Slot()
    def _handle_cursor_position_changed(self):
        cursor = self.textCursor()
        if cursor.position() < self.min_pos:
            cursor.setPosition(self.min_pos)
            self.setTextCursor(cursor)

    def sizeHint(self):
        return QSize(self._console.width(), 16777215)

    def _can_autocomplete(self):
        cursor = self.textCursor()
        if cursor.position() == 0:
            return False
        return not super().toPlainText()[cursor.position() - 1].isspace()

    def keyPressEvent(self, ev):
        if ev.matches(QKeySequence.Copy):
            ev.ignore()
            return
        if ev.key() == Qt.Key_Backspace and self.textCursor().position() == self.min_pos:
            return
        if ev.key() != Qt.Key_Tab:
            super().keyPressEvent(ev)
            self._console.key_press_event(ev)
            return
        if self._can_autocomplete():
            self._console.key_press_event(ev)
            return
        super().keyPressEvent(ev)


class PersistentConsoleWidget(QPlainTextEdit):
    """A widget to interact with a persistent process."""

    _history_item_available = Signal(str, str)
    _completions_available = Signal(str, str, list)
    _flush_needed = Signal()
    _FLUSH_INTERVAL = 200
    _MAX_LINES_PER_SECOND = 2000
    _MAX_LINES_PER_CYCLE = _MAX_LINES_PER_SECOND * 1000 / _FLUSH_INTERVAL
    _MAX_LINES_COUNT = 2000

    def __init__(self, toolbox, key, language, owner=None):
        """
        Args:
            toolbox (ToolboxUI)
            key (tuple): persistent process identifier
            language (str): for syntax highlighting and prompting, etc.
            owner (ProjectItemBase, optional): console owner
        """
        super().__init__(parent=toolbox)
        self._updating = False
        font = QFontDatabase.systemFont(QFontDatabase.FixedFont)
        self.setFont(font)
        self.setMaximumBlockCount(self._MAX_LINES_COUNT)
        self._toolbox = toolbox
        self._key = key
        self._language = language
        self.owners = {owner}
        self._prompt, self._prompt_format = self._make_prompt()
        self._prefix = None
        self._pending_command_count = 0
        self._text_buffer = []
        self._skipped = {}
        self._anchor = None
        self._style = get_style_by_name("monokai")
        background_color = self._style.background_color
        foreground_color = self._style.styles[Token] or self._style.styles[Token.Text]
        self.setStyleSheet(
            f"QPlainTextEdit {{background-color: {background_color}; color: {foreground_color}; border: 0px}}"
        )
        cursor_width = self.fontMetrics().horizontalAdvance("x")
        self.setWordWrapMode(QTextOption.WrapAnywhere)
        self.setTabStopDistance(4 * cursor_width)
        self._line_edit = _CustomLineEdit(self)
        self._line_edit.setFont(font)
        self._line_edit.setCursorWidth(cursor_width)
        self._line_edit.setWordWrapMode(QTextOption.WrapAnywhere)
        self._line_edit.setTabStopDistance(4 * cursor_width)
        self._highlighter = CustomSyntaxHighlighter(None)
        self._highlighter.set_style(self._style)
        try:
            self._highlighter.lexer = get_lexer_by_name(self._language)
        except ClassNotFound:
            pass
        self._ansi_esc_code_handler = AnsiEscapeCodeHandler(foreground_color, background_color)
        self._prompt_block = None
        self._current_prompt = ""
        self._make_prompt_block(prompt=self._prompt)
        self._at_bottom = True
        self.document().contentsChanged.connect(self._handle_contents_changed)
        self._history_item_available.connect(self._display_history_item)
        self._completions_available.connect(self._display_completions)
        self._flush_needed.connect(self._start_flush_timer)
        self._flush_in_progress = False
        self._flush_timer = QTimer()
        self._flush_timer.setInterval(self._FLUSH_INTERVAL)
        self._flush_timer.timeout.connect(self._flush_text_buffer)
        self._flush_timer.setSingleShot(True)
<<<<<<< HEAD
        self.engine_mngr = None
=======
        self.setReadOnly(True)
        self._line_edit.textChanged.connect(self._update_user_input)
        self.updateRequest.connect(self._handle_update_request)
        self.selectionChanged.connect(self._handle_selection_changed)
        self.cursorPositionChanged.connect(self._handle_cursor_position_changed)
>>>>>>> 27ee6595

    def name(self):
        """Returns console name for display purposes."""
        return f"{self._language.capitalize()} Console - {self.owner_names}"

    @property
    def prompt(self):
        return self._prompt

    @property
    def owner_names(self):
        return " & ".join(x.name for x in self.owners if x is not None)

    @property
    def _input_start_pos(self):
        return self._prompt_block.position() + len(self._current_prompt)

    def focusInEvent(self, ev):
        self._line_edit.setFocus()

    def mouseMoveEvent(self, ev):
        super().mouseMoveEvent(ev)
        if self.anchorAt(ev.pos()):
            self.viewport().setCursor(Qt.PointingHandCursor)
        else:
            self.viewport().setCursor(Qt.IBeamCursor)

    def mousePressEvent(self, ev):
        super().mousePressEvent(ev)
        self._anchor = self.anchorAt(ev.pos())

    def mouseReleaseEvent(self, ev):
        super().mouseReleaseEvent(ev)
        if self._anchor is None:
            return
        text_buffer = self._skipped.pop(self._anchor, None)
        if text_buffer is None:
            return
        cursor = self.cursorForPosition(ev.pos())
        cursor.select(cursor.BlockUnderCursor)
        cursor.removeSelectedText()
        cursor.beginEditBlock()
        while text_buffer:
            text, with_prompt = text_buffer.pop(0)
            self._insert_text(cursor, text, with_prompt)
        cursor.endEditBlock()
        self._anchor = None

    def scrollContentsBy(self, dx, dy):
        super().scrollContentsBy(dx, dy)
        scrollbar = self.verticalScrollBar()
        self._at_bottom = scrollbar.value() == scrollbar.maximum()

    @Slot()
    def _handle_contents_changed(self):
        if self._at_bottom:
            scrollbar = self.verticalScrollBar()
            scrollbar.setValue(scrollbar.maximum())

    @Slot()
    def _handle_selection_changed(self):
        if self._updating:
            return
        cursor = self.textCursor()
        le_cursor = self._line_edit.textCursor()
        le_selection_start = cursor.selectionStart() - self._input_start_pos
        le_selection_end = cursor.selectionEnd() - self._input_start_pos
        if le_selection_start < 0 and le_selection_end < 0:
            le_cursor.clearSelection()
        else:
            le_selection_start = max(0, le_selection_start)
            le_selection_end = max(0, le_selection_end)
            le_cursor.setPosition(self._line_edit.min_pos + le_selection_start)
            le_cursor.setPosition(self._line_edit.min_pos + le_selection_end, QTextCursor.KeepAnchor)
        self._line_edit.setTextCursor(le_cursor)

    @Slot()
    def _handle_cursor_position_changed(self):
        if self._updating:
            return
        cursor = self.textCursor()
        le_cursor = self._line_edit.textCursor()
        le_position = cursor.position() - self._input_start_pos
        if le_position < 0:
            return
        le_cursor.setPosition(self._line_edit.min_pos + le_position)
        self._line_edit.setTextCursor(le_cursor)

    @Slot(QRect, int)
    def _handle_update_request(self, _rect, _dy):
        """Move line edit to input start pos."""
        cursor = self.textCursor()
        cursor.setPosition(self._prompt_block.position())
        rect = self.cursorRect(cursor)
        self._line_edit.move(rect.topLeft())

    @Slot()
    def _update_user_input(self):
        self._updating = True
        cursor = self.textCursor()
        cursor.setPosition(self._input_start_pos)
        cursor.movePosition(QTextCursor.End, QTextCursor.KeepAnchor)
        text = self._line_edit.toPlainText()
        self._insert_stdin_text(cursor, text)
        self._updating = False

    @Slot()
    def _start_flush_timer(self):
        self._flush_timer.start()

    @Slot()
    def _flush_text_buffer(self):
        """Inserts all text from buffer."""
        cursor = self.textCursor()
        cursor.beginEditBlock()
        k = 0
        while self._text_buffer and k < self._MAX_LINES_PER_CYCLE:
            cursor.setPosition(self._prompt_block.position() - 1)
            text, with_prompt = self._text_buffer.pop(0)
            self._insert_text(cursor, text, with_prompt)
            k += 1
        if self._text_buffer:
            address = uuid.uuid4().hex
            char_format = cursor.charFormat()
            char_format.setBackground(QColor('white'))
            char_format.setForeground(QColor('blue'))
            char_format.setAnchor(True)
            char_format.setAnchorHref(address)
            self._skipped[address] = self._text_buffer[-self._MAX_LINES_COUNT :]
            cursor.setPosition(self._prompt_block.position() - 1)
            cursor.insertBlock(QTextBlockFormat())
            cursor.insertText(f"<--- {len(self._text_buffer)} more lines --->", char_format)
            self._text_buffer.clear()
        cursor.endEditBlock()
        self._flush_in_progress = False

    def _make_prompt(self):
        text_format = QTextCharFormat()
        if self._language == "julia":
            prompt = "\njulia> "
            text_format.setForeground(Qt.darkGreen)
            text_format.setFontWeight(QFont.Bold)
        elif self._language == "python":
            prompt = ">>> "
        else:
            prompt = "$ "
        return prompt, text_format

    def _make_prompt_block(self, prompt=""):
        cursor = self.textCursor()
        cursor.movePosition(QTextCursor.End)
        cursor.insertBlock()
        self._prompt_block = cursor.block()
        self._insert_prompt(prompt=prompt)

    def _insert_prompt(self, prompt=""):
        cursor = self.textCursor()
        cursor.setPosition(self._prompt_block.position())
        cursor.insertText(prompt, self._prompt_format)
        cursor.movePosition(QTextCursor.End)
        self._current_prompt = prompt
        self._line_edit.clear()

    def _make_continuation_block(self, cursor):
        cursor.insertText("\n")

    def _insert_stdin_text(self, cursor, text):
        """Inserts highlighted text.

        Args:
            cursor (QTextCursor)
            text (str)
        """
        if not text:
            cursor.insertText("")
            return
        lines = iter(text.splitlines())
        line = next(lines)
        self._do_insert_stdin_text(cursor, line)
        for line in lines:
            self._make_continuation_block(cursor)
            self._do_insert_stdin_text(cursor, line)

    def _do_insert_stdin_text(self, cursor, text):
        for start, count, text_format in self._highlighter.yield_formats(text):
            chunk = text[start : start + count]
            cursor.insertText(chunk, text_format)

    def _insert_stdout_text(self, cursor, text):
        """Inserts ansi highlighted text.

        Args:
            cursor (QTextCursor)
            text (str)
        """
        for chunk, text_format in self._ansi_esc_code_handler.parse_text(text):
            cursor.insertText(chunk, text_format)

    def _insert_text_before_prompt(self, text, with_prompt=False):
        """Inserts given text before the prompt. Used when adding input and output from external execution.

        Args:
            text (str)
        """
        self._text_buffer.append((text, with_prompt))
        if not self._flush_in_progress:
            self._flush_in_progress = True
            self._flush_needed.emit()

    def _insert_text(self, cursor, text, with_prompt):
        cursor.insertBlock(QTextBlockFormat())
        if with_prompt:
            cursor.insertText(self._prompt, self._prompt_format)
            self._insert_stdin_text(cursor, text)
        else:
            self._insert_stdout_text(cursor, text)

    def add_stdin(self, data):
        """Adds new prompt with data. Used when adding stdin from external execution.

        Args:
            data (str)
        """
        self._insert_text_before_prompt(data, with_prompt=True)

    def add_stdout(self, data):
        """Adds new line to stdout. Used when adding stdout from external execution.

        Args:
            data (str)
        """

        self._insert_text_before_prompt(data)

    def add_stderr(self, data):
        """Adds new line to stderr. Used when adding stderr from external execution.

        Args:
            data (str)
        """
        self._insert_text_before_prompt(data)

    def _get_current_text(self):
        return self._line_edit.toPlainText().rstrip()

    def _get_prefix(self):
        le_cursor = self._line_edit.textCursor()
        le_cursor.setPosition(self._line_edit.min_pos, QTextCursor.KeepAnchor)
        return le_cursor.selectedText().rstrip()

    def _highlight_current_input(self):
        cursor = self.textCursor()
        cursor.setPosition(self._input_start_pos)
        cursor.movePosition(QTextCursor.End, QTextCursor.KeepAnchor)
        text = cursor.selectedText()
        for start, count, text_format in self._highlighter.yield_formats(text):
            start += self._input_start_pos
            cursor.setPosition(start)
            cursor.setPosition(start + count, QTextCursor.KeepAnchor)
            cursor.setCharFormat(text_format)
        cursor.movePosition(QTextCursor.NextCharacter)
        cursor.setCharFormat(QTextCharFormat())

    def key_press_event(self, ev):
        self._at_bottom = True
        text = self._get_current_text()
        if ev.key() in (Qt.Key_Return, Qt.Key_Enter):
            self._issue_command(text)
        elif ev.key() == Qt.Key_Up:
            self._move_history(text, True)
        elif ev.key() == Qt.Key_Down:
            self._move_history(text, False)
        elif ev.key() == Qt.Key_Tab:
            self._autocomplete(text)

    def create_engine_manager(self):
        """Returns a new local or remote spine engine manager or
        an existing remote spine engine manager if it exists.
        Returns None if connecting to Spine Engine Server fails."""
        exec_remotely = self._toolbox.qsettings().value("engineSettings/remoteExecutionEnabled", "false") == "true"
        if exec_remotely:
            if self.engine_mngr:
                return self.engine_mngr
            self.engine_mngr = make_engine_manager(exec_remotely)
            host, port, security, sec_folder = self._toolbox.engine_server_settings()
            try:
                self.engine_mngr.make_engine_client(host, port, security, sec_folder)
            except RemoteEngineInitFailed as e:
                self._toolbox.msg_error.emit(f"Connecting to Spine Engine Server failed. {e}")
                return None
            return self.engine_mngr
        else:
            engine_mngr = make_engine_manager(exec_remotely)
            return engine_mngr

    def _issue_command(self, text):
        """Issues command.

        Args:
            text (str)
        """
        if not text.strip():  # Don't send empty command to execution manager
            self._make_prompt_block(prompt=self._prompt)
            return
        engine_mngr = self.create_engine_manager()
        if not engine_mngr:
            return
        if not engine_mngr.is_persistent_command_complete(self._key, text):
            return
        log_stdin = bool(self._pending_command_count)
        self._make_prompt_block(prompt="")
        self._pending_command_count += 1
        self._do_issue_command(engine_mngr, text, log_stdin)

    def _do_issue_command(self, engine_mngr, text, log_stdin):
        for msg in engine_mngr.issue_persistent_command(self._key, text):
            msg_type = msg["type"]
            if msg_type == "stdin" and log_stdin:
                self.add_stdin(msg["data"])
            elif msg_type == "stdout":
                self.add_stdout(msg["data"])
            elif msg_type == "stderr":
                self.add_stderr(msg["data"])
        self._handle_command_finished()

    def _handle_command_finished(self):
        self._pending_command_count -= 1
        if self._pending_command_count == 0:
            self._insert_prompt(prompt=self._prompt)

    def _move_history(self, text, backwards):
        """Moves history."""
        engine_mngr = self.create_engine_manager()
        if not engine_mngr:
            return
        prefix = self._get_prefix()
        history_item = engine_mngr.get_persistent_history_item(self._key, text, prefix, backwards)
        self._history_item_available.emit(history_item, prefix)

    @Slot(str, str)
    def _display_history_item(self, history_item, prefix):
        self._line_edit.setPlainText(history_item)
        if prefix:
            le_cursor = self._line_edit.textCursor()
            le_cursor.setPosition(self._line_edit.min_pos + len(prefix))
            self._line_edit.setTextCursor(le_cursor)

    def _autocomplete(self, text):
        """Autocompletes current text in the prompt (or output options if multiple matches).

        Args:
            text (str)
        """
        engine_mngr = self.create_engine_manager()
        if not engine_mngr:
            return
        prefix = self._get_prefix()
        completions = engine_mngr.get_persistent_completions(self._key, prefix)
        self._completions_available.emit(text, prefix, completions)

    @Slot(str, str, list)
    def _display_completions(self, text, prefix, completions):
        completion = os.path.commonprefix(completions)
        if prefix.endswith(completion) and len(completions) > 1:
            # Can't complete, but there is more than one option: 'commit' stdin and output options to stdout
            self.add_stdin(text)
            self.add_stdout("\t\t".join(completions))
            le_cursor = self._line_edit.textCursor()
            self._line_edit.setPlainText(text)
            self._line_edit.setTextCursor(le_cursor)
        else:
            # Complete in current line
            last_prefix_word = prefix.split(" ")[-1]
            text_to_insert = completion[len(last_prefix_word) :]
            index = len(prefix)
            new_text = text[:index] + text_to_insert + text[index:]
            self._line_edit.setPlainText(new_text)
            le_cursor = self._line_edit.textCursor()
            le_cursor.setPosition(self._line_edit.min_pos + index + len(text_to_insert))
            self._line_edit.setTextCursor(le_cursor)

    @Slot(bool)
    def _restart_persistent(self, _=False):
        """Restarts underlying persistent process."""
        self.clear()
        engine_mngr = self.create_engine_manager()
        if not engine_mngr:
            return
        self._text_buffer.clear()
        for msg in engine_mngr.restart_persistent(self._key):
            msg_type = msg["type"]
            if msg_type == "stdout":
                self.add_stdout(msg["data"])
            elif msg_type == "stderr":
                self.add_stderr(msg["data"])
        self._make_prompt_block(prompt=self._prompt)

    @Slot(bool)
    def _interrupt_persistent(self, _=False):
        """Interrupts underlying persistent process."""
        engine_mngr = self.create_engine_manager()
        if not engine_mngr:
            return
        engine_mngr.interrupt_persistent(self._key)

    def _extend_menu(self, menu):
        """Adds two more actions: Restart, and Interrupt."""
        menu.addSeparator()
        menu.addAction("Restart", self._restart_persistent)
        menu.addAction("Interrupt", self._interrupt_persistent)

    def contextMenuEvent(self, ev):
        """Reimplemented to extend menu with custom actions."""
        le_geom = self._line_edit.frameGeometry()
        menu = (
            self._line_edit.createStandardContextMenu()
            if le_geom.contains(ev.pos())
            else self.createStandardContextMenu()
        )
        self._extend_menu(menu)
        menu.exec_(ev.globalPos())


# Translated from
# https://code.qt.io/cgit/qt-creator/qt-creator.git/tree/src/libs/utils/ansiescapecodehandler.cpp?h=master
# TODO: Consider qtconsole's QtAnsiCodeProcessor
class AnsiEscapeCodeHandler:
    def __init__(self, fg_color, bg_color):
        self._previous_format_closed = True
        self._previous_format = QTextCharFormat()
        self._pending_text = ""
        self._bg_color = QColor(bg_color)
        self._fg_color = QColor(fg_color)

    def _make_default_format(self):
        default_format = QTextCharFormat()
        default_format.setBackground(self._bg_color)
        default_format.setForeground(self._fg_color)
        return default_format

    def endFormatScope(self):
        self._previous_format_closed = True

    def setFormatScope(self, char_format):
        self._previous_format = char_format
        self._previous_format_closed = False

    def parse_text(self, text):
        class AnsiEscapeCode:
            ResetFormat = 0
            BoldText = 1
            FaintText = 2
            ItalicText = 3
            NormalIntensity = 22
            NotItalic = 23
            TextColorStart = 30
            TextColorEnd = 37
            RgbTextColor = 38
            DefaultTextColor = 39
            BackgroundColorStart = 40
            BackgroundColorEnd = 47
            RgbBackgroundColor = 48
            DefaultBackgroundColor = 49
            BrightTextColorStart = 90
            BrightTextColorEnd = 97
            BrightBackgroundColorStart = 100
            BrightBackgroundColorEnd = 107

        escape = "\x1b["
        semicolon = ";"
        color_terminator = "m"
        erase_to_eol = "K"
        char_format = self._make_default_format() if self._previous_format_closed else self._previous_format
        stripped_text = self._pending_text + text
        self._pending_text = ""
        while stripped_text:
            if self._pending_text:
                break
            try:
                escape_pos = stripped_text.index(escape[0])
            except ValueError:
                yield stripped_text, char_format
                break
            if escape_pos != 0:
                yield stripped_text[:escape_pos], char_format
                stripped_text = stripped_text[escape_pos:]
            if stripped_text[0] != escape[0]:
                break
            while stripped_text and escape[0] == stripped_text[0]:
                if escape.startswith(stripped_text):
                    # control sequence is not complete
                    self._pending_text += stripped_text
                    stripped_text = ""
                    break
                if not stripped_text.startswith(escape):
                    # not a control sequence
                    self._pending_text = ""
                    yield stripped_text[:1], char_format
                    stripped_text = stripped_text[1:]
                    continue
                self._pending_text += stripped_text[: len(escape)]
                stripped_text = stripped_text[len(escape) :]
                # \e[K is not supported. Just strip it.
                if stripped_text.startswith(erase_to_eol):
                    self._pending_text = ""
                    stripped_text = stripped_text[1:]
                    continue
                # get the number
                str_number = ""
                numbers = []
                while stripped_text:
                    if stripped_text[0].isdigit():
                        str_number += stripped_text[0]
                    else:
                        if str_number:
                            numbers.append(str_number)
                        if not str_number or stripped_text[0] != semicolon:
                            break
                        str_number = ""
                    self._pending_text += stripped_text[0:1]
                    stripped_text = stripped_text[1:]
                if not stripped_text:
                    break
                # remove terminating char
                if not stripped_text.startswith(color_terminator):
                    self._pending_text = ""
                    stripped_text = stripped_text[1:]
                    break
                # got consistent control sequence, ok to clear pending text
                self._pending_text = ""
                stripped_text = stripped_text[1:]
                if not numbers:
                    char_format = self._make_default_format()
                    self.endFormatScope()
                for i in range(len(numbers)):  # pylint: disable=consider-using-enumerate
                    code = int(numbers[i])
                    if AnsiEscapeCode.TextColorStart <= code <= AnsiEscapeCode.TextColorEnd:
                        char_format.setForeground(_ansi_color(code - AnsiEscapeCode.TextColorStart))
                        self.setFormatScope(char_format)
                    elif AnsiEscapeCode.BrightTextColorStart <= code <= AnsiEscapeCode.BrightTextColorEnd:
                        char_format.setForeground(_ansi_color(code - AnsiEscapeCode.BrightTextColorStart, bright=True))
                        self.setFormatScope(char_format)
                    elif AnsiEscapeCode.BackgroundColorStart <= code <= AnsiEscapeCode.BackgroundColorEnd:
                        char_format.setBackground(_ansi_color(code - AnsiEscapeCode.BackgroundColorStart))
                        self.setFormatScope(char_format)
                    elif AnsiEscapeCode.BrightBackgroundColorStart <= code <= AnsiEscapeCode.BrightBackgroundColorEnd:
                        char_format.setBackground(
                            _ansi_color(code - AnsiEscapeCode.BrightBackgroundColorStart, bright=True)
                        )
                        self.setFormatScope(char_format)
                    else:
                        if code == AnsiEscapeCode.ResetFormat:
                            char_format = self._make_default_format()
                            self.endFormatScope()
                            break
                        if code == AnsiEscapeCode.BoldText:
                            char_format.setFontWeight(QFont.Bold)
                            self.setFormatScope(char_format)
                            break
                        if code == AnsiEscapeCode.FaintText:
                            char_format.setFontWeight(QFont.Light)
                            self.setFormatScope(char_format)
                            break
                        if code == AnsiEscapeCode.ItalicText:
                            char_format.setFontItalic(True)
                            self.setFormatScope(char_format)
                            break
                        if code == AnsiEscapeCode.NormalIntensity:
                            char_format.setFontWeight(QFont.Normal)
                            self.setFormatScope(char_format)
                            break
                        if code == AnsiEscapeCode.NotItalic:
                            char_format.setFontItalic(False)
                            self.setFormatScope(char_format)
                            break
                        if code == AnsiEscapeCode.DefaultTextColor:
                            char_format.setForeground(self._fg_color)
                            self.setFormatScope(char_format)
                            break
                        if code == AnsiEscapeCode.DefaultBackgroundColor:
                            char_format.setBackground(self._bg_color)
                            self.setFormatScope(char_format)
                            break
                        if code == AnsiEscapeCode.RgbBackgroundColor:
                            # See http://en.wikipedia.org/wiki/ANSI_escape_code#Colors
                            i += 1
                            if i >= len(numbers):
                                break
                            j = int(numbers[i])
                            if j == 2:
                                # RGB set with format: 38;2;<r>;<g>;<b>
                                if i + 3 < len(numbers):
                                    color = QColor(int(numbers[i + 1]), int(numbers[i + 2]), int(numbers[i + 3]))
                                    if code == AnsiEscapeCode.RgbTextColor:
                                        char_format.setForeground(color)
                                    else:
                                        char_format.setBackground(color)
                                self.setFormatScope(char_format)
                                i += 3
                                break
                            if j == 5:
                                # 256 color mode with format: 38;5;<i>
                                index = int(numbers[i + 1])
                                color = QColor()
                                if index < 8:
                                    # The first 8 colors are standard low-intensity ANSI colors.
                                    color = _ansi_color(index)
                                elif index < 16:
                                    # The next 8 colors are standard high-intensity ANSI colors.
                                    color = _ansi_color(index - 8).lighter(150)
                                elif index < 232:
                                    # The next 216 colors are a 6x6x6 RGB cube.
                                    o = index - 16
                                    color = QColor((o / 36) * 51, ((o / 6) % 6) * 51, (o % 6) * 51)
                                else:
                                    # The last 24 colors are a greyscale gradient.
                                    grey = int((index - 232) * 11)
                                    color = QColor(grey, grey, grey)
                                if code == AnsiEscapeCode.RgbTextColor:
                                    char_format.setForeground(color)
                                else:
                                    char_format.setBackground(color)
                                self.setFormatScope(char_format)
                                i += 1
                            break
                        break


def _ansi_color(code, bright=False):
    if code >= 8:
        return QColor()
    on = 170 if not bright else 255
    off = 0 if not bright else 85
    red = on if code & 1 else off
    green = on if code & 2 else off
    blue = on if code & 4 else off
    return QColor(red, green, blue)<|MERGE_RESOLUTION|>--- conflicted
+++ resolved
@@ -29,7 +29,7 @@
 )
 from spinetoolbox.helpers import CustomSyntaxHighlighter
 from spinetoolbox.spine_engine_manager import make_engine_manager
-from spinetoolbox.server.engine_client import ClientSecurityModel, RemoteEngineInitFailed
+from spinetoolbox.server.engine_client import RemoteEngineInitFailed
 
 
 class _CustomLineEdit(QPlainTextEdit):
@@ -163,15 +163,12 @@
         self._flush_timer.setInterval(self._FLUSH_INTERVAL)
         self._flush_timer.timeout.connect(self._flush_text_buffer)
         self._flush_timer.setSingleShot(True)
-<<<<<<< HEAD
         self.engine_mngr = None
-=======
         self.setReadOnly(True)
         self._line_edit.textChanged.connect(self._update_user_input)
         self.updateRequest.connect(self._handle_update_request)
         self.selectionChanged.connect(self._handle_selection_changed)
         self.cursorPositionChanged.connect(self._handle_cursor_position_changed)
->>>>>>> 27ee6595
 
     def name(self):
         """Returns console name for display purposes."""
@@ -449,7 +446,7 @@
 
     def create_engine_manager(self):
         """Returns a new local or remote spine engine manager or
-        an existing remote spine engine manager if it exists.
+        an existing remote spine engine manager.
         Returns None if connecting to Spine Engine Server fails."""
         exec_remotely = self._toolbox.qsettings().value("engineSettings/remoteExecutionEnabled", "false") == "true"
         if exec_remotely:
