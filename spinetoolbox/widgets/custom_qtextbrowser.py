--- conflicted
+++ resolved
@@ -225,7 +225,6 @@
             frame.setFrameFormat(frame_format)
 
 
-<<<<<<< HEAD
 class CustomQTextBrowserLite(CustomQTextBrowserBase):
     def __init__(self, parent):
         super().__init__(parent=parent)
@@ -237,19 +236,13 @@
         self.setStyleSheet(TEXTBROWSER_SS)
 
 
-class MonoSpaceFontTextBrowser(CustomQTextBrowser):
-=======
 class MonoSpaceFontTextBrowser(QTextBrowser):
->>>>>>> a90b8aaa
     def __init__(self, parent):
         """
         Args:
             parent (QWidget): Parent widget
         """
         super().__init__(parent=parent)
-<<<<<<< HEAD
-=======
         self.setStyleSheet(TEXTBROWSER_SS)
->>>>>>> a90b8aaa
         font = QFontDatabase.systemFont(QFontDatabase.SystemFont.FixedFont)
         self.setFont(font)