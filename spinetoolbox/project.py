--- conflicted
+++ resolved
@@ -904,10 +904,7 @@
         Args:
             dags (Sequence(DiGraph))
             execution_permits_list (Sequence(dict))
-<<<<<<< HEAD
             msg (str): Message depending on execution mode (project or selected)
-=======
->>>>>>> 16509149
         """
         self.project_execution_about_to_start.emit()
         self._logger.msg.emit("")
@@ -993,7 +990,7 @@
             "COMPLETED": [self._logger.msg_success, "completed successfully"],
         }
         outcome = finished_outcomes.get(worker.engine_final_state())
-        #print("project._handle_engine_worker_finished() worker state: %s"%outcome)
+        # print("project._handle_engine_worker_finished() worker state: %s"%outcome)
         if outcome is not None:
             outcome[0].emit(f"<b>DAG {worker.dag_identifier} {outcome[1]}</b>")
         if any(worker.engine_final_state() not in finished_outcomes for worker in self._engine_workers):
@@ -1072,12 +1069,8 @@
             self._logger.msg.emit("No execution in progress")
             return
         self._logger.msg.emit("Stopping...")
-<<<<<<< HEAD
-        self._execution_stopped = True
-=======
         self._execution_in_progress = False
         # Stop engines
->>>>>>> 16509149
         for worker in self._engine_workers:
             worker.stop_engine()
 
