--- conflicted
+++ resolved
@@ -19,36 +19,28 @@
 import os
 import logging
 import json
-<<<<<<< HEAD
-from PySide2.QtCore import Slot
 from .metaobject import MetaObject
 from .helpers import create_dir
 from .tool_specifications import JuliaTool, PythonTool, GAMSTool, ExecutableTool
 from .config import LATEST_PROJECT_VERSION, PROJECT_FILENAME
-from .executioner import DirectedGraphHandler, ExecutionInstance, ExecutionState, ResourceMap
-=======
 from PySide2.QtCore import Slot, Signal
 from PySide2.QtWidgets import QMessageBox
 from spine_engine import SpineEngine, SpineEngineState
 from .metaobject import MetaObject
-from .helpers import project_dir, create_dir, copy_dir, inverted
+from .helpers import create_dir, copy_dir, inverted
 from .tool_specifications import JuliaTool, PythonTool, GAMSTool, ExecutableTool
 from .config import DEFAULT_WORK_DIR, INVALID_CHARS
 from .dag_handler import DirectedGraphHandler
->>>>>>> 3abea15b
 from .spine_db_manager import SpineDBManager
 
 
 class SpineToolboxProject(MetaObject):
     """Class for Spine Toolbox projects."""
 
-<<<<<<< HEAD
+    dag_execution_finished = Signal()
+
     def __init__(self, toolbox, name, description, p_dir):
-=======
-    dag_execution_finished = Signal()
-
-    def __init__(self, toolbox, name, description, work_dir=None, ext='.proj'):
->>>>>>> 3abea15b
+
         """
 
         Args:
@@ -62,13 +54,10 @@
         self._qsettings = self._toolbox.qsettings()
         self.dag_handler = DirectedGraphHandler(self._toolbox)
         self.db_mngr = SpineDBManager(self)
-<<<<<<< HEAD
-        self._ordered_dags = dict()  # Contains all ordered lists of items to execute in the project
-        self.execution_instance = None
-        self._graph_index = 0
-        self._n_graphs = 0
-        self._executed_graph_index = 0
-        self._invalid_graphs = list()
+        self.engine = None
+        self._dag_execution_list = None
+        self._dag_execution_permits_list = None
+        self._dag_execution_index = None
         self.project_dir = None  # Full path to project directory
         self.config_dir = None  # Full path to .spinetoolbox directory
         self.items_dir = None  # Full path to items directory
@@ -77,35 +66,6 @@
             self._toolbox.msg_error.emit("Creating project directory "
                                          "structure to <b>{0}</b> failed"
                                          .format(p_dir))
-=======
-        self.engine = None
-        self._dag_execution_list = None
-        self._dag_execution_permits_list = None
-        self._dag_execution_index = None
-        self.project_dir = os.path.join(project_dir(self._qsettings), self.short_name)
-        if not work_dir:
-            self.work_dir = DEFAULT_WORK_DIR
-        else:
-            self.work_dir = work_dir
-        self.filename = self.short_name + ext
-        self.path = os.path.join(project_dir(self._qsettings), self.filename)
-        self.dirty = False  # TODO: Indicates if project has changed since loading
-        self._execution_stopped = True
-        # Make project directory
-        try:
-            create_dir(self.project_dir)
-        except OSError:
-            self._toolbox.msg_error.emit(
-                f"[OSError] Creating project directory {self.project_dir} failed. Check permissions."
-            )
-        # Make work directory
-        try:
-            create_dir(self.work_dir)
-        except OSError:
-            self._toolbox.msg_error.emit(
-                f"[OSError] Creating work directory {self.work_dir} failed. Check permissions."
-            )
->>>>>>> 3abea15b
 
     def connect_signals(self):
         """Connect signals to slots."""
@@ -119,28 +79,8 @@
         Args:
             directory (str): Abs. path to a directory that should be made into a project directory
 
-<<<<<<< HEAD
         Returns:
             bool: True if project structure was created successfully, False otherwise
-=======
-    def change_filename(self, new_filename):
-        """Change the save filename associated with this project.
-
-        Args:
-            new_filename (str): Filename used in saving the project. No full path. Example 'project.proj'
-        """
-        self.filename = new_filename
-        self.path = os.path.join(project_dir(self._qsettings), self.filename)
-
-    def change_work_dir(self, new_work_path):
-        """Change project work directory.
-
-        Args:
-            new_work_path (str): Absolute path to new work directory
-
-        Returns:
-            bool: True if successful, False otherwise
->>>>>>> 3abea15b
         """
         self.project_dir = directory
         self.config_dir = os.path.abspath(os.path.join(self.project_dir, ".spinetoolbox"))
@@ -163,23 +103,11 @@
             return False
         return True
 
-<<<<<<< HEAD
     def change_name(self, name):
         """Changes project name.
 
         Args:
             name (str): New project name
-=======
-    def rename_project(self, name):
-        """Saves project under a new name. Used with File->Save As... menu command.
-        Checks if given project name is valid.
-
-        Args:
-            name (str): New (long) name for project
-
-        Returns:
-            bool: True if successful, False otherwise
->>>>>>> 3abea15b
         """
         super().set_name(name)
         # Update Window Title
@@ -187,13 +115,8 @@
         self._toolbox.msg.emit("Project name changed to <b>{0}</b>".format(self.name))
 
     def save(self, tool_def_paths):
-<<<<<<< HEAD
-        """Collect project information and project items
-        into a dictionary and write to a JSON file.
-=======
         """Collects project information and objects
         into a dictionary and writes it to a JSON file.
->>>>>>> 3abea15b
 
         Args:
             tool_def_paths (list): List of absolute paths to tool specification files
@@ -290,11 +213,7 @@
             path (str): Directory where main program file is located
 
         Returns:
-<<<<<<< HEAD
-            ToolSpecification or None if something went wrong
-=======
             ToolSpecification, NoneType
->>>>>>> 3abea15b
         """
         try:
             _tooltype = definition["tooltype"].lower()
@@ -348,11 +267,7 @@
                 self.set_item_selected(item)
 
     def add_to_dag(self, item_name):
-<<<<<<< HEAD
         """Add new node (project item) to the directed graph."""
-=======
-        """Adds new directed graph object."""
->>>>>>> 3abea15b
         self.dag_handler.add_dag_node(item_name)
 
     def set_item_selected(self, item):
