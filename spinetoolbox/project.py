--- conflicted
+++ resolved
@@ -266,15 +266,9 @@
             return None
         # Infer path to the main program
         try:
-<<<<<<< HEAD
-            includes_main_path = definition['includes_main_path'] #path to the main program relative to jsonfile
-        except KeyError:
-            includes_main_path = "."
-=======
             includes_main_path = definition['includes_main_path'] # path to main program relative to definition file
         except KeyError:
             includes_main_path = "."    # assume main program and definition file are on the same path
->>>>>>> e1b9be91
         path = os.path.normpath(os.path.join(os.path.dirname(jsonfile), includes_main_path))
         return self.load_tool_template_from_dict(definition, path)
 
@@ -283,11 +277,7 @@
 
         Args:
             definition (dict): Dictionary with the tool definition
-<<<<<<< HEAD
-            path (str): Folder of the definition json file
-=======
             path (str): Folder of the main program file
->>>>>>> e1b9be91
 
         Returns:
             Instance of a subclass if Tool
