--- conflicted
+++ resolved
@@ -196,474 +196,6 @@
         <iconset resource="resources/resources_icons.qrc">
          <normaloff>:/icons/wrench.svg</normaloff>:/icons/wrench.svg</iconset>
        </property>
-<<<<<<< HEAD
-       <property name="viewMode">
-        <enum>QListView::ListMode</enum>
-       </property>
-       <property name="uniformItemSizes">
-        <bool>false</bool>
-       </property>
-       <property name="selectionRectVisible">
-        <bool>true</bool>
-       </property>
-       <property name="currentRow">
-        <number>-1</number>
-       </property>
-       <item>
-        <property name="text">
-         <string>General</string>
-        </property>
-        <property name="textAlignment">
-         <set>AlignLeading|AlignVCenter</set>
-        </property>
-        <property name="icon">
-         <iconset resource="resources/resources_icons.qrc">
-          <normaloff>:/icons/sliders-h.svg</normaloff>:/icons/sliders-h.svg</iconset>
-        </property>
-        <property name="flags">
-         <set>ItemIsSelectable|ItemIsUserCheckable|ItemIsEnabled</set>
-        </property>
-       </item>
-       <item>
-        <property name="text">
-         <string>Project</string>
-        </property>
-        <property name="icon">
-         <iconset resource="resources/resources_icons.qrc">
-          <normaloff>:/icons/project-diagram.svg</normaloff>:/icons/project-diagram.svg</iconset>
-        </property>
-       </item>
-       <item>
-        <property name="text">
-         <string>Tools</string>
-        </property>
-        <property name="icon">
-         <iconset resource="resources/resources_icons.qrc">
-          <normaloff>:/icons/tools.svg</normaloff>:/icons/tools.svg</iconset>
-        </property>
-       </item>
-       <item>
-        <property name="text">
-         <string>Db editor</string>
-        </property>
-        <property name="icon">
-         <iconset resource="resources/resources_icons.qrc">
-          <normaloff>:/icons/database.svg</normaloff>:/icons/database.svg</iconset>
-        </property>
-       </item>
-      </widget>
-     </item>
-     <item>
-      <widget class="QStackedWidget" name="stackedWidget">
-       <property name="sizePolicy">
-        <sizepolicy hsizetype="Preferred" vsizetype="Preferred">
-         <horstretch>0</horstretch>
-         <verstretch>0</verstretch>
-        </sizepolicy>
-       </property>
-       <property name="currentIndex">
-        <number>0</number>
-       </property>
-       <widget class="QWidget" name="General">
-        <layout class="QVBoxLayout" name="verticalLayout_6">
-         <item>
-          <widget class="QGroupBox" name="groupBox_general">
-           <property name="sizePolicy">
-            <sizepolicy hsizetype="Expanding" vsizetype="Expanding">
-             <horstretch>0</horstretch>
-             <verstretch>0</verstretch>
-            </sizepolicy>
-           </property>
-           <property name="minimumSize">
-            <size>
-             <width>0</width>
-             <height>0</height>
-            </size>
-           </property>
-           <property name="maximumSize">
-            <size>
-             <width>16777215</width>
-             <height>16777215</height>
-            </size>
-           </property>
-           <property name="autoFillBackground">
-            <bool>false</bool>
-           </property>
-           <property name="title">
-            <string>General</string>
-           </property>
-           <property name="flat">
-            <bool>false</bool>
-           </property>
-           <layout class="QGridLayout" name="gridLayout">
-            <property name="spacing">
-             <number>6</number>
-            </property>
-            <item row="7" column="0">
-             <layout class="QHBoxLayout" name="horizontalLayout_6">
-              <item>
-               <widget class="QLineEdit" name="lineEdit_work_dir">
-                <property name="minimumSize">
-                 <size>
-                  <width>0</width>
-                  <height>20</height>
-                 </size>
-                </property>
-                <property name="toolTip">
-                 <string>&lt;html&gt;&lt;head/&gt;&lt;body&gt;&lt;p&gt;Work directory location. Leave empty to use default (\work).&lt;/p&gt;&lt;/body&gt;&lt;/html&gt;</string>
-                </property>
-                <property name="placeholderText">
-                 <string>Using default directory</string>
-                </property>
-                <property name="clearButtonEnabled">
-                 <bool>true</bool>
-                </property>
-               </widget>
-              </item>
-              <item>
-               <widget class="QToolButton" name="toolButton_browse_work">
-                <property name="sizePolicy">
-                 <sizepolicy hsizetype="Fixed" vsizetype="Fixed">
-                  <horstretch>0</horstretch>
-                  <verstretch>0</verstretch>
-                 </sizepolicy>
-                </property>
-                <property name="toolTip">
-                 <string>&lt;html&gt;&lt;head/&gt;&lt;body&gt;&lt;p&gt;Pick Work directory with file browser&lt;/p&gt;&lt;/body&gt;&lt;/html&gt;</string>
-                </property>
-                <property name="icon">
-                 <iconset resource="resources/resources_icons.qrc">
-                  <normaloff>:/icons/menu_icons/folder-open-solid.svg</normaloff>:/icons/menu_icons/folder-open-solid.svg</iconset>
-                </property>
-               </widget>
-              </item>
-             </layout>
-            </item>
-            <item row="14" column="0">
-             <layout class="QVBoxLayout" name="verticalLayout_3">
-              <property name="spacing">
-               <number>0</number>
-              </property>
-              <item>
-               <layout class="QHBoxLayout" name="horizontalLayout_5">
-                <item>
-                 <widget class="QLabel" name="label_5">
-                  <property name="text">
-                   <string>Slow</string>
-                  </property>
-                 </widget>
-                </item>
-                <item>
-                 <spacer name="horizontalSpacer_5">
-                  <property name="orientation">
-                   <enum>Qt::Horizontal</enum>
-                  </property>
-                  <property name="sizeHint" stdset="0">
-                   <size>
-                    <width>40</width>
-                    <height>20</height>
-                   </size>
-                  </property>
-                 </spacer>
-                </item>
-                <item>
-                 <widget class="QLabel" name="label_8">
-                  <property name="text">
-                   <string>Fast</string>
-                  </property>
-                 </widget>
-                </item>
-               </layout>
-              </item>
-              <item>
-               <widget class="QSlider" name="horizontalSlider_data_flow_animation_duration">
-                <property name="styleSheet">
-                 <string notr="true"/>
-                </property>
-                <property name="minimum">
-                 <number>1</number>
-                </property>
-                <property name="maximum">
-                 <number>250</number>
-                </property>
-                <property name="singleStep">
-                 <number>10</number>
-                </property>
-                <property name="pageStep">
-                 <number>50</number>
-                </property>
-                <property name="sliderPosition">
-                 <number>100</number>
-                </property>
-                <property name="tracking">
-                 <bool>false</bool>
-                </property>
-                <property name="orientation">
-                 <enum>Qt::Horizontal</enum>
-                </property>
-                <property name="invertedAppearance">
-                 <bool>true</bool>
-                </property>
-                <property name="invertedControls">
-                 <bool>false</bool>
-                </property>
-               </widget>
-              </item>
-             </layout>
-            </item>
-            <item row="4" column="0">
-             <widget class="QCheckBox" name="checkBox_delete_data">
-              <property name="toolTip">
-               <string>&lt;html&gt;&lt;head/&gt;&lt;body&gt;&lt;p&gt;Check this box to delete project item's data when a project item is removed from project. This means, that the project item directory and its contens will be deleted from your HD.&lt;/p&gt;&lt;/body&gt;&lt;/html&gt;</string>
-              </property>
-              <property name="text">
-               <string>Delete data when project item is removed from project</string>
-              </property>
-             </widget>
-            </item>
-            <item row="6" column="0">
-             <widget class="QLabel" name="label">
-              <property name="font">
-               <font>
-                <pointsize>10</pointsize>
-               </font>
-              </property>
-              <property name="text">
-               <string>Work directory</string>
-              </property>
-             </widget>
-            </item>
-            <item row="3" column="0">
-             <widget class="QCheckBox" name="checkBox_datetime">
-              <property name="toolTip">
-               <string>&lt;html&gt;&lt;head/&gt;&lt;body&gt;&lt;p&gt;If checked, date and time string is appended into Event Log messages&lt;/p&gt;&lt;/body&gt;&lt;/html&gt;</string>
-              </property>
-              <property name="text">
-               <string>Show date and time in Event Log messages</string>
-              </property>
-             </widget>
-            </item>
-            <item row="13" column="0">
-             <widget class="QLabel" name="label_4">
-              <property name="font">
-               <font>
-                <pointsize>10</pointsize>
-               </font>
-              </property>
-              <property name="text">
-               <string>Data flow animation speed</string>
-              </property>
-             </widget>
-            </item>
-            <item row="0" column="0">
-             <widget class="QCheckBox" name="checkBox_open_previous_project">
-              <property name="sizePolicy">
-               <sizepolicy hsizetype="Minimum" vsizetype="Fixed">
-                <horstretch>0</horstretch>
-                <verstretch>0</verstretch>
-               </sizepolicy>
-              </property>
-              <property name="toolTip">
-               <string>&lt;html&gt;&lt;head/&gt;&lt;body&gt;&lt;p&gt;If checked, application opens the project at startup that was open the last time the application was quit&lt;/p&gt;&lt;/body&gt;&lt;/html&gt;</string>
-              </property>
-              <property name="text">
-               <string>Open previous project at startup</string>
-              </property>
-             </widget>
-            </item>
-            <item row="9" column="0">
-             <widget class="QCheckBox" name="checkBox_use_curved_links">
-              <property name="toolTip">
-               <string>&lt;html&gt;&lt;head/&gt;&lt;body&gt;&lt;p&gt;Controls whether smooth or straight connectors are used in Design View.&lt;/p&gt;&lt;/body&gt;&lt;/html&gt;</string>
-              </property>
-              <property name="text">
-               <string>Curved links</string>
-              </property>
-             </widget>
-            </item>
-            <item row="11" column="0">
-             <widget class="QLabel" name="label_7">
-              <property name="font">
-               <font>
-                <pointsize>10</pointsize>
-               </font>
-              </property>
-              <property name="text">
-               <string>Design View background</string>
-              </property>
-             </widget>
-            </item>
-            <item row="12" column="0">
-             <layout class="QHBoxLayout" name="horizontalLayout_4">
-              <item>
-               <widget class="QRadioButton" name="radioButton_bg_grid">
-                <property name="text">
-                 <string>Grid</string>
-                </property>
-               </widget>
-              </item>
-              <item>
-               <widget class="QRadioButton" name="radioButton_bg_tree">
-                <property name="text">
-                 <string>Tree of Life</string>
-                </property>
-               </widget>
-              </item>
-              <item>
-               <widget class="QRadioButton" name="radioButton_bg_solid">
-                <property name="text">
-                 <string>Solid</string>
-                </property>
-                <property name="checked">
-                 <bool>true</bool>
-                </property>
-               </widget>
-              </item>
-              <item>
-               <spacer name="horizontalSpacer_4">
-                <property name="orientation">
-                 <enum>Qt::Horizontal</enum>
-                </property>
-                <property name="sizeHint" stdset="0">
-                 <size>
-                  <width>40</width>
-                  <height>20</height>
-                 </size>
-                </property>
-               </spacer>
-              </item>
-              <item>
-               <widget class="QLabel" name="label_9">
-                <property name="text">
-                 <string>Color</string>
-                </property>
-               </widget>
-              </item>
-              <item>
-               <widget class="QToolButton" name="toolButton_bg_color">
-                <property name="toolTip">
-                 <string>&lt;html&gt;&lt;head/&gt;&lt;body&gt;&lt;p&gt;Pick solid background color&lt;/p&gt;&lt;/body&gt;&lt;/html&gt;</string>
-                </property>
-                <property name="iconSize">
-                 <size>
-                  <width>16</width>
-                  <height>16</height>
-                 </size>
-                </property>
-               </widget>
-              </item>
-             </layout>
-            </item>
-            <item row="1" column="0">
-             <widget class="QCheckBox" name="checkBox_exit_prompt">
-              <property name="toolTip">
-               <string>&lt;html&gt;&lt;head/&gt;&lt;body&gt;&lt;p&gt;Checking this shows the 'confirm exit' question box when quitting the app&lt;/p&gt;&lt;/body&gt;&lt;/html&gt;</string>
-              </property>
-              <property name="text">
-               <string>Confirm exit</string>
-              </property>
-              <property name="tristate">
-               <bool>false</bool>
-              </property>
-             </widget>
-            </item>
-            <item row="2" column="0">
-             <widget class="QCheckBox" name="checkBox_save_at_exit">
-              <property name="toolTip">
-               <string>&lt;html&gt;&lt;head/&gt;&lt;body&gt;&lt;p&gt;Select what to do if there are unsaved changes when closing a project or when quitting the app.&lt;/p&gt;&lt;p&gt;Unchecked: Does not save project and does not show question box&lt;/p&gt;&lt;p&gt;Partially checked: Shows question box&lt;/p&gt;&lt;p&gt;Checked: Saves project and does not show question box&lt;/p&gt;&lt;p&gt;&lt;br/&gt;&lt;/p&gt;&lt;/body&gt;&lt;/html&gt;</string>
-              </property>
-              <property name="text">
-               <string>Save project before closing</string>
-              </property>
-              <property name="tristate">
-               <bool>true</bool>
-              </property>
-             </widget>
-            </item>
-            <item row="5" column="0">
-             <widget class="QCheckBox" name="checkBox_custom_open_project_dialog">
-              <property name="toolTip">
-               <string>&lt;html&gt;&lt;head/&gt;&lt;body&gt;&lt;p&gt;Select the type of dialog used in File-&amp;gt;Open project...&lt;/p&gt;&lt;p&gt;Checking this box shows a custom dialog. Unchecking this box shows the OS provided 'select folder' dialog.&lt;/p&gt;&lt;/body&gt;&lt;/html&gt;</string>
-              </property>
-              <property name="text">
-               <string>Custom open project dialog</string>
-              </property>
-              <property name="checked">
-               <bool>false</bool>
-              </property>
-             </widget>
-            </item>
-            <item row="8" column="0">
-             <widget class="QCheckBox" name="checkBox_use_smooth_zoom">
-              <property name="toolTip">
-               <string>&lt;html&gt;&lt;head/&gt;&lt;body&gt;&lt;p&gt;Controls whether smooth or discete zoom is used in Design and Graph Views.&lt;/p&gt;&lt;/body&gt;&lt;/html&gt;</string>
-              </property>
-              <property name="text">
-               <string>Smooth zoom</string>
-              </property>
-             </widget>
-            </item>
-           </layout>
-          </widget>
-         </item>
-         <item>
-          <widget class="QGroupBox" name="groupBox">
-           <property name="title">
-            <string>Conda</string>
-           </property>
-           <layout class="QVBoxLayout" name="verticalLayout_11">
-            <item>
-             <layout class="QHBoxLayout" name="horizontalLayout_3">
-              <item>
-               <widget class="QPushButton" name="pushButton_conda">
-                <property name="text">
-                 <string>Conda Environments</string>
-                </property>
-               </widget>
-              </item>
-              <item>
-               <spacer name="horizontalSpacer_2">
-                <property name="orientation">
-                 <enum>Qt::Horizontal</enum>
-                </property>
-                <property name="sizeHint" stdset="0">
-                 <size>
-                  <width>40</width>
-                  <height>20</height>
-                 </size>
-                </property>
-               </spacer>
-              </item>
-             </layout>
-            </item>
-           </layout>
-          </widget>
-         </item>
-         <item>
-          <spacer name="verticalSpacer">
-           <property name="orientation">
-            <enum>Qt::Vertical</enum>
-           </property>
-           <property name="sizeHint" stdset="0">
-            <size>
-             <width>20</width>
-             <height>40</height>
-            </size>
-           </property>
-          </spacer>
-         </item>
-        </layout>
-       </widget>
-       <widget class="QWidget" name="Project">
-        <layout class="QVBoxLayout" name="verticalLayout_10">
-         <item>
-          <widget class="QGroupBox" name="groupBox_project">
-           <property name="sizePolicy">
-            <sizepolicy hsizetype="Expanding" vsizetype="Expanding">
-             <horstretch>0</horstretch>
-             <verstretch>0</verstretch>
-            </sizepolicy>
-=======
       </item>
      </widget>
      <widget class="QStackedWidget" name="stackedWidget">
@@ -710,7 +242,6 @@
           <layout class="QGridLayout" name="gridLayout">
            <property name="spacing">
             <number>6</number>
->>>>>>> 3fde83fd
            </property>
            <item row="5" column="0">
             <widget class="QCheckBox" name="checkBox_custom_open_project_dialog">
