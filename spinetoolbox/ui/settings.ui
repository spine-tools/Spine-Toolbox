<?xml version="1.0" encoding="UTF-8"?>
<!--
######################################################################################################################
# Copyright (C) 2017-2021 Spine project consortium
# This file is part of Spine Toolbox.
# Spine Toolbox is free software: you can redistribute it and\/or modify it under the terms of the GNU Lesser General
# Public License as published by the Free Software Foundation, either version 3 of the License, or (at your option)
# any later version. This program is distributed in the hope that it will be useful, but WITHOUT ANY WARRANTY;
# without even the implied warranty of MERCHANTABILITY or FITNESS FOR A PARTICULAR PURPOSE. See the GNU Lesser General
# Public License for more details. You should have received a copy of the GNU Lesser General Public License along with
# this program. If not, see <http:\/\/www.gnu.org\/licenses\/>.
######################################################################################################################
-->
<ui version="4.0">
 <class>SettingsForm</class>
 <widget class="QWidget" name="SettingsForm">
  <property name="windowModality">
   <enum>Qt::ApplicationModal</enum>
  </property>
  <property name="geometry">
   <rect>
    <x>0</x>
    <y>0</y>
    <width>756</width>
    <height>578</height>
   </rect>
  </property>
  <property name="sizePolicy">
   <sizepolicy hsizetype="Preferred" vsizetype="Preferred">
    <horstretch>0</horstretch>
    <verstretch>0</verstretch>
   </sizepolicy>
  </property>
  <property name="minimumSize">
   <size>
    <width>500</width>
    <height>350</height>
   </size>
  </property>
  <property name="maximumSize">
   <size>
    <width>16777215</width>
    <height>16777215</height>
   </size>
  </property>
  <property name="mouseTracking">
   <bool>false</bool>
  </property>
  <property name="focusPolicy">
   <enum>Qt::StrongFocus</enum>
  </property>
  <property name="contextMenuPolicy">
   <enum>Qt::NoContextMenu</enum>
  </property>
  <property name="windowTitle">
   <string>Settings</string>
  </property>
  <property name="autoFillBackground">
   <bool>false</bool>
  </property>
  <layout class="QVBoxLayout" name="verticalLayout_7">
   <item>
    <widget class="QSplitter" name="splitter">
     <property name="orientation">
      <enum>Qt::Horizontal</enum>
     </property>
     <widget class="QListWidget" name="listWidget">
      <property name="sizePolicy">
       <sizepolicy hsizetype="Preferred" vsizetype="Preferred">
        <horstretch>1</horstretch>
        <verstretch>0</verstretch>
       </sizepolicy>
      </property>
      <property name="sizeAdjustPolicy">
       <enum>QAbstractScrollArea::AdjustIgnored</enum>
      </property>
      <property name="editTriggers">
       <set>QAbstractItemView::NoEditTriggers</set>
      </property>
      <property name="showDropIndicator" stdset="0">
       <bool>true</bool>
      </property>
      <property name="dragDropMode">
       <enum>QAbstractItemView::NoDragDrop</enum>
      </property>
      <property name="defaultDropAction">
       <enum>Qt::CopyAction</enum>
      </property>
      <property name="alternatingRowColors">
       <bool>false</bool>
      </property>
      <property name="selectionBehavior">
       <enum>QAbstractItemView::SelectRows</enum>
      </property>
      <property name="movement">
       <enum>QListView::Static</enum>
      </property>
      <property name="flow">
       <enum>QListView::TopToBottom</enum>
      </property>
      <property name="isWrapping" stdset="0">
       <bool>false</bool>
      </property>
      <property name="resizeMode">
       <enum>QListView::Fixed</enum>
      </property>
      <property name="layoutMode">
       <enum>QListView::SinglePass</enum>
      </property>
      <property name="spacing">
       <number>0</number>
      </property>
      <property name="viewMode">
       <enum>QListView::ListMode</enum>
      </property>
      <property name="uniformItemSizes">
       <bool>true</bool>
      </property>
      <property name="selectionRectVisible">
       <bool>true</bool>
      </property>
      <property name="currentRow">
       <number>-1</number>
      </property>
      <item>
       <property name="text">
        <string>General</string>
       </property>
       <property name="textAlignment">
        <set>AlignLeading|AlignVCenter</set>
       </property>
       <property name="icon">
        <iconset resource="resources/resources_icons.qrc">
         <normaloff>:/icons/sliders-h.svg</normaloff>:/icons/sliders-h.svg</iconset>
       </property>
       <property name="flags">
        <set>ItemIsSelectable|ItemIsUserCheckable|ItemIsEnabled</set>
       </property>
      </item>
      <item>
       <property name="text">
        <string>Tools</string>
       </property>
       <property name="icon">
        <iconset resource="resources/resources_icons.qrc">
         <normaloff>:/icons/project_item_icons/hammer.svg</normaloff>:/icons/project_item_icons/hammer.svg</iconset>
       </property>
      </item>
      <item>
       <property name="text">
        <string>Db editor</string>
       </property>
       <property name="icon">
        <iconset resource="resources/resources_icons.qrc">
         <normaloff>:/icons/database.svg</normaloff>:/icons/database.svg</iconset>
       </property>
      </item>
      <item>
       <property name="text">
        <string>Spec. editors</string>
       </property>
       <property name="icon">
        <iconset resource="resources/resources_icons.qrc">
         <normaloff>:/icons/wrench.svg</normaloff>:/icons/wrench.svg</iconset>
       </property>
      </item>
      <item>
       <property name="text">
        <string>Engine</string>
       </property>
       <property name="icon">
        <iconset resource="resources/resources_icons.qrc">
         <normaloff>:/icons/tractor.svg</normaloff>:/icons/tractor.svg</iconset>
       </property>
      </item>
     </widget>
     <widget class="QStackedWidget" name="stackedWidget">
      <property name="sizePolicy">
       <sizepolicy hsizetype="Preferred" vsizetype="Preferred">
        <horstretch>2</horstretch>
        <verstretch>0</verstretch>
       </sizepolicy>
      </property>
      <property name="currentIndex">
       <number>0</number>
      </property>
      <widget class="QWidget" name="General">
       <layout class="QVBoxLayout" name="verticalLayout_6">
        <item>
         <widget class="QGroupBox" name="groupBox_general">
          <property name="sizePolicy">
           <sizepolicy hsizetype="Expanding" vsizetype="Expanding">
            <horstretch>0</horstretch>
            <verstretch>0</verstretch>
           </sizepolicy>
          </property>
          <property name="minimumSize">
           <size>
            <width>0</width>
            <height>0</height>
           </size>
          </property>
          <property name="maximumSize">
           <size>
            <width>16777215</width>
            <height>16777215</height>
           </size>
          </property>
          <property name="autoFillBackground">
           <bool>false</bool>
          </property>
          <property name="title">
           <string>Main</string>
          </property>
          <property name="flat">
           <bool>false</bool>
          </property>
          <layout class="QGridLayout" name="gridLayout">
           <property name="spacing">
            <number>6</number>
           </property>
           <item row="1" column="0">
            <widget class="QCheckBox" name="checkBox_exit_prompt">
             <property name="toolTip">
              <string>&lt;html&gt;&lt;head/&gt;&lt;body&gt;&lt;p&gt;Checking this shows the 'confirm exit' question box when quitting the app&lt;/p&gt;&lt;/body&gt;&lt;/html&gt;</string>
             </property>
             <property name="text">
              <string>Confirm exit</string>
             </property>
             <property name="tristate">
              <bool>false</bool>
             </property>
            </widget>
           </item>
           <item row="13" column="0">
            <layout class="QHBoxLayout" name="horizontalLayout_6">
             <item>
              <widget class="QLabel" name="label">
               <property name="text">
                <string>Work directory</string>
               </property>
              </widget>
             </item>
             <item>
              <widget class="QLineEdit" name="lineEdit_work_dir">
               <property name="minimumSize">
                <size>
                 <width>0</width>
                 <height>20</height>
                </size>
               </property>
               <property name="toolTip">
                <string>&lt;html&gt;&lt;head/&gt;&lt;body&gt;&lt;p&gt;Work directory location. Leave empty to use default (\work).&lt;/p&gt;&lt;/body&gt;&lt;/html&gt;</string>
               </property>
               <property name="placeholderText">
                <string>Using default directory</string>
               </property>
               <property name="clearButtonEnabled">
                <bool>true</bool>
               </property>
              </widget>
             </item>
             <item>
              <widget class="QToolButton" name="toolButton_browse_work">
               <property name="sizePolicy">
                <sizepolicy hsizetype="Fixed" vsizetype="Fixed">
                 <horstretch>0</horstretch>
                 <verstretch>0</verstretch>
                </sizepolicy>
               </property>
               <property name="toolTip">
                <string>&lt;html&gt;&lt;head/&gt;&lt;body&gt;&lt;p&gt;Pick Work directory with file browser&lt;/p&gt;&lt;/body&gt;&lt;/html&gt;</string>
               </property>
               <property name="icon">
                <iconset resource="resources/resources_icons.qrc">
                 <normaloff>:/icons/menu_icons/folder-open-solid.svg</normaloff>:/icons/menu_icons/folder-open-solid.svg</iconset>
               </property>
              </widget>
             </item>
            </layout>
           </item>
           <item row="4" column="0">
            <widget class="QCheckBox" name="checkBox_open_previous_project">
             <property name="sizePolicy">
              <sizepolicy hsizetype="Minimum" vsizetype="Fixed">
               <horstretch>0</horstretch>
               <verstretch>0</verstretch>
              </sizepolicy>
             </property>
             <property name="toolTip">
              <string>&lt;html&gt;&lt;head/&gt;&lt;body&gt;&lt;p&gt;If checked, application opens the project at startup that was open the last time the application was quit&lt;/p&gt;&lt;/body&gt;&lt;/html&gt;</string>
             </property>
             <property name="text">
              <string>Open previous project at startup</string>
             </property>
            </widget>
           </item>
           <item row="3" column="0">
            <widget class="QCheckBox" name="checkBox_delete_data">
             <property name="toolTip">
              <string>&lt;html&gt;&lt;head/&gt;&lt;body&gt;&lt;p&gt;Check this box to delete project item's data when a project item is removed from project. This means, that the project item directory and its contens will be deleted from your HD.&lt;/p&gt;&lt;/body&gt;&lt;/html&gt;</string>
             </property>
             <property name="text">
              <string>Delete data when project item is removed from project</string>
             </property>
            </widget>
           </item>
           <item row="2" column="0">
            <widget class="QCheckBox" name="checkBox_custom_open_project_dialog">
             <property name="toolTip">
              <string>&lt;html&gt;&lt;head/&gt;&lt;body&gt;&lt;p&gt;Select the type of dialog used in File-&amp;gt;Open project...&lt;/p&gt;&lt;p&gt;Checking this box shows a custom dialog. Unchecking this box shows the OS provided 'select folder' dialog.&lt;/p&gt;&lt;/body&gt;&lt;/html&gt;</string>
             </property>
             <property name="text">
              <string>Custom open project dialog</string>
             </property>
             <property name="checked">
              <bool>false</bool>
             </property>
            </widget>
           </item>
           <item row="5" column="0">
            <widget class="QCheckBox" name="checkBox_save_project_before_closing">
             <property name="toolTip">
              <string>&lt;html&gt;&lt;head/&gt;&lt;body&gt;&lt;p&gt;Select what to do if there are unsaved changes when closing a project or when quitting the app.&lt;/p&gt;&lt;p&gt;Unchecked: Don't save project and don't show question box&lt;/p&gt;&lt;p&gt;Partially checked: Show question box&lt;/p&gt;&lt;p&gt;Checked: Save project and don't show question box&lt;/p&gt;&lt;p&gt;&lt;br/&gt;&lt;/p&gt;&lt;/body&gt;&lt;/html&gt;</string>
             </property>
             <property name="text">
              <string>Save project before closing</string>
             </property>
             <property name="tristate">
              <bool>true</bool>
             </property>
            </widget>
           </item>
          </layout>
         </widget>
        </item>
        <item>
         <widget class="QGroupBox" name="groupBox_ui">
          <property name="title">
           <string>UI</string>
          </property>
          <layout class="QGridLayout" name="gridLayout_2">
           <item row="7" column="0">
            <widget class="QCheckBox" name="checkBox_datetime">
             <property name="toolTip">
              <string>&lt;html&gt;&lt;head/&gt;&lt;body&gt;&lt;p&gt;If checked, date and time string is appended into Event Log messages&lt;/p&gt;&lt;/body&gt;&lt;/html&gt;</string>
             </property>
             <property name="text">
              <string>Show date and time in Event Log messages</string>
             </property>
            </widget>
           </item>
           <item row="2" column="0">
            <widget class="QCheckBox" name="checkBox_color_toolbar_icons">
             <property name="text">
              <string>Color toolbar icons</string>
             </property>
            </widget>
           </item>
           <item row="6" column="0">
            <widget class="QCheckBox" name="checkBox_use_rounded_items">
             <property name="text">
              <string>Rounded items</string>
             </property>
            </widget>
           </item>
           <item row="10" column="0">
            <layout class="QFormLayout" name="formLayout">
             <item row="0" column="0">
              <widget class="QLabel" name="label_7">
               <property name="text">
                <string>Background</string>
               </property>
              </widget>
             </item>
             <item row="0" column="1">
              <widget class="QFrame" name="frame">
               <property name="frameShape">
                <enum>QFrame::StyledPanel</enum>
               </property>
               <property name="frameShadow">
                <enum>QFrame::Sunken</enum>
               </property>
               <layout class="QHBoxLayout" name="horizontalLayout_4">
                <property name="leftMargin">
                 <number>0</number>
                </property>
                <property name="topMargin">
                 <number>0</number>
                </property>
                <property name="rightMargin">
                 <number>0</number>
                </property>
                <property name="bottomMargin">
                 <number>0</number>
                </property>
                <item>
                 <widget class="QRadioButton" name="radioButton_bg_grid">
                  <property name="text">
                   <string>Grid</string>
                  </property>
                 </widget>
                </item>
                <item>
                 <widget class="QRadioButton" name="radioButton_bg_tree">
                  <property name="text">
                   <string>Tree of Life</string>
                  </property>
                 </widget>
                </item>
                <item>
                 <widget class="QRadioButton" name="radioButton_bg_solid">
                  <property name="text">
                   <string>Solid</string>
                  </property>
                  <property name="checked">
                   <bool>true</bool>
                  </property>
                 </widget>
                </item>
                <item>
                 <spacer name="horizontalSpacer_4">
                  <property name="orientation">
                   <enum>Qt::Horizontal</enum>
                  </property>
                  <property name="sizeHint" stdset="0">
                   <size>
                    <width>40</width>
                    <height>20</height>
                   </size>
                  </property>
                 </spacer>
                </item>
                <item>
                 <widget class="QLabel" name="label_9">
                  <property name="text">
                   <string>Color</string>
                  </property>
                 </widget>
                </item>
                <item>
                 <widget class="QToolButton" name="toolButton_bg_color">
                  <property name="toolTip">
                   <string>&lt;html&gt;&lt;head/&gt;&lt;body&gt;&lt;p&gt;Pick solid background color&lt;/p&gt;&lt;/body&gt;&lt;/html&gt;</string>
                  </property>
                  <property name="iconSize">
                   <size>
                    <width>16</width>
                    <height>16</height>
                   </size>
                  </property>
                 </widget>
                </item>
               </layout>
              </widget>
             </item>
             <item row="1" column="0">
              <widget class="QLabel" name="label_4">
               <property name="text">
                <string>Link flash speed</string>
               </property>
              </widget>
             </item>
             <item row="1" column="1">
              <widget class="QFrame" name="frame">
               <property name="frameShape">
                <enum>QFrame::StyledPanel</enum>
               </property>
               <property name="frameShadow">
                <enum>QFrame::Sunken</enum>
               </property>
               <layout class="QHBoxLayout" name="horizontalLayout_17">
                <property name="spacing">
                 <number>0</number>
                </property>
                <property name="leftMargin">
                 <number>0</number>
                </property>
                <property name="topMargin">
                 <number>0</number>
                </property>
                <property name="rightMargin">
                 <number>0</number>
                </property>
                <property name="bottomMargin">
                 <number>0</number>
                </property>
                <item>
                 <widget class="QLabel" name="label_5">
                  <property name="text">
                   <string>Slow</string>
                  </property>
                 </widget>
                </item>
                <item>
                 <widget class="QSlider" name="horizontalSlider_data_flow_animation_duration">
                  <property name="styleSheet">
                   <string notr="true"/>
                  </property>
                  <property name="minimum">
                   <number>1</number>
                  </property>
                  <property name="maximum">
                   <number>250</number>
                  </property>
                  <property name="singleStep">
                   <number>10</number>
                  </property>
                  <property name="pageStep">
                   <number>50</number>
                  </property>
                  <property name="sliderPosition">
                   <number>100</number>
                  </property>
                  <property name="tracking">
                   <bool>false</bool>
                  </property>
                  <property name="orientation">
                   <enum>Qt::Horizontal</enum>
                  </property>
                  <property name="invertedAppearance">
                   <bool>true</bool>
                  </property>
                  <property name="invertedControls">
                   <bool>false</bool>
                  </property>
                 </widget>
                </item>
                <item>
                 <widget class="QLabel" name="label_8">
                  <property name="text">
                   <string>Fast</string>
                  </property>
                 </widget>
                </item>
               </layout>
              </widget>
             </item>
            </layout>
           </item>
           <item row="5" column="0">
            <widget class="QCheckBox" name="checkBox_prevent_overlapping">
             <property name="text">
              <string>Prevent items from overlapping</string>
             </property>
            </widget>
           </item>
           <item row="4" column="0">
            <widget class="QCheckBox" name="checkBox_use_curved_links">
             <property name="toolTip">
              <string>&lt;html&gt;&lt;head/&gt;&lt;body&gt;&lt;p&gt;Controls whether smooth or straight connectors are used in Design View.&lt;/p&gt;&lt;/body&gt;&lt;/html&gt;</string>
             </property>
             <property name="text">
              <string>Curved links</string>
             </property>
            </widget>
           </item>
           <item row="9" column="0">
            <widget class="QCheckBox" name="checkBox_use_smooth_zoom">
             <property name="toolTip">
              <string>&lt;html&gt;&lt;head/&gt;&lt;body&gt;&lt;p&gt;Controls whether smooth or discete zoom is used in Design and Graph Views.&lt;/p&gt;&lt;/body&gt;&lt;/html&gt;</string>
             </property>
             <property name="text">
              <string>Smooth zoom</string>
             </property>
            </widget>
           </item>
           <item row="3" column="0">
            <widget class="QCheckBox" name="checkBox_color_properties_widgets">
             <property name="text">
              <string>Color properties widgets</string>
             </property>
            </widget>
           </item>
          </layout>
         </widget>
        </item>
        <item>
         <spacer name="verticalSpacer">
          <property name="orientation">
           <enum>Qt::Vertical</enum>
          </property>
          <property name="sizeHint" stdset="0">
           <size>
            <width>20</width>
            <height>40</height>
           </size>
          </property>
         </spacer>
        </item>
       </layout>
      </widget>
      <widget class="QWidget" name="ExternalTools">
       <layout class="QVBoxLayout" name="verticalLayout_13">
        <item>
         <widget class="QGroupBox" name="groupBox_gams">
          <property name="title">
           <string>GAMS</string>
          </property>
          <layout class="QGridLayout" name="gridLayout_4">
           <property name="spacing">
            <number>6</number>
           </property>
           <item row="1" column="0">
            <widget class="QLabel" name="label_11">
             <property name="font">
              <font>
               <pointsize>10</pointsize>
              </font>
             </property>
             <property name="text">
              <string>GAMS executable</string>
             </property>
            </widget>
           </item>
           <item row="2" column="0">
            <widget class="QLineEdit" name="lineEdit_gams_path">
             <property name="minimumSize">
              <size>
               <width>0</width>
               <height>20</height>
              </size>
             </property>
             <property name="toolTip">
              <string>&lt;html&gt;&lt;head/&gt;&lt;body&gt;&lt;p&gt;Path to GAMS executable for Tool and GAMS Python bindings. Leave blank to use system's default&lt;/p&gt;&lt;/body&gt;&lt;/html&gt;</string>
             </property>
             <property name="placeholderText">
              <string>Using system's default GAMS</string>
             </property>
             <property name="clearButtonEnabled">
              <bool>true</bool>
             </property>
            </widget>
           </item>
           <item row="2" column="1">
            <widget class="QToolButton" name="toolButton_browse_gams">
             <property name="toolTip">
              <string>&lt;html&gt;&lt;head/&gt;&lt;body&gt;&lt;p&gt;Pick GAMS executable using a file browser (eg. gams.exe on Windows)&lt;/p&gt;&lt;/body&gt;&lt;/html&gt;</string>
             </property>
             <property name="icon">
              <iconset resource="resources/resources_icons.qrc">
               <normaloff>:/icons/menu_icons/folder-open-solid.svg</normaloff>:/icons/menu_icons/folder-open-solid.svg</iconset>
             </property>
            </widget>
           </item>
          </layout>
         </widget>
        </item>
        <item>
         <widget class="QGroupBox" name="groupBox_julia">
          <property name="title">
           <string>Julia</string>
          </property>
          <layout class="QVBoxLayout" name="verticalLayout_16">
           <item>
            <layout class="QHBoxLayout" name="horizontalLayout_14">
             <item>
              <layout class="QVBoxLayout" name="verticalLayout">
               <item>
                <widget class="QRadioButton" name="radioButton_use_julia_basic_console">
                 <property name="toolTip">
                  <string>&lt;html&gt;&lt;head/&gt;&lt;body&gt;&lt;p&gt;Use basic Julia REPL to execute Julia Tool specs&lt;/p&gt;&lt;/body&gt;&lt;/html&gt;</string>
                 </property>
                 <property name="text">
                  <string>Basic Console</string>
                 </property>
                </widget>
               </item>
               <item>
                <widget class="QRadioButton" name="radioButton_use_julia_jupyter_console">
                 <property name="toolTip">
                  <string>&lt;html&gt;&lt;head/&gt;&lt;body&gt;&lt;p&gt;Use Jupyter Console to execute Julia Tool specs. Select a Julia kernel spec to use this option.&lt;/p&gt;&lt;/body&gt;&lt;/html&gt;</string>
                 </property>
                 <property name="text">
                  <string>Jupyter Console</string>
                 </property>
                </widget>
               </item>
              </layout>
             </item>
             <item>
              <widget class="Line" name="line_3">
               <property name="orientation">
                <enum>Qt::Vertical</enum>
               </property>
              </widget>
             </item>
             <item>
              <layout class="QVBoxLayout" name="verticalLayout_15">
               <item>
                <layout class="QHBoxLayout" name="horizontalLayout_8">
                 <item>
                  <widget class="QLineEdit" name="lineEdit_julia_path">
                   <property name="minimumSize">
                    <size>
                     <width>0</width>
                     <height>20</height>
                    </size>
                   </property>
                   <property name="toolTip">
                    <string>&lt;html&gt;&lt;head/&gt;&lt;body&gt;&lt;p&gt;Julia executable. Leave blank to use Julia defined in your system path.&lt;/p&gt;&lt;/body&gt;&lt;/html&gt;</string>
                   </property>
                   <property name="placeholderText">
                    <string>Using Julia executable in system path</string>
                   </property>
                   <property name="clearButtonEnabled">
                    <bool>true</bool>
                   </property>
                  </widget>
                 </item>
                 <item>
                  <widget class="QToolButton" name="toolButton_browse_julia">
                   <property name="toolTip">
                    <string>&lt;html&gt;&lt;head/&gt;&lt;body&gt;&lt;p&gt;Pick Julia executable using a file browser&lt;/p&gt;&lt;/body&gt;&lt;/html&gt;</string>
                   </property>
                   <property name="icon">
                    <iconset resource="resources/resources_icons.qrc">
                     <normaloff>:/icons/menu_icons/folder-open-solid.svg</normaloff>:/icons/menu_icons/folder-open-solid.svg</iconset>
                   </property>
                  </widget>
                 </item>
                </layout>
               </item>
               <item>
                <layout class="QHBoxLayout" name="horizontalLayout_7">
                 <item>
                  <widget class="QLineEdit" name="lineEdit_julia_project_path">
                   <property name="minimumSize">
                    <size>
                     <width>0</width>
                     <height>20</height>
                    </size>
                   </property>
                   <property name="toolTip">
                    <string>&lt;html&gt;&lt;head/&gt;&lt;body&gt;&lt;p&gt;Julia environment/project directory for Julia Tool specifications. Leave blank to use the default environment.&lt;/p&gt;&lt;/body&gt;&lt;/html&gt;</string>
                   </property>
                   <property name="text">
                    <string/>
                   </property>
                   <property name="placeholderText">
                    <string>Using Julia default project</string>
                   </property>
                   <property name="clearButtonEnabled">
                    <bool>true</bool>
                   </property>
                  </widget>
                 </item>
                 <item>
                  <widget class="QToolButton" name="toolButton_browse_julia_project">
                   <property name="toolTip">
                    <string>&lt;html&gt;&lt;head/&gt;&lt;body&gt;&lt;p&gt;Pick Julia project using a file browser&lt;/p&gt;&lt;/body&gt;&lt;/html&gt;</string>
                   </property>
                   <property name="text">
                    <string>...</string>
                   </property>
                   <property name="icon">
                    <iconset resource="resources/resources_icons.qrc">
                     <normaloff>:/icons/menu_icons/folder-open-solid.svg</normaloff>:/icons/menu_icons/folder-open-solid.svg</iconset>
                   </property>
                  </widget>
                 </item>
                </layout>
               </item>
               <item>
                <layout class="QHBoxLayout" name="horizontalLayout_9">
                 <item>
                  <widget class="CustomQComboBox" name="comboBox_julia_kernel">
                   <property name="sizePolicy">
                    <sizepolicy hsizetype="Expanding" vsizetype="Fixed">
                     <horstretch>0</horstretch>
                     <verstretch>0</verstretch>
                    </sizepolicy>
                   </property>
                   <property name="toolTip">
                    <string>&lt;html&gt;&lt;head/&gt;&lt;body&gt;&lt;p&gt;Select a Julia kernel spec for Jupyter Console. Open Kernel spec editor to view/add new ones.&lt;/p&gt;&lt;/body&gt;&lt;/html&gt;</string>
                   </property>
                   <property name="sizeAdjustPolicy">
                    <enum>QComboBox::AdjustToMinimumContentsLength</enum>
                   </property>
                  </widget>
                 </item>
                 <item>
                  <widget class="QPushButton" name="pushButton_open_kernel_editor_julia">
                   <property name="sizePolicy">
                    <sizepolicy hsizetype="Minimum" vsizetype="Fixed">
                     <horstretch>0</horstretch>
                     <verstretch>0</verstretch>
                    </sizepolicy>
                   </property>
                   <property name="toolTip">
                    <string>&lt;html&gt;&lt;head/&gt;&lt;body&gt;&lt;p&gt;Open Julia kernel spec editor&lt;/p&gt;&lt;/body&gt;&lt;/html&gt;</string>
                   </property>
                   <property name="text">
                    <string>Kernel spec editor</string>
                   </property>
                  </widget>
                 </item>
                </layout>
               </item>
              </layout>
             </item>
            </layout>
           </item>
           <item>
            <widget class="Line" name="line">
             <property name="orientation">
              <enum>Qt::Horizontal</enum>
             </property>
            </widget>
           </item>
           <item>
            <layout class="QHBoxLayout" name="horizontalLayout_12">
             <item>
              <widget class="QPushButton" name="pushButton_install_julia">
               <property name="text">
                <string>Install Julia</string>
               </property>
              </widget>
             </item>
             <item>
              <spacer name="horizontalSpacer">
               <property name="orientation">
                <enum>Qt::Horizontal</enum>
               </property>
               <property name="sizeHint" stdset="0">
                <size>
                 <width>40</width>
                 <height>20</height>
                </size>
               </property>
              </spacer>
             </item>
             <item>
              <widget class="QPushButton" name="pushButton_add_up_spine_opt">
               <property name="text">
                <string>Add/Update SpineOpt</string>
               </property>
              </widget>
             </item>
            </layout>
           </item>
          </layout>
         </widget>
        </item>
        <item>
         <widget class="QGroupBox" name="groupBox_python">
          <property name="sizePolicy">
           <sizepolicy hsizetype="Preferred" vsizetype="Preferred">
            <horstretch>0</horstretch>
            <verstretch>0</verstretch>
           </sizepolicy>
          </property>
          <property name="minimumSize">
           <size>
            <width>0</width>
            <height>95</height>
           </size>
          </property>
          <property name="toolTip">
           <string>&lt;html&gt;&lt;head/&gt;&lt;body&gt;&lt;p&gt;&lt;span style=&quot; font-weight:600;&quot;&gt;Default settings&lt;/span&gt; for new Python Tool specs. Defaults can be changed for each Tool specification separately.&lt;/p&gt;&lt;/body&gt;&lt;/html&gt;</string>
          </property>
          <property name="title">
           <string>Python (default settings)</string>
          </property>
          <layout class="QHBoxLayout" name="horizontalLayout_3">
           <item>
            <layout class="QVBoxLayout" name="verticalLayout_14">
             <item>
              <widget class="QRadioButton" name="radioButton_use_python_basic_console">
               <property name="toolTip">
                <string>&lt;html&gt;&lt;head/&gt;&lt;body&gt;&lt;p&gt;Execute Python Tool specifications in basic Python REPL.&lt;/p&gt;&lt;p&gt;&lt;span style=&quot; font-weight:600;&quot;&gt;NOTE:&lt;/span&gt; This is the &lt;span style=&quot; font-weight:600;&quot;&gt;default setting&lt;/span&gt; for new Python Tool specs. You can override this for each Tool spec separately.&lt;/p&gt;&lt;/body&gt;&lt;/html&gt;</string>
               </property>
               <property name="text">
                <string>Basic Console</string>
               </property>
              </widget>
             </item>
             <item>
              <widget class="QRadioButton" name="radioButton_use_python_jupyter_console">
               <property name="toolTip">
                <string>&lt;html&gt;&lt;head/&gt;&lt;body&gt;&lt;p&gt;Use Jupyter Console to execute Python Tool specs. Select a Python kernel spec to use this option.&lt;/p&gt;&lt;p&gt;&lt;span style=&quot; font-weight:600;&quot;&gt;NOTE:&lt;/span&gt; This is the &lt;span style=&quot; font-weight:600;&quot;&gt;default setting&lt;/span&gt; for new Python Tool specs. You can override this for each Tool spec separately.&lt;/p&gt;&lt;/body&gt;&lt;/html&gt;</string>
               </property>
               <property name="text">
                <string>Jupyter Console</string>
               </property>
              </widget>
             </item>
            </layout>
           </item>
           <item>
            <widget class="Line" name="line_2">
             <property name="orientation">
              <enum>Qt::Vertical</enum>
             </property>
            </widget>
           </item>
           <item>
            <layout class="QVBoxLayout" name="verticalLayout_5">
             <item>
              <layout class="QHBoxLayout" name="horizontalLayout_10">
               <item>
                <widget class="QLineEdit" name="lineEdit_python_path">
                 <property name="minimumSize">
                  <size>
                   <width>0</width>
                   <height>20</height>
                  </size>
                 </property>
                 <property name="toolTip">
                  <string>&lt;html&gt;&lt;head/&gt;&lt;body&gt;&lt;p&gt;Python interpreter for Python Console. Leave blank to use the Python that was used in launching Spine Toolbox.&lt;/p&gt;&lt;p&gt;&lt;span style=&quot; font-weight:600;&quot;&gt;NOTE:&lt;/span&gt; This is the &lt;span style=&quot; font-weight:600;&quot;&gt;default setting&lt;/span&gt; for new Python Tool specs. You can override this for each Tool spec separately.&lt;/p&gt;&lt;/body&gt;&lt;/html&gt;</string>
                 </property>
                 <property name="placeholderText">
                  <string>Using current Python interpreter</string>
                 </property>
                 <property name="clearButtonEnabled">
                  <bool>true</bool>
                 </property>
                </widget>
               </item>
               <item>
                <widget class="QToolButton" name="toolButton_browse_python">
                 <property name="toolTip">
                  <string>&lt;html&gt;&lt;head/&gt;&lt;body&gt;&lt;p&gt;Pick Python interpreter using a file browser&lt;/p&gt;&lt;/body&gt;&lt;/html&gt;</string>
                 </property>
                 <property name="icon">
                  <iconset resource="resources/resources_icons.qrc">
                   <normaloff>:/icons/menu_icons/folder-open-solid.svg</normaloff>:/icons/menu_icons/folder-open-solid.svg</iconset>
                 </property>
                </widget>
               </item>
              </layout>
             </item>
             <item>
              <layout class="QHBoxLayout" name="horizontalLayout_11">
               <item>
                <widget class="CustomQComboBox" name="comboBox_python_kernel">
                 <property name="sizePolicy">
                  <sizepolicy hsizetype="Expanding" vsizetype="Fixed">
                   <horstretch>0</horstretch>
                   <verstretch>0</verstretch>
                  </sizepolicy>
                 </property>
                 <property name="toolTip">
                  <string>&lt;html&gt;&lt;head/&gt;&lt;body&gt;&lt;p&gt;Select a Python kernel spec for Jupyter Console. Open Kernel spec editor to view/add new ones.&lt;/p&gt;&lt;p&gt;&lt;span style=&quot; font-weight:600;&quot;&gt;NOTE:&lt;/span&gt; This is the &lt;span style=&quot; font-weight:600;&quot;&gt;default setting&lt;/span&gt; for new Python Tool specs. You can override this for each Tool spec separately.&lt;/p&gt;&lt;/body&gt;&lt;/html&gt;</string>
                 </property>
                 <property name="sizeAdjustPolicy">
                  <enum>QComboBox::AdjustToMinimumContentsLength</enum>
                 </property>
                </widget>
               </item>
               <item>
                <widget class="QPushButton" name="pushButton_open_kernel_editor_python">
                 <property name="sizePolicy">
                  <sizepolicy hsizetype="Minimum" vsizetype="Fixed">
                   <horstretch>0</horstretch>
                   <verstretch>0</verstretch>
                  </sizepolicy>
                 </property>
                 <property name="minimumSize">
                  <size>
                   <width>0</width>
                   <height>0</height>
                  </size>
                 </property>
                 <property name="toolTip">
                  <string>&lt;html&gt;&lt;head/&gt;&lt;body&gt;&lt;p&gt;Open Python kernel spec editor&lt;/p&gt;&lt;/body&gt;&lt;/html&gt;</string>
                 </property>
                 <property name="text">
                  <string>Kernel spec editor</string>
                 </property>
                </widget>
               </item>
              </layout>
             </item>
            </layout>
           </item>
          </layout>
         </widget>
        </item>
        <item>
         <widget class="QGroupBox" name="groupBox_2">
          <property name="title">
           <string>Conda</string>
          </property>
          <layout class="QVBoxLayout" name="verticalLayout_8">
           <item>
            <layout class="QHBoxLayout" name="horizontalLayout_2">
             <item>
              <widget class="QLineEdit" name="lineEdit_conda_path">
               <property name="toolTip">
                <string>&lt;html&gt;&lt;head/&gt;&lt;body&gt;&lt;p&gt;Select Conda executable for running Tool specifications in a Conda environment.&lt;/p&gt;&lt;p&gt;If you started Spine Toolbox in Conda, the &lt;span style=&quot; font-weight:600;&quot;&gt;Conda executable is set up automatically&lt;/span&gt;.&lt;/p&gt;&lt;p&gt;If not on Conda, please select &lt;span style=&quot; font-weight:600;&quot;&gt;&amp;lt;base_env&amp;gt;\scripts\conda.exe&lt;/span&gt; (on Win10), where &lt;span style=&quot; font-weight:600;&quot;&gt;&amp;lt;base_env&amp;gt;&lt;/span&gt; is the root directory of your Conda installation (i.e. base environment location).&lt;/p&gt;&lt;/body&gt;&lt;/html&gt;</string>
               </property>
               <property name="placeholderText">
                <string>Select Conda executable...</string>
               </property>
               <property name="clearButtonEnabled">
                <bool>true</bool>
               </property>
              </widget>
             </item>
             <item>
              <widget class="QToolButton" name="toolButton_browse_conda">
               <property name="toolTip">
                <string>&lt;html&gt;&lt;head/&gt;&lt;body&gt;&lt;p&gt;Pick Conda executable using a file browser&lt;/p&gt;&lt;/body&gt;&lt;/html&gt;</string>
               </property>
               <property name="text">
                <string/>
               </property>
               <property name="icon">
                <iconset resource="resources/resources_icons.qrc">
                 <normaloff>:/icons/menu_icons/folder-open-solid.svg</normaloff>:/icons/menu_icons/folder-open-solid.svg</iconset>
               </property>
              </widget>
             </item>
            </layout>
           </item>
          </layout>
         </widget>
        </item>
        <item>
         <spacer name="verticalSpacer_2">
          <property name="orientation">
           <enum>Qt::Vertical</enum>
          </property>
          <property name="sizeHint" stdset="0">
           <size>
            <width>0</width>
            <height>0</height>
           </size>
          </property>
         </spacer>
        </item>
       </layout>
      </widget>
      <widget class="QWidget" name="SpineDBEditor">
       <layout class="QVBoxLayout" name="verticalLayout_9">
        <item>
         <widget class="QGroupBox" name="groupBox_spine_db_editor">
          <property name="sizePolicy">
           <sizepolicy hsizetype="Expanding" vsizetype="Minimum">
            <horstretch>0</horstretch>
            <verstretch>0</verstretch>
           </sizepolicy>
          </property>
          <property name="title">
           <string>Spine database editor</string>
          </property>
          <layout class="QVBoxLayout" name="verticalLayout_4">
           <property name="spacing">
            <number>6</number>
           </property>
           <item>
            <widget class="QCheckBox" name="checkBox_commit_at_exit">
             <property name="toolTip">
              <string>&lt;html&gt;&lt;head/&gt;&lt;body&gt;&lt;p&gt;Unchecked: Don't commit session and don't show message box&lt;/p&gt;&lt;p&gt;Partially checked: Show message box (default)&lt;/p&gt;&lt;p&gt;Checked: Commit session and don't show message box&lt;/p&gt;&lt;p&gt;&lt;br/&gt;&lt;/p&gt;&lt;/body&gt;&lt;/html&gt;</string>
             </property>
             <property name="text">
              <string>Commit session before closing</string>
             </property>
             <property name="tristate">
              <bool>true</bool>
             </property>
            </widget>
           </item>
           <item>
            <widget class="QCheckBox" name="checkBox_db_editor_show_undo">
             <property name="text">
              <string>Show undo notifications</string>
             </property>
            </widget>
           </item>
           <item>
            <widget class="QCheckBox" name="checkBox_object_tree_sticky_selection">
             <property name="toolTip">
              <string>&lt;html&gt;&lt;head/&gt;&lt;body&gt;&lt;p&gt;Controls how selecting items in Object tree &lt;span style=&quot; font-weight:600;&quot;&gt;using the left mouse button&lt;/span&gt; works. &lt;/p&gt;&lt;p&gt;When unchecked [default], Single selection is enabled. Pressing the Ctrl-button down enables multiple selection.&lt;/p&gt;&lt;p&gt;When checked, Multiple selection is enabled. Pressing the Ctrl-button down enables single selection.&lt;/p&gt;&lt;/body&gt;&lt;/html&gt;</string>
             </property>
             <property name="text">
              <string>Sticky selection in Entity trees</string>
             </property>
            </widget>
           </item>
           <item>
            <widget class="QCheckBox" name="checkBox_relationship_items_follow">
             <property name="toolTip">
              <string>&lt;html&gt;&lt;head/&gt;&lt;body&gt;&lt;p&gt;When checked [default], moving Object items causes connected Relationship items to follow.&lt;/p&gt;&lt;/body&gt;&lt;/html&gt;</string>
             </property>
             <property name="text">
              <string>Move relationships along with objects in Entity graph</string>
             </property>
            </widget>
           </item>
           <item>
            <widget class="QCheckBox" name="checkBox_smooth_entity_graph_zoom">
             <property name="text">
              <string>Smooth Entity graph zoom</string>
             </property>
            </widget>
           </item>
           <item>
            <widget class="QCheckBox" name="checkBox_smooth_entity_graph_rotation">
             <property name="text">
              <string>Smooth Entity graph rotation</string>
             </property>
            </widget>
           </item>
           <item>
            <widget class="QCheckBox" name="checkBox_auto_expand_objects">
             <property name="toolTip">
              <string>&lt;html&gt;&lt;head/&gt;&lt;body&gt;&lt;p&gt;&lt;span style=&quot; font-weight:600;&quot;&gt;Checked&lt;/span&gt;: Whenever an object is included in the Entity graph, the graph automatically includes &lt;span style=&quot; font-style:italic;&quot;&gt;all&lt;/span&gt; its relationships.&lt;/p&gt;&lt;p&gt;&lt;span style=&quot; font-weight:600;&quot;&gt;Unchecked&lt;/span&gt;: Whenever &lt;span style=&quot; font-style:italic;&quot;&gt;all&lt;/span&gt; the objects in a relationship are included in the Entity graph, the graph automatically includes the relationship.&lt;/p&gt;&lt;p&gt;Note: This setting is a global default, but can be locally overriden in every Spine DB editor session.&lt;/p&gt;&lt;/body&gt;&lt;/html&gt;</string>
             </property>
             <property name="text">
              <string>Auto-expand objects by default in Entity graph</string>
             </property>
            </widget>
           </item>
           <item>
            <widget class="QCheckBox" name="checkBox_merge_dbs">
             <property name="text">
              <string>Merge databases by default in Entity graph</string>
             </property>
            </widget>
           </item>
          </layout>
         </widget>
        </item>
        <item>
         <spacer name="verticalSpacer_9">
          <property name="orientation">
           <enum>Qt::Vertical</enum>
          </property>
          <property name="sizeHint" stdset="0">
           <size>
            <width>20</width>
            <height>40</height>
           </size>
          </property>
         </spacer>
        </item>
       </layout>
      </widget>
      <widget class="QWidget" name="SpecificationEditors">
       <layout class="QVBoxLayout" name="verticalLayout_11">
        <item>
         <widget class="QGroupBox" name="groupBox">
          <property name="title">
           <string>Specification editors</string>
          </property>
          <layout class="QVBoxLayout" name="verticalLayout_12">
           <item>
            <widget class="QCheckBox" name="checkBox_save_spec_before_closing">
             <property name="toolTip">
              <string>&lt;html&gt;&lt;head/&gt;&lt;body&gt;&lt;p&gt;Unchecked: Don't save specification and don't show message box&lt;/p&gt;&lt;p&gt;Partially checked: Show message box (default)&lt;/p&gt;&lt;p&gt;Checked: Save specification and don't show message box&lt;/p&gt;&lt;/body&gt;&lt;/html&gt;</string>
             </property>
             <property name="text">
              <string>Save specification before closing</string>
             </property>
             <property name="tristate">
              <bool>true</bool>
             </property>
            </widget>
           </item>
           <item>
            <widget class="QCheckBox" name="checkBox_spec_show_undo">
             <property name="text">
              <string>Show undo notifications</string>
             </property>
            </widget>
           </item>
          </layout>
         </widget>
        </item>
        <item>
         <spacer name="verticalSpacer_3">
          <property name="orientation">
           <enum>Qt::Vertical</enum>
          </property>
          <property name="sizeHint" stdset="0">
           <size>
            <width>20</width>
            <height>40</height>
           </size>
          </property>
         </spacer>
        </item>
       </layout>
      </widget>
      <widget class="QWidget" name="Engine">
       <layout class="QVBoxLayout" name="verticalLayout_19">
        <item>
         <widget class="QGroupBox" name="process_limits_group_box">
          <property name="title">
           <string>Parallel Engine processes</string>
          </property>
          <layout class="QVBoxLayout" name="verticalLayout_2">
           <item>
            <widget class="QRadioButton" name="automatic_engine_process_limit_radio_button">
             <property name="text">
              <string>Limit to available CPU cores</string>
             </property>
             <attribute name="buttonGroup">
              <string notr="true">engine_processes_button_group</string>
             </attribute>
            </widget>
           </item>
           <item>
            <layout class="QHBoxLayout" name="horizontalLayout_16">
             <item>
              <widget class="QRadioButton" name="user_defined_engine_process_limit_radio_button">
               <property name="text">
                <string>User defined limit:</string>
               </property>
               <attribute name="buttonGroup">
                <string notr="true">engine_processes_button_group</string>
               </attribute>
              </widget>
             </item>
             <item>
              <widget class="QSpinBox" name="engine_process_limit_spin_box">
               <property name="enabled">
                <bool>false</bool>
               </property>
               <property name="minimum">
                <number>1</number>
               </property>
              </widget>
             </item>
             <item>
              <spacer name="horizontalSpacer_7">
               <property name="orientation">
                <enum>Qt::Horizontal</enum>
               </property>
               <property name="sizeHint" stdset="0">
                <size>
                 <width>40</width>
                 <height>20</height>
                </size>
               </property>
              </spacer>
             </item>
            </layout>
           </item>
          </layout>
         </widget>
        </item>
        <item>
         <widget class="QGroupBox" name="persistent_process_limits_group_box">
          <property name="title">
           <string>Persistent consoles</string>
          </property>
          <layout class="QVBoxLayout" name="verticalLayout_17">
           <item>
            <widget class="QRadioButton" name="unlimited_persistent_process_radio_button">
             <property name="text">
              <string>Unlimited</string>
             </property>
             <attribute name="buttonGroup">
              <string notr="true">persistent_processes_button_group</string>
             </attribute>
            </widget>
           </item>
           <item>
            <widget class="QRadioButton" name="automatic_persistent_process_limit_radio_button">
             <property name="toolTip">
              <string>Kills console processes randomly if limit is exceeded.</string>
             </property>
             <property name="text">
              <string>Limit to available CPU cores</string>
             </property>
             <attribute name="buttonGroup">
              <string notr="true">persistent_processes_button_group</string>
             </attribute>
            </widget>
           </item>
           <item>
            <layout class="QHBoxLayout" name="horizontalLayout_15">
             <item>
              <widget class="QRadioButton" name="user_defined_persistent_process_limit_radio_button">
               <property name="toolTip">
                <string>Kills console processes randomly if limit is exceeded.</string>
               </property>
               <property name="text">
                <string>User defined limit:</string>
               </property>
               <attribute name="buttonGroup">
                <string notr="true">persistent_processes_button_group</string>
               </attribute>
              </widget>
             </item>
             <item>
              <widget class="QSpinBox" name="persistent_process_limit_spin_box">
               <property name="enabled">
                <bool>false</bool>
               </property>
               <property name="minimum">
                <number>1</number>
               </property>
              </widget>
             </item>
             <item>
              <spacer name="horizontalSpacer_6">
               <property name="orientation">
                <enum>Qt::Horizontal</enum>
               </property>
               <property name="sizeHint" stdset="0">
                <size>
                 <width>40</width>
                 <height>20</height>
                </size>
               </property>
              </spacer>
             </item>
            </layout>
           </item>
          </layout>
         </widget>
        </item>
        <item>
         <widget class="QGroupBox" name="groupBox_4">
          <property name="title">
           <string>Remote execution</string>
          </property>
          <layout class="QVBoxLayout" name="verticalLayout_18">
           <item>
            <widget class="QCheckBox" name="checkBox_enable_remote_exec">
             <property name="text">
              <string>Enabled</string>
             </property>
            </widget>
           </item>
           <item>
            <layout class="QGridLayout" name="gridLayout_3">
             <item row="3" column="0">
              <widget class="QLabel" name="label_12">
               <property name="text">
                <string>Security</string>
               </property>
              </widget>
             </item>
             <item row="4" column="2">
              <layout class="QHBoxLayout" name="horizontalLayout_18">
               <item>
                <widget class="QLineEdit" name="lineEdit_secfolder">
                 <property name="cursor">
                  <cursorShape>ArrowCursor</cursorShape>
                 </property>
                 <property name="toolTip">
                  <string>&lt;html&gt;&lt;head/&gt;&lt;body&gt;&lt;p&gt;Required for Stonehouse security. Given path should contain '/certificates', '/public_keys', and '/private_keys' directories. &lt;/p&gt;&lt;/body&gt;&lt;/html&gt;</string>
                 </property>
                 <property name="text">
                  <string/>
                 </property>
                 <property name="readOnly">
                  <bool>false</bool>
                 </property>
                 <property name="placeholderText">
                  <string>Select certificate directory...</string>
                 </property>
                 <property name="clearButtonEnabled">
                  <bool>true</bool>
                 </property>
                </widget>
               </item>
               <item>
                <widget class="QToolButton" name="toolButton_pick_secfolder">
                 <property name="minimumSize">
                  <size>
                   <width>22</width>
                   <height>22</height>
                  </size>
                 </property>
                 <property name="maximumSize">
                  <size>
                   <width>22</width>
                   <height>22</height>
                  </size>
                 </property>
                 <property name="icon">
                  <iconset resource="resources/resources_icons.qrc">
                   <normaloff>:/icons/menu_icons/folder-open-solid.svg</normaloff>:/icons/menu_icons/folder-open-solid.svg</iconset>
                 </property>
                </widget>
               </item>
              </layout>
             </item>
             <item row="4" column="0">
              <widget class="QLabel" name="label_13">
               <property name="text">
                <string>Certs</string>
               </property>
              </widget>
             </item>
             <item row="0" column="2">
              <layout class="QHBoxLayout" name="horizontalLayout_17">
               <item>
                <widget class="QLineEdit" name="lineEdit_host">
                 <property name="toolTip">
                  <string>&lt;html&gt;&lt;head/&gt;&lt;body&gt;&lt;p&gt;Host name&lt;/p&gt;&lt;/body&gt;&lt;/html&gt;</string>
                 </property>
                 <property name="placeholderText">
                  <string>Enter host name...</string>
                 </property>
                 <property name="clearButtonEnabled">
                  <bool>true</bool>
                 </property>
                </widget>
               </item>
               <item>
                <widget class="QLabel" name="label_14">
                 <property name="text">
                  <string>Port</string>
                 </property>
                </widget>
               </item>
               <item>
                <widget class="QSpinBox" name="spinBox_port">
                 <property name="toolTip">
                  <string>&lt;html&gt;&lt;head/&gt;&lt;body&gt;&lt;p&gt;Limited to dynamic/private ports (49152-&amp;gt;65535)&lt;/p&gt;&lt;/body&gt;&lt;/html&gt;</string>
                 </property>
                 <property name="frame">
                  <bool>true</bool>
                 </property>
                 <property name="buttonSymbols">
                  <enum>QAbstractSpinBox::UpDownArrows</enum>
                 </property>
                 <property name="accelerated">
                  <bool>true</bool>
                 </property>
                 <property name="showGroupSeparator" stdset="0">
                  <bool>false</bool>
                 </property>
                 <property name="minimum">
                  <number>49152</number>
                 </property>
                 <property name="maximum">
                  <number>65535</number>
                 </property>
                </widget>
               </item>
              </layout>
             </item>
             <item row="0" column="0">
              <widget class="QLabel" name="label_15">
               <property name="text">
                <string>Host</string>
               </property>
              </widget>
             </item>
             <item row="3" column="2">
              <widget class="QComboBox" name="comboBox_security">
               <property name="toolTip">
                <string>&lt;html&gt;&lt;head/&gt;&lt;body&gt;&lt;p&gt;ZMQ security model&lt;/p&gt;&lt;/body&gt;&lt;/html&gt;</string>
               </property>
               <item>
                <property name="text">
                 <string>None</string>
                </property>
               </item>
               <item>
                <property name="text">
                 <string>Stonehouse</string>
                </property>
               </item>
              </widget>
             </item>
            </layout>
           </item>
          </layout>
         </widget>
        </item>
        <item>
         <spacer name="verticalSpacer_4">
          <property name="orientation">
           <enum>Qt::Vertical</enum>
          </property>
          <property name="sizeHint" stdset="0">
           <size>
            <width>20</width>
            <height>40</height>
           </size>
          </property>
         </spacer>
        </item>
       </layout>
      </widget>
     </widget>
    </widget>
   </item>
   <item>
    <widget class="QDialogButtonBox" name="buttonBox">
     <property name="orientation">
      <enum>Qt::Horizontal</enum>
     </property>
     <property name="standardButtons">
      <set>QDialogButtonBox::Cancel|QDialogButtonBox::Ok</set>
     </property>
     <property name="centerButtons">
      <bool>false</bool>
     </property>
    </widget>
   </item>
  </layout>
 </widget>
 <customwidgets>
  <customwidget>
   <class>CustomQComboBox</class>
   <extends>QComboBox</extends>
   <header>spinetoolbox/widgets/custom_qcombobox.h</header>
  </customwidget>
 </customwidgets>
 <tabstops>
  <tabstop>checkBox_open_previous_project</tabstop>
<<<<<<< HEAD
  <tabstop>checkBox_exit_prompt</tabstop>
  <tabstop>checkBox_save_project_before_closing</tabstop>
  <tabstop>checkBox_delete_data</tabstop>
  <tabstop>checkBox_custom_open_project_dialog</tabstop>
  <tabstop>checkBox_datetime</tabstop>
  <tabstop>checkBox_color_toolbar_icons</tabstop>
  <tabstop>checkBox_use_smooth_zoom</tabstop>
  <tabstop>checkBox_use_curved_links</tabstop>
  <tabstop>checkBox_prevent_overlapping</tabstop>
=======
>>>>>>> 5a575e69
  <tabstop>lineEdit_work_dir</tabstop>
  <tabstop>toolButton_browse_work</tabstop>
  <tabstop>radioButton_bg_tree</tabstop>
  <tabstop>radioButton_bg_solid</tabstop>
  <tabstop>toolButton_bg_color</tabstop>
  <tabstop>horizontalSlider_data_flow_animation_duration</tabstop>
  <tabstop>lineEdit_gams_path</tabstop>
  <tabstop>toolButton_browse_gams</tabstop>
  <tabstop>radioButton_use_julia_basic_console</tabstop>
  <tabstop>radioButton_use_julia_jupyter_console</tabstop>
  <tabstop>lineEdit_julia_path</tabstop>
  <tabstop>toolButton_browse_julia</tabstop>
  <tabstop>lineEdit_julia_project_path</tabstop>
  <tabstop>toolButton_browse_julia_project</tabstop>
  <tabstop>comboBox_julia_kernel</tabstop>
  <tabstop>pushButton_open_kernel_editor_julia</tabstop>
  <tabstop>pushButton_install_julia</tabstop>
  <tabstop>pushButton_add_up_spine_opt</tabstop>
  <tabstop>radioButton_use_python_basic_console</tabstop>
  <tabstop>radioButton_use_python_jupyter_console</tabstop>
  <tabstop>lineEdit_python_path</tabstop>
  <tabstop>toolButton_browse_python</tabstop>
  <tabstop>comboBox_python_kernel</tabstop>
  <tabstop>pushButton_open_kernel_editor_python</tabstop>
  <tabstop>lineEdit_conda_path</tabstop>
  <tabstop>toolButton_browse_conda</tabstop>
  <tabstop>checkBox_commit_at_exit</tabstop>
  <tabstop>checkBox_db_editor_show_undo</tabstop>
  <tabstop>checkBox_object_tree_sticky_selection</tabstop>
  <tabstop>checkBox_relationship_items_follow</tabstop>
  <tabstop>checkBox_smooth_entity_graph_zoom</tabstop>
  <tabstop>checkBox_smooth_entity_graph_rotation</tabstop>
  <tabstop>checkBox_auto_expand_objects</tabstop>
  <tabstop>checkBox_save_spec_before_closing</tabstop>
  <tabstop>checkBox_spec_show_undo</tabstop>
  <tabstop>listWidget</tabstop>
 </tabstops>
 <resources>
  <include location="resources/resources_icons.qrc"/>
 </resources>
 <connections>
  <connection>
   <sender>listWidget</sender>
   <signal>currentRowChanged(int)</signal>
   <receiver>stackedWidget</receiver>
   <slot>setCurrentIndex(int)</slot>
   <hints>
    <hint type="sourcelabel">
     <x>65</x>
     <y>249</y>
    </hint>
    <hint type="destinationlabel">
     <x>409</x>
     <y>249</y>
    </hint>
   </hints>
  </connection>
 </connections>
 <buttongroups>
  <buttongroup name="engine_processes_button_group"/>
  <buttongroup name="persistent_processes_button_group"/>
 </buttongroups>
</ui><|MERGE_RESOLUTION|>--- conflicted
+++ resolved
@@ -374,7 +374,7 @@
               </widget>
              </item>
              <item row="0" column="1">
-              <widget class="QFrame" name="frame">
+              <widget class="QFrame" name="frame_2">
                <property name="frameShape">
                 <enum>QFrame::StyledPanel</enum>
                </property>
@@ -462,7 +462,7 @@
               </widget>
              </item>
              <item row="1" column="1">
-              <widget class="QFrame" name="frame">
+              <widget class="QFrame" name="frame_1">
                <property name="frameShape">
                 <enum>QFrame::StyledPanel</enum>
                </property>
@@ -1390,7 +1390,7 @@
               </widget>
              </item>
              <item row="0" column="2">
-              <layout class="QHBoxLayout" name="horizontalLayout_17">
+              <layout class="QHBoxLayout" name="horizontalLayout_19">
                <item>
                 <widget class="QLineEdit" name="lineEdit_host">
                  <property name="toolTip">
@@ -1508,19 +1508,16 @@
   </customwidget>
  </customwidgets>
  <tabstops>
+  <tabstop>checkBox_exit_prompt</tabstop>
+  <tabstop>checkBox_custom_open_project_dialog</tabstop>
+  <tabstop>checkBox_delete_data</tabstop>
   <tabstop>checkBox_open_previous_project</tabstop>
-<<<<<<< HEAD
-  <tabstop>checkBox_exit_prompt</tabstop>
   <tabstop>checkBox_save_project_before_closing</tabstop>
-  <tabstop>checkBox_delete_data</tabstop>
-  <tabstop>checkBox_custom_open_project_dialog</tabstop>
   <tabstop>checkBox_datetime</tabstop>
   <tabstop>checkBox_color_toolbar_icons</tabstop>
   <tabstop>checkBox_use_smooth_zoom</tabstop>
   <tabstop>checkBox_use_curved_links</tabstop>
   <tabstop>checkBox_prevent_overlapping</tabstop>
-=======
->>>>>>> 5a575e69
   <tabstop>lineEdit_work_dir</tabstop>
   <tabstop>toolButton_browse_work</tabstop>
   <tabstop>radioButton_bg_tree</tabstop>
@@ -1557,6 +1554,23 @@
   <tabstop>checkBox_save_spec_before_closing</tabstop>
   <tabstop>checkBox_spec_show_undo</tabstop>
   <tabstop>listWidget</tabstop>
+  <tabstop>checkBox_use_rounded_items</tabstop>
+  <tabstop>radioButton_bg_grid</tabstop>
+  <tabstop>checkBox_color_properties_widgets</tabstop>
+  <tabstop>checkBox_merge_dbs</tabstop>
+  <tabstop>automatic_engine_process_limit_radio_button</tabstop>
+  <tabstop>user_defined_engine_process_limit_radio_button</tabstop>
+  <tabstop>engine_process_limit_spin_box</tabstop>
+  <tabstop>unlimited_persistent_process_radio_button</tabstop>
+  <tabstop>automatic_persistent_process_limit_radio_button</tabstop>
+  <tabstop>user_defined_persistent_process_limit_radio_button</tabstop>
+  <tabstop>persistent_process_limit_spin_box</tabstop>
+  <tabstop>checkBox_enable_remote_exec</tabstop>
+  <tabstop>lineEdit_secfolder</tabstop>
+  <tabstop>toolButton_pick_secfolder</tabstop>
+  <tabstop>lineEdit_host</tabstop>
+  <tabstop>spinBox_port</tabstop>
+  <tabstop>comboBox_security</tabstop>
  </tabstops>
  <resources>
   <include location="resources/resources_icons.qrc"/>
@@ -1580,7 +1594,7 @@
   </connection>
  </connections>
  <buttongroups>
+  <buttongroup name="persistent_processes_button_group"/>
   <buttongroup name="engine_processes_button_group"/>
-  <buttongroup name="persistent_processes_button_group"/>
  </buttongroups>
 </ui>