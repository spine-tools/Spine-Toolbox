<?xml version="1.0" encoding="UTF-8"?>
<!--
######################################################################################################################
# Copyright (C) 2017-2021 Spine project consortium
# This file is part of Spine Toolbox.
# Spine Toolbox is free software: you can redistribute it and\/or modify it under the terms of the GNU Lesser General
# Public License as published by the Free Software Foundation, either version 3 of the License, or (at your option)
# any later version. This program is distributed in the hope that it will be useful, but WITHOUT ANY WARRANTY;
# without even the implied warranty of MERCHANTABILITY or FITNESS FOR A PARTICULAR PURPOSE. See the GNU Lesser General
# Public License for more details. You should have received a copy of the GNU Lesser General Public License along with
# this program. If not, see <http:\/\/www.gnu.org\/licenses\/>.
######################################################################################################################
-->
<ui version="4.0">
 <class>SettingsForm</class>
 <widget class="QWidget" name="SettingsForm">
  <property name="windowModality">
   <enum>Qt::ApplicationModal</enum>
  </property>
  <property name="geometry">
   <rect>
    <x>0</x>
    <y>0</y>
    <width>677</width>
    <height>547</height>
   </rect>
  </property>
  <property name="sizePolicy">
   <sizepolicy hsizetype="Preferred" vsizetype="Preferred">
    <horstretch>0</horstretch>
    <verstretch>0</verstretch>
   </sizepolicy>
  </property>
  <property name="minimumSize">
   <size>
    <width>500</width>
    <height>350</height>
   </size>
  </property>
  <property name="maximumSize">
   <size>
    <width>16777215</width>
    <height>16777215</height>
   </size>
  </property>
  <property name="mouseTracking">
   <bool>false</bool>
  </property>
  <property name="focusPolicy">
   <enum>Qt::StrongFocus</enum>
  </property>
  <property name="contextMenuPolicy">
   <enum>Qt::NoContextMenu</enum>
  </property>
  <property name="windowTitle">
   <string>Settings</string>
  </property>
  <property name="autoFillBackground">
   <bool>false</bool>
  </property>
  <layout class="QVBoxLayout" name="verticalLayout_7">
   <property name="spacing">
    <number>0</number>
   </property>
   <property name="leftMargin">
    <number>9</number>
   </property>
   <property name="topMargin">
    <number>9</number>
   </property>
   <property name="rightMargin">
    <number>9</number>
   </property>
   <property name="bottomMargin">
    <number>9</number>
   </property>
   <item>
    <widget class="QSplitter" name="splitter">
     <property name="sizePolicy">
      <sizepolicy hsizetype="Expanding" vsizetype="Preferred">
       <horstretch>0</horstretch>
       <verstretch>0</verstretch>
      </sizepolicy>
     </property>
     <property name="orientation">
      <enum>Qt::Horizontal</enum>
     </property>
     <property name="childrenCollapsible">
      <bool>false</bool>
     </property>
     <widget class="QListWidget" name="listWidget">
      <property name="sizePolicy">
       <sizepolicy hsizetype="Preferred" vsizetype="Preferred">
        <horstretch>1</horstretch>
        <verstretch>0</verstretch>
       </sizepolicy>
      </property>
      <property name="sizeAdjustPolicy">
       <enum>QAbstractScrollArea::AdjustIgnored</enum>
      </property>
      <property name="editTriggers">
       <set>QAbstractItemView::NoEditTriggers</set>
      </property>
      <property name="showDropIndicator" stdset="0">
       <bool>true</bool>
      </property>
      <property name="dragDropMode">
       <enum>QAbstractItemView::NoDragDrop</enum>
      </property>
      <property name="defaultDropAction">
       <enum>Qt::CopyAction</enum>
      </property>
      <property name="alternatingRowColors">
       <bool>false</bool>
      </property>
      <property name="selectionBehavior">
       <enum>QAbstractItemView::SelectRows</enum>
      </property>
      <property name="movement">
       <enum>QListView::Static</enum>
      </property>
      <property name="flow">
       <enum>QListView::TopToBottom</enum>
      </property>
      <property name="isWrapping" stdset="0">
       <bool>false</bool>
      </property>
      <property name="resizeMode">
       <enum>QListView::Fixed</enum>
      </property>
      <property name="layoutMode">
       <enum>QListView::SinglePass</enum>
      </property>
      <property name="spacing">
       <number>0</number>
      </property>
      <property name="viewMode">
       <enum>QListView::ListMode</enum>
      </property>
      <property name="uniformItemSizes">
       <bool>true</bool>
      </property>
      <property name="selectionRectVisible">
       <bool>true</bool>
      </property>
      <property name="currentRow">
       <number>-1</number>
      </property>
      <item>
       <property name="text">
        <string>General</string>
       </property>
       <property name="textAlignment">
        <set>AlignLeading|AlignVCenter</set>
       </property>
       <property name="icon">
        <iconset resource="resources/resources_icons.qrc">
         <normaloff>:/icons/sliders-h.svg</normaloff>:/icons/sliders-h.svg</iconset>
       </property>
       <property name="flags">
        <set>ItemIsSelectable|ItemIsUserCheckable|ItemIsEnabled</set>
       </property>
      </item>
      <item>
       <property name="text">
        <string>Tools</string>
       </property>
       <property name="icon">
        <iconset resource="resources/resources_icons.qrc">
         <normaloff>:/icons/project_item_icons/hammer.svg</normaloff>:/icons/project_item_icons/hammer.svg</iconset>
       </property>
      </item>
      <item>
       <property name="text">
        <string>Db editor</string>
       </property>
       <property name="icon">
        <iconset resource="resources/resources_icons.qrc">
         <normaloff>:/icons/database.svg</normaloff>:/icons/database.svg</iconset>
       </property>
      </item>
      <item>
       <property name="text">
        <string>Spec. editors</string>
       </property>
       <property name="icon">
        <iconset resource="resources/resources_icons.qrc">
         <normaloff>:/icons/wrench.svg</normaloff>:/icons/wrench.svg</iconset>
       </property>
      </item>
      <item>
       <property name="text">
<<<<<<< HEAD
        <string>Remote execution</string>
       </property>
       <property name="icon">
        <iconset resource="resources/resources_icons.qrc">
         <normaloff>:/icons/menu_icons/server.svg</normaloff>:/icons/menu_icons/server.svg</iconset>
=======
        <string>Engine</string>
       </property>
       <property name="icon">
        <iconset resource="resources/resources_icons.qrc">
         <normaloff>:/icons/tractor.svg</normaloff>:/icons/tractor.svg</iconset>
>>>>>>> 0c130ce0
       </property>
      </item>
     </widget>
     <widget class="QStackedWidget" name="stackedWidget">
      <property name="sizePolicy">
       <sizepolicy hsizetype="Preferred" vsizetype="Preferred">
        <horstretch>2</horstretch>
        <verstretch>0</verstretch>
       </sizepolicy>
      </property>
      <property name="currentIndex">
<<<<<<< HEAD
       <number>0</number>
=======
       <number>4</number>
>>>>>>> 0c130ce0
      </property>
      <widget class="QWidget" name="General">
       <layout class="QVBoxLayout" name="verticalLayout_6">
        <item>
         <widget class="QGroupBox" name="groupBox_general">
          <property name="sizePolicy">
           <sizepolicy hsizetype="Expanding" vsizetype="Expanding">
            <horstretch>0</horstretch>
            <verstretch>0</verstretch>
           </sizepolicy>
          </property>
          <property name="minimumSize">
           <size>
            <width>0</width>
            <height>0</height>
           </size>
          </property>
          <property name="maximumSize">
           <size>
            <width>16777215</width>
            <height>16777215</height>
           </size>
          </property>
          <property name="autoFillBackground">
           <bool>false</bool>
          </property>
          <property name="title">
           <string>General</string>
          </property>
          <property name="flat">
           <bool>false</bool>
          </property>
          <layout class="QGridLayout" name="gridLayout">
           <property name="spacing">
            <number>6</number>
           </property>
           <item row="20" column="0">
            <widget class="QLabel" name="label_4">
             <property name="font">
              <font>
               <pointsize>10</pointsize>
              </font>
             </property>
             <property name="text">
              <string>Data flow animation speed</string>
             </property>
            </widget>
           </item>
           <item row="4" column="0">
            <widget class="QCheckBox" name="checkBox_delete_data">
             <property name="toolTip">
              <string>&lt;html&gt;&lt;head/&gt;&lt;body&gt;&lt;p&gt;Check this box to delete project item's data when a project item is removed from project. This means, that the project item directory and its contens will be deleted from your HD.&lt;/p&gt;&lt;/body&gt;&lt;/html&gt;</string>
             </property>
             <property name="text">
              <string>Delete data when project item is removed from project</string>
             </property>
            </widget>
           </item>
           <item row="19" column="0">
            <layout class="QHBoxLayout" name="horizontalLayout_4">
             <item>
              <widget class="QRadioButton" name="radioButton_bg_grid">
               <property name="text">
                <string>Grid</string>
               </property>
              </widget>
             </item>
             <item>
              <widget class="QRadioButton" name="radioButton_bg_tree">
               <property name="text">
                <string>Tree of Life</string>
               </property>
              </widget>
             </item>
             <item>
              <widget class="QRadioButton" name="radioButton_bg_solid">
               <property name="text">
                <string>Solid</string>
               </property>
               <property name="checked">
                <bool>true</bool>
               </property>
              </widget>
             </item>
             <item>
              <spacer name="horizontalSpacer_4">
               <property name="orientation">
                <enum>Qt::Horizontal</enum>
               </property>
               <property name="sizeHint" stdset="0">
                <size>
                 <width>40</width>
                 <height>20</height>
                </size>
               </property>
              </spacer>
             </item>
             <item>
              <widget class="QLabel" name="label_9">
               <property name="text">
                <string>Color</string>
               </property>
              </widget>
             </item>
             <item>
              <widget class="QToolButton" name="toolButton_bg_color">
               <property name="toolTip">
                <string>&lt;html&gt;&lt;head/&gt;&lt;body&gt;&lt;p&gt;Pick solid background color&lt;/p&gt;&lt;/body&gt;&lt;/html&gt;</string>
               </property>
               <property name="iconSize">
                <size>
                 <width>16</width>
                 <height>16</height>
                </size>
               </property>
              </widget>
             </item>
            </layout>
           </item>
           <item row="14" column="0">
            <layout class="QHBoxLayout" name="horizontalLayout_6">
             <item>
              <widget class="QLineEdit" name="lineEdit_work_dir">
               <property name="minimumSize">
                <size>
                 <width>0</width>
                 <height>20</height>
                </size>
               </property>
               <property name="toolTip">
                <string>&lt;html&gt;&lt;head/&gt;&lt;body&gt;&lt;p&gt;Work directory location. Leave empty to use default (\work).&lt;/p&gt;&lt;/body&gt;&lt;/html&gt;</string>
               </property>
               <property name="placeholderText">
                <string>Using default directory</string>
               </property>
               <property name="clearButtonEnabled">
                <bool>true</bool>
               </property>
              </widget>
             </item>
             <item>
              <widget class="QToolButton" name="toolButton_browse_work">
               <property name="sizePolicy">
                <sizepolicy hsizetype="Fixed" vsizetype="Fixed">
                 <horstretch>0</horstretch>
                 <verstretch>0</verstretch>
                </sizepolicy>
               </property>
               <property name="toolTip">
                <string>&lt;html&gt;&lt;head/&gt;&lt;body&gt;&lt;p&gt;Pick Work directory with file browser&lt;/p&gt;&lt;/body&gt;&lt;/html&gt;</string>
               </property>
               <property name="icon">
                <iconset resource="resources/resources_icons.qrc">
                 <normaloff>:/icons/menu_icons/folder-open-solid.svg</normaloff>:/icons/menu_icons/folder-open-solid.svg</iconset>
               </property>
              </widget>
             </item>
            </layout>
           </item>
           <item row="21" column="0">
            <layout class="QVBoxLayout" name="verticalLayout_3">
             <property name="spacing">
              <number>0</number>
             </property>
             <item>
              <layout class="QHBoxLayout" name="horizontalLayout_5">
               <item>
                <widget class="QLabel" name="label_5">
                 <property name="text">
                  <string>Slow</string>
                 </property>
                </widget>
               </item>
               <item>
                <spacer name="horizontalSpacer_5">
                 <property name="orientation">
                  <enum>Qt::Horizontal</enum>
                 </property>
                 <property name="sizeHint" stdset="0">
                  <size>
                   <width>40</width>
                   <height>20</height>
                  </size>
                 </property>
                </spacer>
               </item>
               <item>
                <widget class="QLabel" name="label_8">
                 <property name="text">
                  <string>Fast</string>
                 </property>
                </widget>
               </item>
              </layout>
             </item>
             <item>
              <widget class="QSlider" name="horizontalSlider_data_flow_animation_duration">
               <property name="styleSheet">
                <string notr="true"/>
               </property>
               <property name="minimum">
                <number>1</number>
               </property>
               <property name="maximum">
                <number>250</number>
               </property>
               <property name="singleStep">
                <number>10</number>
               </property>
               <property name="pageStep">
                <number>50</number>
               </property>
               <property name="sliderPosition">
                <number>100</number>
               </property>
               <property name="tracking">
                <bool>false</bool>
               </property>
               <property name="orientation">
                <enum>Qt::Horizontal</enum>
               </property>
               <property name="invertedAppearance">
                <bool>true</bool>
               </property>
               <property name="invertedControls">
                <bool>false</bool>
               </property>
              </widget>
             </item>
            </layout>
           </item>
           <item row="13" column="0">
            <widget class="QLabel" name="label">
             <property name="font">
              <font>
               <pointsize>10</pointsize>
              </font>
             </property>
             <property name="text">
              <string>Work directory</string>
             </property>
            </widget>
           </item>
           <item row="18" column="0">
            <widget class="QLabel" name="label_7">
             <property name="font">
              <font>
               <pointsize>10</pointsize>
              </font>
             </property>
             <property name="text">
              <string>Design View background</string>
             </property>
            </widget>
           </item>
           <item row="5" column="0">
            <widget class="QCheckBox" name="checkBox_custom_open_project_dialog">
             <property name="toolTip">
              <string>&lt;html&gt;&lt;head/&gt;&lt;body&gt;&lt;p&gt;Select the type of dialog used in File-&amp;gt;Open project...&lt;/p&gt;&lt;p&gt;Checking this box shows a custom dialog. Unchecking this box shows the OS provided 'select folder' dialog.&lt;/p&gt;&lt;/body&gt;&lt;/html&gt;</string>
             </property>
             <property name="text">
              <string>Custom open project dialog</string>
             </property>
             <property name="checked">
              <bool>false</bool>
             </property>
            </widget>
           </item>
           <item row="2" column="0">
            <widget class="QCheckBox" name="checkBox_exit_prompt">
             <property name="toolTip">
              <string>&lt;html&gt;&lt;head/&gt;&lt;body&gt;&lt;p&gt;Checking this shows the 'confirm exit' question box when quitting the app&lt;/p&gt;&lt;/body&gt;&lt;/html&gt;</string>
             </property>
             <property name="text">
              <string>Confirm exit</string>
             </property>
             <property name="tristate">
              <bool>false</bool>
             </property>
            </widget>
           </item>
           <item row="10" column="0">
            <widget class="QCheckBox" name="checkBox_use_smooth_zoom">
             <property name="toolTip">
              <string>&lt;html&gt;&lt;head/&gt;&lt;body&gt;&lt;p&gt;Controls whether smooth or discete zoom is used in Design and Graph Views.&lt;/p&gt;&lt;/body&gt;&lt;/html&gt;</string>
             </property>
             <property name="text">
              <string>Smooth zoom</string>
             </property>
            </widget>
           </item>
           <item row="11" column="0">
            <widget class="QCheckBox" name="checkBox_use_curved_links">
             <property name="toolTip">
              <string>&lt;html&gt;&lt;head/&gt;&lt;body&gt;&lt;p&gt;Controls whether smooth or straight connectors are used in Design View.&lt;/p&gt;&lt;/body&gt;&lt;/html&gt;</string>
             </property>
             <property name="text">
              <string>Curved links</string>
             </property>
            </widget>
           </item>
           <item row="6" column="0">
            <widget class="QCheckBox" name="checkBox_datetime">
             <property name="toolTip">
              <string>&lt;html&gt;&lt;head/&gt;&lt;body&gt;&lt;p&gt;If checked, date and time string is appended into Event Log messages&lt;/p&gt;&lt;/body&gt;&lt;/html&gt;</string>
             </property>
             <property name="text">
              <string>Show date and time in Event Log messages</string>
             </property>
            </widget>
           </item>
           <item row="3" column="0">
            <widget class="QCheckBox" name="checkBox_save_project_before_closing">
             <property name="toolTip">
              <string>&lt;html&gt;&lt;head/&gt;&lt;body&gt;&lt;p&gt;Select what to do if there are unsaved changes when closing a project or when quitting the app.&lt;/p&gt;&lt;p&gt;Unchecked: Don't save project and don't show question box&lt;/p&gt;&lt;p&gt;Partially checked: Show question box&lt;/p&gt;&lt;p&gt;Checked: Save project and don't show question box&lt;/p&gt;&lt;p&gt;&lt;br/&gt;&lt;/p&gt;&lt;/body&gt;&lt;/html&gt;</string>
             </property>
             <property name="text">
              <string>Save project before closing</string>
             </property>
             <property name="tristate">
              <bool>true</bool>
             </property>
            </widget>
           </item>
           <item row="1" column="0">
            <widget class="QCheckBox" name="checkBox_open_previous_project">
             <property name="sizePolicy">
              <sizepolicy hsizetype="Minimum" vsizetype="Fixed">
               <horstretch>0</horstretch>
               <verstretch>0</verstretch>
              </sizepolicy>
             </property>
             <property name="toolTip">
              <string>&lt;html&gt;&lt;head/&gt;&lt;body&gt;&lt;p&gt;If checked, application opens the project at startup that was open the last time the application was quit&lt;/p&gt;&lt;/body&gt;&lt;/html&gt;</string>
             </property>
             <property name="text">
              <string>Open previous project at startup</string>
             </property>
            </widget>
           </item>
           <item row="9" column="0">
            <widget class="QCheckBox" name="checkBox_color_toolbar_icons">
             <property name="text">
              <string>Color toolbar icons</string>
             </property>
            </widget>
           </item>
           <item row="12" column="0">
            <widget class="QCheckBox" name="checkBox_prevent_overlapping">
             <property name="text">
              <string>Prevent items from overlapping</string>
             </property>
            </widget>
           </item>
          </layout>
         </widget>
        </item>
        <item>
         <spacer name="verticalSpacer">
          <property name="orientation">
           <enum>Qt::Vertical</enum>
          </property>
          <property name="sizeHint" stdset="0">
           <size>
            <width>20</width>
            <height>40</height>
           </size>
          </property>
         </spacer>
        </item>
       </layout>
      </widget>
      <widget class="QWidget" name="ExternalTools">
       <layout class="QVBoxLayout" name="verticalLayout_13">
        <item>
         <widget class="QGroupBox" name="groupBox_gams">
          <property name="title">
           <string>GAMS</string>
          </property>
          <layout class="QGridLayout" name="gridLayout_4">
           <property name="spacing">
            <number>6</number>
           </property>
           <item row="1" column="0">
            <widget class="QLabel" name="label_11">
             <property name="font">
              <font>
               <pointsize>10</pointsize>
              </font>
             </property>
             <property name="text">
              <string>GAMS executable</string>
             </property>
            </widget>
           </item>
           <item row="2" column="0">
            <widget class="QLineEdit" name="lineEdit_gams_path">
             <property name="minimumSize">
              <size>
               <width>0</width>
               <height>20</height>
              </size>
             </property>
             <property name="toolTip">
              <string>&lt;html&gt;&lt;head/&gt;&lt;body&gt;&lt;p&gt;Path to GAMS executable for Tool and GAMS Python bindings. Leave blank to use system's default&lt;/p&gt;&lt;/body&gt;&lt;/html&gt;</string>
             </property>
             <property name="placeholderText">
              <string>Using system's default GAMS</string>
             </property>
             <property name="clearButtonEnabled">
              <bool>true</bool>
             </property>
            </widget>
           </item>
           <item row="2" column="1">
            <widget class="QToolButton" name="toolButton_browse_gams">
             <property name="toolTip">
              <string>&lt;html&gt;&lt;head/&gt;&lt;body&gt;&lt;p&gt;Pick GAMS executable using a file browser (eg. gams.exe on Windows)&lt;/p&gt;&lt;/body&gt;&lt;/html&gt;</string>
             </property>
             <property name="icon">
              <iconset resource="resources/resources_icons.qrc">
               <normaloff>:/icons/menu_icons/folder-open-solid.svg</normaloff>:/icons/menu_icons/folder-open-solid.svg</iconset>
             </property>
            </widget>
           </item>
          </layout>
         </widget>
        </item>
        <item>
         <widget class="QGroupBox" name="groupBox_julia">
          <property name="title">
           <string>Julia</string>
          </property>
          <layout class="QVBoxLayout" name="verticalLayout_16">
           <item>
            <layout class="QHBoxLayout" name="horizontalLayout_14">
             <item>
              <layout class="QVBoxLayout" name="verticalLayout">
               <item>
                <widget class="QRadioButton" name="radioButton_use_julia_basic_console">
                 <property name="toolTip">
                  <string>&lt;html&gt;&lt;head/&gt;&lt;body&gt;&lt;p&gt;Use basic Julia REPL to execute Julia Tool specs&lt;/p&gt;&lt;/body&gt;&lt;/html&gt;</string>
                 </property>
                 <property name="text">
                  <string>Basic Console</string>
                 </property>
                </widget>
               </item>
               <item>
                <widget class="QRadioButton" name="radioButton_use_julia_jupyter_console">
                 <property name="toolTip">
                  <string>&lt;html&gt;&lt;head/&gt;&lt;body&gt;&lt;p&gt;Use Jupyter Console to execute Julia Tool specs. Select a Julia kernel spec to use this option.&lt;/p&gt;&lt;/body&gt;&lt;/html&gt;</string>
                 </property>
                 <property name="text">
                  <string>Jupyter Console</string>
                 </property>
                </widget>
               </item>
              </layout>
             </item>
             <item>
              <widget class="Line" name="line_3">
               <property name="orientation">
                <enum>Qt::Vertical</enum>
               </property>
              </widget>
             </item>
             <item>
              <layout class="QVBoxLayout" name="verticalLayout_15">
               <item>
                <layout class="QHBoxLayout" name="horizontalLayout_8">
                 <item>
                  <widget class="QLineEdit" name="lineEdit_julia_path">
                   <property name="minimumSize">
                    <size>
                     <width>0</width>
                     <height>20</height>
                    </size>
                   </property>
                   <property name="toolTip">
                    <string>&lt;html&gt;&lt;head/&gt;&lt;body&gt;&lt;p&gt;Julia executable. Leave blank to use Julia defined in your system path.&lt;/p&gt;&lt;/body&gt;&lt;/html&gt;</string>
                   </property>
                   <property name="placeholderText">
                    <string>Using Julia executable in system path</string>
                   </property>
                   <property name="clearButtonEnabled">
                    <bool>true</bool>
                   </property>
                  </widget>
                 </item>
                 <item>
                  <widget class="QToolButton" name="toolButton_browse_julia">
                   <property name="toolTip">
                    <string>&lt;html&gt;&lt;head/&gt;&lt;body&gt;&lt;p&gt;Pick Julia executable using a file browser&lt;/p&gt;&lt;/body&gt;&lt;/html&gt;</string>
                   </property>
                   <property name="icon">
                    <iconset resource="resources/resources_icons.qrc">
                     <normaloff>:/icons/menu_icons/folder-open-solid.svg</normaloff>:/icons/menu_icons/folder-open-solid.svg</iconset>
                   </property>
                  </widget>
                 </item>
                </layout>
               </item>
               <item>
                <layout class="QHBoxLayout" name="horizontalLayout_7">
                 <item>
                  <widget class="QLineEdit" name="lineEdit_julia_project_path">
                   <property name="minimumSize">
                    <size>
                     <width>0</width>
                     <height>20</height>
                    </size>
                   </property>
                   <property name="toolTip">
                    <string>&lt;html&gt;&lt;head/&gt;&lt;body&gt;&lt;p&gt;Julia environment/project directory for Julia Tool specifications. Leave blank to use the default environment.&lt;/p&gt;&lt;/body&gt;&lt;/html&gt;</string>
                   </property>
                   <property name="text">
                    <string/>
                   </property>
                   <property name="placeholderText">
                    <string>Using Julia default project</string>
                   </property>
                   <property name="clearButtonEnabled">
                    <bool>true</bool>
                   </property>
                  </widget>
                 </item>
                 <item>
                  <widget class="QToolButton" name="toolButton_browse_julia_project">
                   <property name="toolTip">
                    <string>&lt;html&gt;&lt;head/&gt;&lt;body&gt;&lt;p&gt;Pick Julia project using a file browser&lt;/p&gt;&lt;/body&gt;&lt;/html&gt;</string>
                   </property>
                   <property name="text">
                    <string>...</string>
                   </property>
                   <property name="icon">
                    <iconset resource="resources/resources_icons.qrc">
                     <normaloff>:/icons/menu_icons/folder-open-solid.svg</normaloff>:/icons/menu_icons/folder-open-solid.svg</iconset>
                   </property>
                  </widget>
                 </item>
                </layout>
               </item>
               <item>
                <layout class="QHBoxLayout" name="horizontalLayout_9">
                 <item>
                  <widget class="CustomQComboBox" name="comboBox_julia_kernel">
                   <property name="sizePolicy">
                    <sizepolicy hsizetype="Expanding" vsizetype="Fixed">
                     <horstretch>0</horstretch>
                     <verstretch>0</verstretch>
                    </sizepolicy>
                   </property>
                   <property name="toolTip">
                    <string>&lt;html&gt;&lt;head/&gt;&lt;body&gt;&lt;p&gt;Select a Julia kernel spec for Jupyter Console. Open Kernel spec editor to view/add new ones.&lt;/p&gt;&lt;/body&gt;&lt;/html&gt;</string>
                   </property>
                   <property name="sizeAdjustPolicy">
                    <enum>QComboBox::AdjustToMinimumContentsLength</enum>
                   </property>
                  </widget>
                 </item>
                 <item>
                  <widget class="QPushButton" name="pushButton_open_kernel_editor_julia">
                   <property name="sizePolicy">
                    <sizepolicy hsizetype="Minimum" vsizetype="Fixed">
                     <horstretch>0</horstretch>
                     <verstretch>0</verstretch>
                    </sizepolicy>
                   </property>
                   <property name="toolTip">
                    <string>&lt;html&gt;&lt;head/&gt;&lt;body&gt;&lt;p&gt;Open Julia kernel spec editor&lt;/p&gt;&lt;/body&gt;&lt;/html&gt;</string>
                   </property>
                   <property name="text">
                    <string>Kernel spec editor</string>
                   </property>
                  </widget>
                 </item>
                </layout>
               </item>
              </layout>
             </item>
            </layout>
           </item>
           <item>
            <widget class="Line" name="line">
             <property name="orientation">
              <enum>Qt::Horizontal</enum>
             </property>
            </widget>
           </item>
           <item>
            <layout class="QHBoxLayout" name="horizontalLayout_12">
             <item>
              <widget class="QPushButton" name="pushButton_install_julia">
               <property name="text">
                <string>Install Julia</string>
               </property>
              </widget>
             </item>
             <item>
              <spacer name="horizontalSpacer">
               <property name="orientation">
                <enum>Qt::Horizontal</enum>
               </property>
               <property name="sizeHint" stdset="0">
                <size>
                 <width>40</width>
                 <height>20</height>
                </size>
               </property>
              </spacer>
             </item>
             <item>
              <widget class="QPushButton" name="pushButton_add_up_spine_opt">
               <property name="text">
                <string>Add/Update SpineOpt</string>
               </property>
              </widget>
             </item>
            </layout>
           </item>
          </layout>
         </widget>
        </item>
        <item>
         <widget class="QGroupBox" name="groupBox_python">
          <property name="sizePolicy">
           <sizepolicy hsizetype="Preferred" vsizetype="Preferred">
            <horstretch>0</horstretch>
            <verstretch>0</verstretch>
           </sizepolicy>
          </property>
          <property name="minimumSize">
           <size>
            <width>0</width>
            <height>95</height>
           </size>
          </property>
          <property name="toolTip">
           <string>&lt;html&gt;&lt;head/&gt;&lt;body&gt;&lt;p&gt;&lt;span style=&quot; font-weight:600;&quot;&gt;Default settings&lt;/span&gt; for new Python Tool specs. Defaults can be changed for each Tool specification separately.&lt;/p&gt;&lt;/body&gt;&lt;/html&gt;</string>
          </property>
          <property name="title">
           <string>Python (default settings)</string>
          </property>
          <layout class="QHBoxLayout" name="horizontalLayout_3">
           <item>
            <layout class="QVBoxLayout" name="verticalLayout_14">
             <item>
              <widget class="QRadioButton" name="radioButton_use_python_basic_console">
               <property name="toolTip">
                <string>&lt;html&gt;&lt;head/&gt;&lt;body&gt;&lt;p&gt;Execute Python Tool specifications in basic Python REPL.&lt;/p&gt;&lt;p&gt;&lt;span style=&quot; font-weight:600;&quot;&gt;NOTE:&lt;/span&gt; This is the &lt;span style=&quot; font-weight:600;&quot;&gt;default setting&lt;/span&gt; for new Python Tool specs. You can override this for each Tool spec separately.&lt;/p&gt;&lt;/body&gt;&lt;/html&gt;</string>
               </property>
               <property name="text">
                <string>Basic Console</string>
               </property>
              </widget>
             </item>
             <item>
              <widget class="QRadioButton" name="radioButton_use_python_jupyter_console">
               <property name="toolTip">
                <string>&lt;html&gt;&lt;head/&gt;&lt;body&gt;&lt;p&gt;Use Jupyter Console to execute Python Tool specs. Select a Python kernel spec to use this option.&lt;/p&gt;&lt;p&gt;&lt;span style=&quot; font-weight:600;&quot;&gt;NOTE:&lt;/span&gt; This is the &lt;span style=&quot; font-weight:600;&quot;&gt;default setting&lt;/span&gt; for new Python Tool specs. You can override this for each Tool spec separately.&lt;/p&gt;&lt;/body&gt;&lt;/html&gt;</string>
               </property>
               <property name="text">
                <string>Jupyter Console</string>
               </property>
              </widget>
             </item>
            </layout>
           </item>
           <item>
            <widget class="Line" name="line_2">
             <property name="orientation">
              <enum>Qt::Vertical</enum>
             </property>
            </widget>
           </item>
           <item>
            <layout class="QVBoxLayout" name="verticalLayout_5">
             <item>
              <layout class="QHBoxLayout" name="horizontalLayout_10">
               <item>
                <widget class="QLineEdit" name="lineEdit_python_path">
                 <property name="minimumSize">
                  <size>
                   <width>0</width>
                   <height>20</height>
                  </size>
                 </property>
                 <property name="toolTip">
                  <string>&lt;html&gt;&lt;head/&gt;&lt;body&gt;&lt;p&gt;Python interpreter for Python Console. Leave blank to use the Python that was used in launching Spine Toolbox.&lt;/p&gt;&lt;p&gt;&lt;span style=&quot; font-weight:600;&quot;&gt;NOTE:&lt;/span&gt; This is the &lt;span style=&quot; font-weight:600;&quot;&gt;default setting&lt;/span&gt; for new Python Tool specs. You can override this for each Tool spec separately.&lt;/p&gt;&lt;/body&gt;&lt;/html&gt;</string>
                 </property>
                 <property name="placeholderText">
                  <string>Using current Python interpreter</string>
                 </property>
                 <property name="clearButtonEnabled">
                  <bool>true</bool>
                 </property>
                </widget>
               </item>
               <item>
                <widget class="QToolButton" name="toolButton_browse_python">
                 <property name="toolTip">
                  <string>&lt;html&gt;&lt;head/&gt;&lt;body&gt;&lt;p&gt;Pick Python interpreter using a file browser&lt;/p&gt;&lt;/body&gt;&lt;/html&gt;</string>
                 </property>
                 <property name="icon">
                  <iconset resource="resources/resources_icons.qrc">
                   <normaloff>:/icons/menu_icons/folder-open-solid.svg</normaloff>:/icons/menu_icons/folder-open-solid.svg</iconset>
                 </property>
                </widget>
               </item>
              </layout>
             </item>
             <item>
              <layout class="QHBoxLayout" name="horizontalLayout_11">
               <item>
                <widget class="CustomQComboBox" name="comboBox_python_kernel">
                 <property name="sizePolicy">
                  <sizepolicy hsizetype="Expanding" vsizetype="Fixed">
                   <horstretch>0</horstretch>
                   <verstretch>0</verstretch>
                  </sizepolicy>
                 </property>
                 <property name="toolTip">
                  <string>&lt;html&gt;&lt;head/&gt;&lt;body&gt;&lt;p&gt;Select a Python kernel spec for Jupyter Console. Open Kernel spec editor to view/add new ones.&lt;/p&gt;&lt;p&gt;&lt;span style=&quot; font-weight:600;&quot;&gt;NOTE:&lt;/span&gt; This is the &lt;span style=&quot; font-weight:600;&quot;&gt;default setting&lt;/span&gt; for new Python Tool specs. You can override this for each Tool spec separately.&lt;/p&gt;&lt;/body&gt;&lt;/html&gt;</string>
                 </property>
                 <property name="sizeAdjustPolicy">
                  <enum>QComboBox::AdjustToMinimumContentsLength</enum>
                 </property>
                </widget>
               </item>
               <item>
                <widget class="QPushButton" name="pushButton_open_kernel_editor_python">
                 <property name="sizePolicy">
                  <sizepolicy hsizetype="Minimum" vsizetype="Fixed">
                   <horstretch>0</horstretch>
                   <verstretch>0</verstretch>
                  </sizepolicy>
                 </property>
                 <property name="minimumSize">
                  <size>
                   <width>0</width>
                   <height>0</height>
                  </size>
                 </property>
                 <property name="toolTip">
                  <string>&lt;html&gt;&lt;head/&gt;&lt;body&gt;&lt;p&gt;Open Python kernel spec editor&lt;/p&gt;&lt;/body&gt;&lt;/html&gt;</string>
                 </property>
                 <property name="text">
                  <string>Kernel spec editor</string>
                 </property>
                </widget>
               </item>
              </layout>
             </item>
            </layout>
           </item>
          </layout>
         </widget>
        </item>
        <item>
         <widget class="QGroupBox" name="groupBox_2">
          <property name="title">
           <string>Conda</string>
          </property>
          <layout class="QVBoxLayout" name="verticalLayout_8">
           <item>
            <layout class="QHBoxLayout" name="horizontalLayout_2">
             <item>
              <widget class="QLineEdit" name="lineEdit_conda_path">
               <property name="toolTip">
                <string>&lt;html&gt;&lt;head/&gt;&lt;body&gt;&lt;p&gt;Select Conda executable for running Tool specifications in a Conda environment.&lt;/p&gt;&lt;p&gt;If you started Spine Toolbox in Conda, the &lt;span style=&quot; font-weight:600;&quot;&gt;Conda executable is set up automatically&lt;/span&gt;.&lt;/p&gt;&lt;p&gt;If not on Conda, please select &lt;span style=&quot; font-weight:600;&quot;&gt;&amp;lt;base_env&amp;gt;\scripts\conda.exe&lt;/span&gt; (on Win10), where &lt;span style=&quot; font-weight:600;&quot;&gt;&amp;lt;base_env&amp;gt;&lt;/span&gt; is the root directory of your Conda installation (i.e. base environment location).&lt;/p&gt;&lt;/body&gt;&lt;/html&gt;</string>
               </property>
               <property name="placeholderText">
                <string>Select Conda executable...</string>
               </property>
               <property name="clearButtonEnabled">
                <bool>true</bool>
               </property>
              </widget>
             </item>
             <item>
              <widget class="QToolButton" name="toolButton_browse_conda">
               <property name="toolTip">
                <string>&lt;html&gt;&lt;head/&gt;&lt;body&gt;&lt;p&gt;Pick Conda executable using a file browser&lt;/p&gt;&lt;/body&gt;&lt;/html&gt;</string>
               </property>
               <property name="text">
                <string/>
               </property>
               <property name="icon">
                <iconset resource="resources/resources_icons.qrc">
                 <normaloff>:/icons/menu_icons/folder-open-solid.svg</normaloff>:/icons/menu_icons/folder-open-solid.svg</iconset>
               </property>
              </widget>
             </item>
            </layout>
           </item>
          </layout>
         </widget>
        </item>
        <item>
         <spacer name="verticalSpacer_2">
          <property name="orientation">
           <enum>Qt::Vertical</enum>
          </property>
          <property name="sizeHint" stdset="0">
           <size>
            <width>0</width>
            <height>0</height>
           </size>
          </property>
         </spacer>
        </item>
       </layout>
      </widget>
      <widget class="QWidget" name="SpineDBEditor">
       <layout class="QVBoxLayout" name="verticalLayout_9">
        <item>
         <widget class="QGroupBox" name="groupBox_spine_db_editor">
          <property name="sizePolicy">
           <sizepolicy hsizetype="Expanding" vsizetype="Minimum">
            <horstretch>0</horstretch>
            <verstretch>0</verstretch>
           </sizepolicy>
          </property>
          <property name="title">
           <string>Spine database editor</string>
          </property>
          <layout class="QVBoxLayout" name="verticalLayout_4">
           <property name="spacing">
            <number>6</number>
           </property>
           <item>
            <widget class="QCheckBox" name="checkBox_commit_at_exit">
             <property name="toolTip">
              <string>&lt;html&gt;&lt;head/&gt;&lt;body&gt;&lt;p&gt;Unchecked: Don't commit session and don't show message box&lt;/p&gt;&lt;p&gt;Partially checked: Show message box (default)&lt;/p&gt;&lt;p&gt;Checked: Commit session and don't show message box&lt;/p&gt;&lt;p&gt;&lt;br/&gt;&lt;/p&gt;&lt;/body&gt;&lt;/html&gt;</string>
             </property>
             <property name="text">
              <string>Commit session before closing</string>
             </property>
             <property name="tristate">
              <bool>true</bool>
             </property>
            </widget>
           </item>
           <item>
            <widget class="QCheckBox" name="checkBox_db_editor_show_undo">
             <property name="text">
              <string>Show undo notifications</string>
             </property>
            </widget>
           </item>
           <item>
            <widget class="QCheckBox" name="checkBox_object_tree_sticky_selection">
             <property name="toolTip">
              <string>&lt;html&gt;&lt;head/&gt;&lt;body&gt;&lt;p&gt;Controls how selecting items in Object tree &lt;span style=&quot; font-weight:600;&quot;&gt;using the left mouse button&lt;/span&gt; works. &lt;/p&gt;&lt;p&gt;When unchecked [default], Single selection is enabled. Pressing the Ctrl-button down enables multiple selection.&lt;/p&gt;&lt;p&gt;When checked, Multiple selection is enabled. Pressing the Ctrl-button down enables single selection.&lt;/p&gt;&lt;/body&gt;&lt;/html&gt;</string>
             </property>
             <property name="text">
              <string>Sticky selection in Entity trees</string>
             </property>
            </widget>
           </item>
           <item>
            <widget class="QCheckBox" name="checkBox_relationship_items_follow">
             <property name="toolTip">
              <string>&lt;html&gt;&lt;head/&gt;&lt;body&gt;&lt;p&gt;When checked [default], moving Object items causes connected Relationship items to follow.&lt;/p&gt;&lt;/body&gt;&lt;/html&gt;</string>
             </property>
             <property name="text">
              <string>Move relationships along with objects in Entity graph</string>
             </property>
            </widget>
           </item>
           <item>
            <widget class="QCheckBox" name="checkBox_smooth_entity_graph_zoom">
             <property name="text">
              <string>Smooth Entity graph zoom</string>
             </property>
            </widget>
           </item>
           <item>
            <widget class="QCheckBox" name="checkBox_smooth_entity_graph_rotation">
             <property name="text">
              <string>Smooth Entity graph rotation</string>
             </property>
            </widget>
           </item>
           <item>
            <widget class="QCheckBox" name="checkBox_auto_expand_objects">
             <property name="toolTip">
              <string>&lt;html&gt;&lt;head/&gt;&lt;body&gt;&lt;p&gt;&lt;span style=&quot; font-weight:600;&quot;&gt;Checked&lt;/span&gt;: Whenever an object is included in the Entity graph, the graph automatically includes &lt;span style=&quot; font-style:italic;&quot;&gt;all&lt;/span&gt; its relationships.&lt;/p&gt;&lt;p&gt;&lt;span style=&quot; font-weight:600;&quot;&gt;Unchecked&lt;/span&gt;: Whenever &lt;span style=&quot; font-style:italic;&quot;&gt;all&lt;/span&gt; the objects in a relationship are included in the Entity graph, the graph automatically includes the relationship.&lt;/p&gt;&lt;p&gt;Note: This setting is a global default, but can be locally overriden in every Spine DB editor session.&lt;/p&gt;&lt;/body&gt;&lt;/html&gt;</string>
             </property>
             <property name="text">
              <string>Auto-expand objects by default in Entity graph</string>
             </property>
            </widget>
           </item>
          </layout>
         </widget>
        </item>
        <item>
         <spacer name="verticalSpacer_9">
          <property name="orientation">
           <enum>Qt::Vertical</enum>
          </property>
          <property name="sizeHint" stdset="0">
           <size>
            <width>20</width>
            <height>40</height>
           </size>
          </property>
         </spacer>
        </item>
       </layout>
      </widget>
      <widget class="QWidget" name="SpecificationEditors">
       <layout class="QVBoxLayout" name="verticalLayout_11">
        <item>
         <widget class="QGroupBox" name="groupBox">
          <property name="title">
           <string>Specification editors</string>
          </property>
          <layout class="QVBoxLayout" name="verticalLayout_12">
           <item>
            <widget class="QCheckBox" name="checkBox_save_spec_before_closing">
             <property name="toolTip">
              <string>&lt;html&gt;&lt;head/&gt;&lt;body&gt;&lt;p&gt;Unchecked: Don't save specification and don't show message box&lt;/p&gt;&lt;p&gt;Partially checked: Show message box (default)&lt;/p&gt;&lt;p&gt;Checked: Save specification and don't show message box&lt;/p&gt;&lt;/body&gt;&lt;/html&gt;</string>
             </property>
             <property name="text">
              <string>Save specification before closing</string>
             </property>
             <property name="tristate">
              <bool>true</bool>
             </property>
            </widget>
           </item>
           <item>
            <widget class="QCheckBox" name="checkBox_spec_show_undo">
             <property name="text">
              <string>Show undo notifications</string>
             </property>
            </widget>
           </item>
           <item>
            <spacer name="verticalSpacer_3">
             <property name="orientation">
              <enum>Qt::Vertical</enum>
             </property>
             <property name="sizeHint" stdset="0">
              <size>
               <width>20</width>
               <height>40</height>
              </size>
             </property>
            </spacer>
           </item>
          </layout>
         </widget>
        </item>
       </layout>
      </widget>
<<<<<<< HEAD
      <widget class="QWidget" name="RemoteExecution">
       <layout class="QVBoxLayout" name="verticalLayout_10">
        <item>
         <widget class="QGroupBox" name="groupBox_remote_execution">
          <property name="title">
           <string>Remote execution</string>
          </property>
          <layout class="QVBoxLayout" name="verticalLayout_2">
           <item>
            <widget class="QCheckBox" name="checkBox_enable_remote_exec">
             <property name="text">
              <string>Enabled</string>
             </property>
            </widget>
           </item>
           <item>
            <layout class="QGridLayout" name="gridLayout_2">
             <item row="3" column="0">
              <widget class="QLabel" name="label_6">
               <property name="text">
                <string>Security</string>
               </property>
              </widget>
             </item>
             <item row="4" column="2">
              <layout class="QHBoxLayout" name="horizontalLayout_13">
               <item>
                <widget class="QLineEdit" name="lineEdit_secfolder">
                 <property name="cursor">
                  <cursorShape>ArrowCursor</cursorShape>
                 </property>
                 <property name="toolTip">
                  <string>&lt;html&gt;&lt;head/&gt;&lt;body&gt;&lt;p&gt;Required for Stonehouse security. Given path should contain '/certificates', '/public_keys', and '/private_keys' directories. &lt;/p&gt;&lt;/body&gt;&lt;/html&gt;</string>
                 </property>
                 <property name="text">
                  <string/>
                 </property>
                 <property name="readOnly">
                  <bool>false</bool>
                 </property>
                 <property name="placeholderText">
                  <string>Select certificate directory...</string>
                 </property>
                 <property name="clearButtonEnabled">
                  <bool>true</bool>
                 </property>
                </widget>
               </item>
               <item>
                <widget class="QToolButton" name="toolButton_pick_secfolder">
                 <property name="minimumSize">
                  <size>
                   <width>22</width>
                   <height>22</height>
                  </size>
                 </property>
                 <property name="maximumSize">
                  <size>
                   <width>22</width>
                   <height>22</height>
                  </size>
                 </property>
                 <property name="icon">
                  <iconset resource="resources/resources_icons.qrc">
                   <normaloff>:/icons/menu_icons/folder-open-solid.svg</normaloff>:/icons/menu_icons/folder-open-solid.svg</iconset>
                 </property>
                </widget>
               </item>
              </layout>
             </item>
             <item row="4" column="0">
              <widget class="QLabel" name="label_10">
               <property name="text">
                <string>Certs</string>
               </property>
              </widget>
             </item>
             <item row="0" column="2">
              <layout class="QHBoxLayout" name="horizontalLayout_15">
               <item>
                <widget class="QLineEdit" name="lineEdit_host">
                 <property name="toolTip">
                  <string>&lt;html&gt;&lt;head/&gt;&lt;body&gt;&lt;p&gt;Host name&lt;/p&gt;&lt;/body&gt;&lt;/html&gt;</string>
                 </property>
                 <property name="placeholderText">
                  <string>Enter host name...</string>
                 </property>
                 <property name="clearButtonEnabled">
                  <bool>true</bool>
                 </property>
                </widget>
               </item>
               <item>
                <widget class="QLabel" name="label_2">
                 <property name="text">
                  <string>Port</string>
                 </property>
                </widget>
               </item>
               <item>
                <widget class="QSpinBox" name="spinBox_port">
                 <property name="toolTip">
                  <string>&lt;html&gt;&lt;head/&gt;&lt;body&gt;&lt;p&gt;Limited to dynamic/private ports (49152-&amp;gt;65535)&lt;/p&gt;&lt;/body&gt;&lt;/html&gt;</string>
                 </property>
                 <property name="frame">
                  <bool>true</bool>
                 </property>
                 <property name="buttonSymbols">
                  <enum>QAbstractSpinBox::UpDownArrows</enum>
                 </property>
                 <property name="accelerated">
                  <bool>true</bool>
                 </property>
                 <property name="showGroupSeparator" stdset="0">
                  <bool>false</bool>
                 </property>
                 <property name="minimum">
                  <number>49152</number>
                 </property>
                 <property name="maximum">
                  <number>65535</number>
                 </property>
                </widget>
               </item>
              </layout>
             </item>
             <item row="0" column="0">
              <widget class="QLabel" name="label_3">
               <property name="text">
                <string>Host</string>
               </property>
              </widget>
             </item>
             <item row="3" column="2">
              <widget class="QComboBox" name="comboBox_security">
               <property name="toolTip">
                <string>&lt;html&gt;&lt;head/&gt;&lt;body&gt;&lt;p&gt;ZMQ security model&lt;/p&gt;&lt;/body&gt;&lt;/html&gt;</string>
               </property>
               <item>
                <property name="text">
                 <string>None</string>
                </property>
               </item>
               <item>
                <property name="text">
                 <string>Stonehouse</string>
                </property>
               </item>
              </widget>
             </item>
            </layout>
=======
      <widget class="QWidget" name="Engine">
       <layout class="QVBoxLayout" name="verticalLayout_10">
        <item>
         <widget class="QGroupBox" name="groupBox_3">
          <property name="title">
           <string>Parallel Engine processes</string>
          </property>
          <layout class="QVBoxLayout" name="verticalLayout_2">
           <item>
            <widget class="QRadioButton" name="automatic_engine_process_limit_radio_button">
             <property name="text">
              <string>Limit to available CPU cores</string>
             </property>
             <attribute name="buttonGroup">
              <string notr="true">engine_processes_button_group</string>
             </attribute>
            </widget>
           </item>
           <item>
            <widget class="QRadioButton" name="user_defined_engine_process_limit_radio_button">
             <property name="text">
              <string>User defined limit:</string>
             </property>
             <attribute name="buttonGroup">
              <string notr="true">engine_processes_button_group</string>
             </attribute>
            </widget>
           </item>
           <item>
            <widget class="QWidget" name="engine_process_limit_controls" native="true">
             <property name="enabled">
              <bool>false</bool>
             </property>
             <layout class="QHBoxLayout" name="horizontalLayout_13">
              <item>
               <spacer name="horizontalSpacer_2">
                <property name="orientation">
                 <enum>Qt::Horizontal</enum>
                </property>
                <property name="sizeType">
                 <enum>QSizePolicy::Fixed</enum>
                </property>
                <property name="sizeHint" stdset="0">
                 <size>
                  <width>40</width>
                  <height>20</height>
                 </size>
                </property>
               </spacer>
              </item>
              <item>
               <widget class="QLabel" name="label_2">
                <property name="text">
                 <string>Max parallel processes:</string>
                </property>
               </widget>
              </item>
              <item>
               <widget class="QSpinBox" name="engine_process_limit_spin_box">
                <property name="minimum">
                 <number>1</number>
                </property>
               </widget>
              </item>
              <item>
               <spacer name="horizontalSpacer_3">
                <property name="orientation">
                 <enum>Qt::Horizontal</enum>
                </property>
                <property name="sizeHint" stdset="0">
                 <size>
                  <width>205</width>
                  <height>20</height>
                 </size>
                </property>
               </spacer>
              </item>
             </layout>
            </widget>
>>>>>>> 0c130ce0
           </item>
           <item>
            <spacer name="verticalSpacer_4">
             <property name="orientation">
              <enum>Qt::Vertical</enum>
             </property>
             <property name="sizeHint" stdset="0">
              <size>
               <width>20</width>
<<<<<<< HEAD
               <height>271</height>
=======
               <height>337</height>
>>>>>>> 0c130ce0
              </size>
             </property>
            </spacer>
           </item>
          </layout>
         </widget>
        </item>
       </layout>
      </widget>
     </widget>
    </widget>
   </item>
   <item>
    <layout class="QHBoxLayout" name="horizontalLayout">
     <property name="spacing">
      <number>6</number>
     </property>
     <property name="leftMargin">
      <number>11</number>
     </property>
     <property name="topMargin">
      <number>11</number>
     </property>
     <property name="rightMargin">
      <number>11</number>
     </property>
     <property name="bottomMargin">
      <number>11</number>
     </property>
     <item>
      <widget class="QDialogButtonBox" name="buttonBox">
       <property name="orientation">
        <enum>Qt::Horizontal</enum>
       </property>
       <property name="standardButtons">
        <set>QDialogButtonBox::Cancel|QDialogButtonBox::Ok</set>
       </property>
       <property name="centerButtons">
        <bool>false</bool>
       </property>
      </widget>
     </item>
    </layout>
   </item>
  </layout>
 </widget>
 <customwidgets>
  <customwidget>
   <class>CustomQComboBox</class>
   <extends>QComboBox</extends>
   <header>spinetoolbox/widgets/custom_qcombobox.h</header>
  </customwidget>
 </customwidgets>
 <tabstops>
  <tabstop>checkBox_open_previous_project</tabstop>
  <tabstop>checkBox_exit_prompt</tabstop>
  <tabstop>checkBox_save_project_before_closing</tabstop>
  <tabstop>checkBox_delete_data</tabstop>
  <tabstop>checkBox_custom_open_project_dialog</tabstop>
  <tabstop>checkBox_datetime</tabstop>
  <tabstop>checkBox_color_toolbar_icons</tabstop>
  <tabstop>checkBox_use_smooth_zoom</tabstop>
  <tabstop>checkBox_use_curved_links</tabstop>
  <tabstop>checkBox_prevent_overlapping</tabstop>
  <tabstop>lineEdit_work_dir</tabstop>
  <tabstop>toolButton_browse_work</tabstop>
  <tabstop>radioButton_bg_grid</tabstop>
  <tabstop>radioButton_bg_tree</tabstop>
  <tabstop>radioButton_bg_solid</tabstop>
  <tabstop>toolButton_bg_color</tabstop>
  <tabstop>horizontalSlider_data_flow_animation_duration</tabstop>
  <tabstop>lineEdit_gams_path</tabstop>
  <tabstop>toolButton_browse_gams</tabstop>
  <tabstop>radioButton_use_julia_basic_console</tabstop>
  <tabstop>radioButton_use_julia_jupyter_console</tabstop>
  <tabstop>lineEdit_julia_path</tabstop>
  <tabstop>toolButton_browse_julia</tabstop>
  <tabstop>lineEdit_julia_project_path</tabstop>
  <tabstop>toolButton_browse_julia_project</tabstop>
  <tabstop>comboBox_julia_kernel</tabstop>
  <tabstop>pushButton_open_kernel_editor_julia</tabstop>
  <tabstop>pushButton_install_julia</tabstop>
  <tabstop>pushButton_add_up_spine_opt</tabstop>
  <tabstop>radioButton_use_python_basic_console</tabstop>
  <tabstop>radioButton_use_python_jupyter_console</tabstop>
  <tabstop>lineEdit_python_path</tabstop>
  <tabstop>toolButton_browse_python</tabstop>
  <tabstop>comboBox_python_kernel</tabstop>
  <tabstop>pushButton_open_kernel_editor_python</tabstop>
  <tabstop>lineEdit_conda_path</tabstop>
  <tabstop>toolButton_browse_conda</tabstop>
  <tabstop>checkBox_commit_at_exit</tabstop>
  <tabstop>checkBox_db_editor_show_undo</tabstop>
  <tabstop>checkBox_object_tree_sticky_selection</tabstop>
  <tabstop>checkBox_relationship_items_follow</tabstop>
  <tabstop>checkBox_smooth_entity_graph_zoom</tabstop>
  <tabstop>checkBox_smooth_entity_graph_rotation</tabstop>
  <tabstop>checkBox_auto_expand_objects</tabstop>
  <tabstop>checkBox_save_spec_before_closing</tabstop>
  <tabstop>checkBox_spec_show_undo</tabstop>
  <tabstop>checkBox_enable_remote_exec</tabstop>
  <tabstop>lineEdit_host</tabstop>
  <tabstop>spinBox_port</tabstop>
  <tabstop>comboBox_security</tabstop>
  <tabstop>lineEdit_secfolder</tabstop>
  <tabstop>toolButton_pick_secfolder</tabstop>
  <tabstop>listWidget</tabstop>
 </tabstops>
 <resources>
  <include location="resources/resources_icons.qrc"/>
 </resources>
 <connections>
  <connection>
   <sender>listWidget</sender>
   <signal>currentRowChanged(int)</signal>
   <receiver>stackedWidget</receiver>
   <slot>setCurrentIndex(int)</slot>
   <hints>
    <hint type="sourcelabel">
     <x>65</x>
     <y>249</y>
    </hint>
    <hint type="destinationlabel">
     <x>409</x>
     <y>249</y>
    </hint>
   </hints>
  </connection>
 </connections>
 <buttongroups>
  <buttongroup name="engine_processes_button_group"/>
 </buttongroups>
</ui><|MERGE_RESOLUTION|>--- conflicted
+++ resolved
@@ -59,21 +59,6 @@
    <bool>false</bool>
   </property>
   <layout class="QVBoxLayout" name="verticalLayout_7">
-   <property name="spacing">
-    <number>0</number>
-   </property>
-   <property name="leftMargin">
-    <number>9</number>
-   </property>
-   <property name="topMargin">
-    <number>9</number>
-   </property>
-   <property name="rightMargin">
-    <number>9</number>
-   </property>
-   <property name="bottomMargin">
-    <number>9</number>
-   </property>
    <item>
     <widget class="QSplitter" name="splitter">
      <property name="sizePolicy">
@@ -190,19 +175,11 @@
       </item>
       <item>
        <property name="text">
-<<<<<<< HEAD
-        <string>Remote execution</string>
-       </property>
-       <property name="icon">
-        <iconset resource="resources/resources_icons.qrc">
-         <normaloff>:/icons/menu_icons/server.svg</normaloff>:/icons/menu_icons/server.svg</iconset>
-=======
         <string>Engine</string>
        </property>
        <property name="icon">
         <iconset resource="resources/resources_icons.qrc">
          <normaloff>:/icons/tractor.svg</normaloff>:/icons/tractor.svg</iconset>
->>>>>>> 0c130ce0
        </property>
       </item>
      </widget>
@@ -214,11 +191,7 @@
        </sizepolicy>
       </property>
       <property name="currentIndex">
-<<<<<<< HEAD
        <number>0</number>
-=======
-       <number>4</number>
->>>>>>> 0c130ce0
       </property>
       <widget class="QWidget" name="General">
        <layout class="QVBoxLayout" name="verticalLayout_6">
@@ -1178,161 +1151,8 @@
         </item>
        </layout>
       </widget>
-<<<<<<< HEAD
-      <widget class="QWidget" name="RemoteExecution">
-       <layout class="QVBoxLayout" name="verticalLayout_10">
-        <item>
-         <widget class="QGroupBox" name="groupBox_remote_execution">
-          <property name="title">
-           <string>Remote execution</string>
-          </property>
-          <layout class="QVBoxLayout" name="verticalLayout_2">
-           <item>
-            <widget class="QCheckBox" name="checkBox_enable_remote_exec">
-             <property name="text">
-              <string>Enabled</string>
-             </property>
-            </widget>
-           </item>
-           <item>
-            <layout class="QGridLayout" name="gridLayout_2">
-             <item row="3" column="0">
-              <widget class="QLabel" name="label_6">
-               <property name="text">
-                <string>Security</string>
-               </property>
-              </widget>
-             </item>
-             <item row="4" column="2">
-              <layout class="QHBoxLayout" name="horizontalLayout_13">
-               <item>
-                <widget class="QLineEdit" name="lineEdit_secfolder">
-                 <property name="cursor">
-                  <cursorShape>ArrowCursor</cursorShape>
-                 </property>
-                 <property name="toolTip">
-                  <string>&lt;html&gt;&lt;head/&gt;&lt;body&gt;&lt;p&gt;Required for Stonehouse security. Given path should contain '/certificates', '/public_keys', and '/private_keys' directories. &lt;/p&gt;&lt;/body&gt;&lt;/html&gt;</string>
-                 </property>
-                 <property name="text">
-                  <string/>
-                 </property>
-                 <property name="readOnly">
-                  <bool>false</bool>
-                 </property>
-                 <property name="placeholderText">
-                  <string>Select certificate directory...</string>
-                 </property>
-                 <property name="clearButtonEnabled">
-                  <bool>true</bool>
-                 </property>
-                </widget>
-               </item>
-               <item>
-                <widget class="QToolButton" name="toolButton_pick_secfolder">
-                 <property name="minimumSize">
-                  <size>
-                   <width>22</width>
-                   <height>22</height>
-                  </size>
-                 </property>
-                 <property name="maximumSize">
-                  <size>
-                   <width>22</width>
-                   <height>22</height>
-                  </size>
-                 </property>
-                 <property name="icon">
-                  <iconset resource="resources/resources_icons.qrc">
-                   <normaloff>:/icons/menu_icons/folder-open-solid.svg</normaloff>:/icons/menu_icons/folder-open-solid.svg</iconset>
-                 </property>
-                </widget>
-               </item>
-              </layout>
-             </item>
-             <item row="4" column="0">
-              <widget class="QLabel" name="label_10">
-               <property name="text">
-                <string>Certs</string>
-               </property>
-              </widget>
-             </item>
-             <item row="0" column="2">
-              <layout class="QHBoxLayout" name="horizontalLayout_15">
-               <item>
-                <widget class="QLineEdit" name="lineEdit_host">
-                 <property name="toolTip">
-                  <string>&lt;html&gt;&lt;head/&gt;&lt;body&gt;&lt;p&gt;Host name&lt;/p&gt;&lt;/body&gt;&lt;/html&gt;</string>
-                 </property>
-                 <property name="placeholderText">
-                  <string>Enter host name...</string>
-                 </property>
-                 <property name="clearButtonEnabled">
-                  <bool>true</bool>
-                 </property>
-                </widget>
-               </item>
-               <item>
-                <widget class="QLabel" name="label_2">
-                 <property name="text">
-                  <string>Port</string>
-                 </property>
-                </widget>
-               </item>
-               <item>
-                <widget class="QSpinBox" name="spinBox_port">
-                 <property name="toolTip">
-                  <string>&lt;html&gt;&lt;head/&gt;&lt;body&gt;&lt;p&gt;Limited to dynamic/private ports (49152-&amp;gt;65535)&lt;/p&gt;&lt;/body&gt;&lt;/html&gt;</string>
-                 </property>
-                 <property name="frame">
-                  <bool>true</bool>
-                 </property>
-                 <property name="buttonSymbols">
-                  <enum>QAbstractSpinBox::UpDownArrows</enum>
-                 </property>
-                 <property name="accelerated">
-                  <bool>true</bool>
-                 </property>
-                 <property name="showGroupSeparator" stdset="0">
-                  <bool>false</bool>
-                 </property>
-                 <property name="minimum">
-                  <number>49152</number>
-                 </property>
-                 <property name="maximum">
-                  <number>65535</number>
-                 </property>
-                </widget>
-               </item>
-              </layout>
-             </item>
-             <item row="0" column="0">
-              <widget class="QLabel" name="label_3">
-               <property name="text">
-                <string>Host</string>
-               </property>
-              </widget>
-             </item>
-             <item row="3" column="2">
-              <widget class="QComboBox" name="comboBox_security">
-               <property name="toolTip">
-                <string>&lt;html&gt;&lt;head/&gt;&lt;body&gt;&lt;p&gt;ZMQ security model&lt;/p&gt;&lt;/body&gt;&lt;/html&gt;</string>
-               </property>
-               <item>
-                <property name="text">
-                 <string>None</string>
-                </property>
-               </item>
-               <item>
-                <property name="text">
-                 <string>Stonehouse</string>
-                </property>
-               </item>
-              </widget>
-             </item>
-            </layout>
-=======
       <widget class="QWidget" name="Engine">
-       <layout class="QVBoxLayout" name="verticalLayout_10">
+       <layout class="QVBoxLayout" name="verticalLayout_19">
         <item>
          <widget class="QGroupBox" name="groupBox_3">
           <property name="title">
@@ -1410,27 +1230,175 @@
               </item>
              </layout>
             </widget>
->>>>>>> 0c130ce0
-           </item>
-           <item>
-            <spacer name="verticalSpacer_4">
-             <property name="orientation">
-              <enum>Qt::Vertical</enum>
-             </property>
-             <property name="sizeHint" stdset="0">
-              <size>
-               <width>20</width>
-<<<<<<< HEAD
-               <height>271</height>
-=======
-               <height>337</height>
->>>>>>> 0c130ce0
-              </size>
-             </property>
-            </spacer>
            </item>
           </layout>
          </widget>
+        </item>
+        <item>
+         <widget class="QGroupBox" name="groupBox_4">
+          <property name="title">
+           <string>Remote execution</string>
+          </property>
+          <layout class="QVBoxLayout" name="verticalLayout_18">
+           <item>
+            <widget class="QCheckBox" name="checkBox_enable_remote_exec">
+             <property name="text">
+              <string>Enabled</string>
+             </property>
+            </widget>
+           </item>
+           <item>
+            <layout class="QGridLayout" name="gridLayout_3">
+             <item row="3" column="0">
+              <widget class="QLabel" name="label_12">
+               <property name="text">
+                <string>Security</string>
+               </property>
+              </widget>
+             </item>
+             <item row="4" column="2">
+              <layout class="QHBoxLayout" name="horizontalLayout_16">
+               <item>
+                <widget class="QLineEdit" name="lineEdit_secfolder">
+                 <property name="cursor">
+                  <cursorShape>ArrowCursor</cursorShape>
+                 </property>
+                 <property name="toolTip">
+                  <string>&lt;html&gt;&lt;head/&gt;&lt;body&gt;&lt;p&gt;Required for Stonehouse security. Given path should contain '/certificates', '/public_keys', and '/private_keys' directories. &lt;/p&gt;&lt;/body&gt;&lt;/html&gt;</string>
+                 </property>
+                 <property name="text">
+                  <string/>
+                 </property>
+                 <property name="readOnly">
+                  <bool>false</bool>
+                 </property>
+                 <property name="placeholderText">
+                  <string>Select certificate directory...</string>
+                 </property>
+                 <property name="clearButtonEnabled">
+                  <bool>true</bool>
+                 </property>
+                </widget>
+               </item>
+               <item>
+                <widget class="QToolButton" name="toolButton_pick_secfolder">
+                 <property name="minimumSize">
+                  <size>
+                   <width>22</width>
+                   <height>22</height>
+                  </size>
+                 </property>
+                 <property name="maximumSize">
+                  <size>
+                   <width>22</width>
+                   <height>22</height>
+                  </size>
+                 </property>
+                 <property name="icon">
+                  <iconset resource="resources/resources_icons.qrc">
+                   <normaloff>:/icons/menu_icons/folder-open-solid.svg</normaloff>:/icons/menu_icons/folder-open-solid.svg</iconset>
+                 </property>
+                </widget>
+               </item>
+              </layout>
+             </item>
+             <item row="4" column="0">
+              <widget class="QLabel" name="label_13">
+               <property name="text">
+                <string>Certs</string>
+               </property>
+              </widget>
+             </item>
+             <item row="0" column="2">
+              <layout class="QHBoxLayout" name="horizontalLayout_17">
+               <item>
+                <widget class="QLineEdit" name="lineEdit_host">
+                 <property name="toolTip">
+                  <string>&lt;html&gt;&lt;head/&gt;&lt;body&gt;&lt;p&gt;Host name&lt;/p&gt;&lt;/body&gt;&lt;/html&gt;</string>
+                 </property>
+                 <property name="placeholderText">
+                  <string>Enter host name...</string>
+                 </property>
+                 <property name="clearButtonEnabled">
+                  <bool>true</bool>
+                 </property>
+                </widget>
+               </item>
+               <item>
+                <widget class="QLabel" name="label_14">
+                 <property name="text">
+                  <string>Port</string>
+                 </property>
+                </widget>
+               </item>
+               <item>
+                <widget class="QSpinBox" name="spinBox_port">
+                 <property name="toolTip">
+                  <string>&lt;html&gt;&lt;head/&gt;&lt;body&gt;&lt;p&gt;Limited to dynamic/private ports (49152-&amp;gt;65535)&lt;/p&gt;&lt;/body&gt;&lt;/html&gt;</string>
+                 </property>
+                 <property name="frame">
+                  <bool>true</bool>
+                 </property>
+                 <property name="buttonSymbols">
+                  <enum>QAbstractSpinBox::UpDownArrows</enum>
+                 </property>
+                 <property name="accelerated">
+                  <bool>true</bool>
+                 </property>
+                 <property name="showGroupSeparator" stdset="0">
+                  <bool>false</bool>
+                 </property>
+                 <property name="minimum">
+                  <number>49152</number>
+                 </property>
+                 <property name="maximum">
+                  <number>65535</number>
+                 </property>
+                </widget>
+               </item>
+              </layout>
+             </item>
+             <item row="0" column="0">
+              <widget class="QLabel" name="label_15">
+               <property name="text">
+                <string>Host</string>
+               </property>
+              </widget>
+             </item>
+             <item row="3" column="2">
+              <widget class="QComboBox" name="comboBox_security">
+               <property name="toolTip">
+                <string>&lt;html&gt;&lt;head/&gt;&lt;body&gt;&lt;p&gt;ZMQ security model&lt;/p&gt;&lt;/body&gt;&lt;/html&gt;</string>
+               </property>
+               <item>
+                <property name="text">
+                 <string>None</string>
+                </property>
+               </item>
+               <item>
+                <property name="text">
+                 <string>Stonehouse</string>
+                </property>
+               </item>
+              </widget>
+             </item>
+            </layout>
+           </item>
+          </layout>
+         </widget>
+        </item>
+        <item>
+         <spacer name="verticalSpacer_4">
+          <property name="orientation">
+           <enum>Qt::Vertical</enum>
+          </property>
+          <property name="sizeHint" stdset="0">
+           <size>
+            <width>20</width>
+            <height>40</height>
+           </size>
+          </property>
+         </spacer>
         </item>
        </layout>
       </widget>
@@ -1525,12 +1493,6 @@
   <tabstop>checkBox_auto_expand_objects</tabstop>
   <tabstop>checkBox_save_spec_before_closing</tabstop>
   <tabstop>checkBox_spec_show_undo</tabstop>
-  <tabstop>checkBox_enable_remote_exec</tabstop>
-  <tabstop>lineEdit_host</tabstop>
-  <tabstop>spinBox_port</tabstop>
-  <tabstop>comboBox_security</tabstop>
-  <tabstop>lineEdit_secfolder</tabstop>
-  <tabstop>toolButton_pick_secfolder</tabstop>
   <tabstop>listWidget</tabstop>
  </tabstops>
  <resources>
