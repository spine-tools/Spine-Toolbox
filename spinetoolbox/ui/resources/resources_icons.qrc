<RCC>
  <qresource prefix="symbols">
    <file>Spine_symbol.png</file>
    <file>app.ico</file>
  </qresource>
  <qresource prefix="fonts">
    <file>fontawesome5-solid-webfont.ttf</file>
    <file>fontawesome5-codepoints.json</file>
    <file>fontawesome5-searchterms.json</file>
  </qresource>
  <qresource prefix="icons">
<<<<<<< HEAD
    <file>book.svg</file>
    <file>slash.svg</file>
    <file>home.svg</file>
    <file>desktop.svg</file>
    <file>folder-plus.svg</file>
=======
    <file>eye.svg</file>
    <file>sliders-h.svg</file>
    <file>tools.svg</file>
>>>>>>> 7809614d
    <file>wrench.svg</file>
    <file>project-diagram.svg</file>
    <file>wrench_minus.svg</file>
    <file>wrench_plus.svg</file>
    <file>datapkg.png</file>
    <file>file.svg</file>
    <file>file-download.svg</file>
    <file>file-link.svg</file>
    <file>folder.svg</file>
    <file>folder-link.svg</file>
    <file>minus.svg</file>
    <file>plus.svg</file>
    <file>qt_extended_48x48.png</file>
    <file>project_item_icons/stop-circle-regular.svg</file>
    <file>project_item_icons/play-circle-regular.svg</file>
    <file>project_item_icons/play-circle-solid.svg</file>
    <file>project_item_icons/binoculars.svg</file>
    <file>project_item_icons/database.svg</file>
    <file>project_item_icons/database-export.svg</file>
    <file>project_item_icons/database-import.svg</file>
    <file>project_item_icons/file-alt.svg</file>
    <file>project_item_icons/hammer.svg</file>
    <file>project_item_icons/exclamation-circle.svg</file>
    <file>menu_icons/info-circle.svg</file>
    <file>menu_icons/save_regular.svg</file>
    <file>menu_icons/save_solid.svg</file>
    <file>menu_icons/file.svg</file>
    <file>menu_icons/hands-helping.svg</file>
    <file>menu_icons/window-close.svg</file>
    <file>menu_icons/cog.svg</file>
    <file>menu_icons/question-circle.svg</file>
    <file>menu_icons/angle-double-left.svg</file>
    <file>menu_icons/angle-double-right.svg</file>
    <file>menu_icons/check.svg</file>
    <file>menu_icons/cog_minus.svg</file>
    <file>menu_icons/copy.svg</file>
    <file>menu_icons/cube_minus.svg</file>
    <file>menu_icons/cube_pen.svg</file>
    <file>menu_icons/cube_plus.svg</file>
    <file>menu_icons/cubes_minus.svg</file>
    <file>menu_icons/cubes_pen.svg</file>
    <file>menu_icons/cubes_plus.svg</file>
    <file>menu_icons/ellipsis-h.svg</file>
    <file>menu_icons/file-export.svg</file>
    <file>menu_icons/file-import.svg</file>
    <file>menu_icons/folder-open-regular.svg</file>
    <file>menu_icons/folder-open-solid.svg</file>
    <file>menu_icons/paste.svg</file>
    <file>menu_icons/sync.svg</file>
    <file>menu_icons/trash-alt.svg</file>
    <file>menu_icons/times.svg</file>
    <file>menu_icons/undo.svg</file>
  </qresource>
</RCC><|MERGE_RESOLUTION|>--- conflicted
+++ resolved
@@ -9,17 +9,14 @@
     <file>fontawesome5-searchterms.json</file>
   </qresource>
   <qresource prefix="icons">
-<<<<<<< HEAD
     <file>book.svg</file>
     <file>slash.svg</file>
     <file>home.svg</file>
     <file>desktop.svg</file>
     <file>folder-plus.svg</file>
-=======
     <file>eye.svg</file>
     <file>sliders-h.svg</file>
     <file>tools.svg</file>
->>>>>>> 7809614d
     <file>wrench.svg</file>
     <file>project-diagram.svg</file>
     <file>wrench_minus.svg</file>
