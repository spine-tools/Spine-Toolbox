--- conflicted
+++ resolved
@@ -18,6 +18,7 @@
 # WARNING! All changes made in this file will be lost!
 
 from PySide2 import QtCore, QtGui, QtWidgets
+
 
 class Ui_MainWindow(object):
     def setupUi(self, MainWindow):
@@ -169,9 +170,15 @@
     def retranslateUi(self, MainWindow):
         MainWindow.setWindowTitle(QtWidgets.QApplication.translate("MainWindow", "MainWindow", None, -1))
         self.label_6.setText(QtWidgets.QApplication.translate("MainWindow", "Select input type:", None, -1))
-        self.label_5.setText(QtWidgets.QApplication.translate("MainWindow", "Select object/relationship class:", None, -1))
-        self.pushButton_add_object_class.setText(QtWidgets.QApplication.translate("MainWindow", "Add object class", None, -1))
-        self.pushButton_add_relationship_class.setText(QtWidgets.QApplication.translate("MainWindow", "Add relationship class", None, -1))
+        self.label_5.setText(
+            QtWidgets.QApplication.translate("MainWindow", "Select object/relationship class:", None, -1)
+        )
+        self.pushButton_add_object_class.setText(
+            QtWidgets.QApplication.translate("MainWindow", "Add object class", None, -1)
+        )
+        self.pushButton_add_relationship_class.setText(
+            QtWidgets.QApplication.translate("MainWindow", "Add relationship class", None, -1)
+        )
         self.label.setText(QtWidgets.QApplication.translate("MainWindow", "Rows:", None, -1))
         self.label_2.setText(QtWidgets.QApplication.translate("MainWindow", "Columns:", None, -1))
         self.label_3.setText(QtWidgets.QApplication.translate("MainWindow", "Frozen:", None, -1))
@@ -187,10 +194,7 @@
         self.actionClose.setText(QtWidgets.QApplication.translate("MainWindow", "Close", None, -1))
         self.actionClose.setShortcut(QtWidgets.QApplication.translate("MainWindow", "Ctrl+W", None, -1))
 
-<<<<<<< HEAD
-from spinetoolbox.widgets.custom_qtableview import FrozenTableView, SimpleCopyPasteTableView
-=======
+
 from spinetoolbox.widgets.custom_qtableview import SimpleCopyPasteTableView, FrozenTableView
->>>>>>> d4138e97
 from spinetoolbox.widgets.custom_qlistview import TestListView
 from spinetoolbox import resources_icons_rc