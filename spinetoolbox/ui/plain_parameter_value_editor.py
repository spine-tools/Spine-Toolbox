# -*- coding: utf-8 -*-
######################################################################################################################
# Copyright (C) 2017 - 2019 Spine project consortium
# This file is part of Spine Toolbox.
# Spine Toolbox is free software: you can redistribute it and/or modify it under the terms of the GNU Lesser General
# Public License as published by the Free Software Foundation, either version 3 of the License, or (at your option)
# any later version. This program is distributed in the hope that it will be useful, but WITHOUT ANY WARRANTY;
# without even the implied warranty of MERCHANTABILITY or FITNESS FOR A PARTICULAR PURPOSE. See the GNU Lesser General
# Public License for more details. You should have received a copy of the GNU Lesser General Public License along with
# this program. If not, see <http://www.gnu.org/licenses/>.
######################################################################################################################

# Form implementation generated from reading ui file 'C:\data\GIT\SPINETOOLBOX\bin\..\spinetoolbox\ui\plain_parameter_value_editor.ui',
# licensing of 'C:\data\GIT\SPINETOOLBOX\bin\..\spinetoolbox\ui\plain_parameter_value_editor.ui' applies.
#
<<<<<<< HEAD
# Created: Thu Nov 21 19:48:26 2019
=======
# Created: Fri Nov 22 18:44:23 2019
>>>>>>> 3a73edd0
#      by: pyside2-uic  running on PySide2 5.11.2
#
# WARNING! All changes made in this file will be lost!

from PySide2 import QtCore, QtGui, QtWidgets

class Ui_PlainParameterValueEditor(object):
    def setupUi(self, PlainParameterValueEditor):
        PlainParameterValueEditor.setObjectName("PlainParameterValueEditor")
        PlainParameterValueEditor.resize(400, 300)
        self.verticalLayout = QtWidgets.QVBoxLayout(PlainParameterValueEditor)
        self.verticalLayout.setObjectName("verticalLayout")
        self.edit_layout = QtWidgets.QFormLayout()
        self.edit_layout.setObjectName("edit_layout")
        self.value_edit_label = QtWidgets.QLabel(PlainParameterValueEditor)
        self.value_edit_label.setObjectName("value_edit_label")
        self.edit_layout.setWidget(0, QtWidgets.QFormLayout.LabelRole, self.value_edit_label)
        self.value_edit = QtWidgets.QLineEdit(PlainParameterValueEditor)
        self.value_edit.setObjectName("value_edit")
        self.edit_layout.setWidget(0, QtWidgets.QFormLayout.FieldRole, self.value_edit)
        self.verticalLayout.addLayout(self.edit_layout)

        self.retranslateUi(PlainParameterValueEditor)
        QtCore.QMetaObject.connectSlotsByName(PlainParameterValueEditor)

    def retranslateUi(self, PlainParameterValueEditor):
        PlainParameterValueEditor.setWindowTitle(QtWidgets.QApplication.translate("PlainParameterValueEditor", "Form", None, -1))
        self.value_edit_label.setText(QtWidgets.QApplication.translate("PlainParameterValueEditor", "Parameter value", None, -1))
<|MERGE_RESOLUTION|>--- conflicted
+++ resolved
@@ -13,11 +13,7 @@
 # Form implementation generated from reading ui file 'C:\data\GIT\SPINETOOLBOX\bin\..\spinetoolbox\ui\plain_parameter_value_editor.ui',
 # licensing of 'C:\data\GIT\SPINETOOLBOX\bin\..\spinetoolbox\ui\plain_parameter_value_editor.ui' applies.
 #
-<<<<<<< HEAD
-# Created: Thu Nov 21 19:48:26 2019
-=======
-# Created: Fri Nov 22 18:44:23 2019
->>>>>>> 3a73edd0
+# Created: Tue Nov 26 18:12:26 2019
 #      by: pyside2-uic  running on PySide2 5.11.2
 #
 # WARNING! All changes made in this file will be lost!
