--- conflicted
+++ resolved
@@ -137,25 +137,7 @@
     return new_function
 
 
-<<<<<<< HEAD
-def get_datetime(show):
-=======
-def project_dir(qsettings):
-    """Returns current project directory.
-
-    Args:
-        qsettings (QSettings): Settings object
-    """
-    # NOTE: This is not actually used. The key is not saved to qsettings anywhere. This is a placeholder for code
-    # if we want to be able to change the projects directory at some point.
-    proj_dir = qsettings.value("appSettings/projectsDir", defaultValue="")
-    if not proj_dir:
-        return DEFAULT_PROJECT_DIR
-    return proj_dir
-
-
 def get_datetime(show, date=True):
->>>>>>> 5bec0a30
     """Returns date and time string for appending into Event Log messages.
 
     Args:
