######################################################################################################################
# Copyright (C) 2017 - 2019 Spine project consortium
# This file is part of Spine Toolbox.
# Spine Toolbox is free software: you can redistribute it and/or modify it under the terms of the GNU Lesser General
# Public License as published by the Free Software Foundation, either version 3 of the License, or (at your option)
# any later version. This program is distributed in the hope that it will be useful, but WITHOUT ANY WARRANTY;
# without even the implied warranty of MERCHANTABILITY or FITNESS FOR A PARTICULAR PURPOSE. See the GNU Lesser General
# Public License for more details. You should have received a copy of the GNU Lesser General Public License along with
# this program. If not, see <http://www.gnu.org/licenses/>.
######################################################################################################################

"""
General helper functions and classes.

:authors: P. Savolainen (VTT)
:date:   10.1.2018
"""

import sys
import logging
import datetime
import os
import time
import shutil
import glob
import json
<<<<<<< HEAD
import urllib.parse
import spinedb_api
=======
>>>>>>> 3abea15b
from PySide2.QtCore import Qt, Slot, QFile, QIODevice, QSize, QRect, QPoint
from PySide2.QtCore import __version__ as qt_version
from PySide2.QtCore import __version_info__ as qt_version_info
from PySide2.QtWidgets import QApplication, QMessageBox, QGraphicsScene, QFileIconProvider
from PySide2.QtGui import (
    QCursor,
    QImageReader,
    QPixmap,
    QPainter,
    QColor,
    QIcon,
    QIconEngine,
    QFont,
    QStandardItemModel,
    QStandardItem,
)
<<<<<<< HEAD
from .config import REQUIRED_SPINEDB_API_VERSION
=======
import spinedb_api
import spine_engine
from .config import DEFAULT_PROJECT_DIR, REQUIRED_SPINEDB_API_VERSION, REQUIRED_SPINE_ENGINE_VERSION

if os.name == "nt":
    import ctypes
>>>>>>> 3abea15b


def set_taskbar_icon():
    """Set application icon to Windows taskbar."""
    if os.name == "nt":
        myappid = "{6E794A8A-E508-47C4-9319-1113852224D3}"
        ctypes.windll.shell32.SetCurrentProcessExplicitAppUserModelID(myappid)


@Slot(name="supported_img_formats")
def supported_img_formats():
    """Function to check if reading .ico files is supported."""
    img_formats = QImageReader().supportedImageFormats()
    img_formats_str = '\n'.join(str(x) for x in img_formats)
    logging.debug("Supported Image formats:\n%s", img_formats_str)


def pyside2_version_check():
    """Check that PySide2 version is older than 5.12, since this is not supported yet.
    Issue #238 in GitLab.

    qt_version is the Qt version used to compile PySide2 as string. E.g. "5.11.2"
    qt_version_info is a tuple with each version component of Qt used to compile PySide2. E.g. (5, 11, 2)
    """
    # print("Your QT version info is:{0} version string:{1}".format(qt_version_info, qt_version))
    if qt_version_info[0] == 5 and qt_version_info[1] >= 12:
        print(
            """Sorry for the inconvenience but,

            Spine Toolbox does not support PySide2 version {0} yet.
            Please downgrade PySide2 to version 5.11.x and try to start the application again.

            To downgrade PySide2 to a compatible version, run

                pip install "pyside2<5.12"

            """.format(
                qt_version
            )
        )
        return False
    return True


def spinedb_api_version_check():
    """Check if spinedb_api is the correct version and explain how to upgrade if it is not."""
    try:
        current_version = spinedb_api.__version__
        current_split = [int(x) for x in current_version.split(".")]
        required_split = [int(x) for x in REQUIRED_SPINEDB_API_VERSION.split(".")]
        if current_split >= required_split:
            return True
    except AttributeError:
        current_version = "not reported"
    script = "upgrade_spinedb_api.bat" if sys.platform == "win32" else "upgrade_spinedb_api.py"
    print(
        """SPINEDB_API OUTDATED.

        Spine Toolbox failed to start because spinedb_api is outdated.
        (Required version is {0}, whereas current is {1})
        Please upgrade spinedb_api to v{0} and start Spine Toolbox again.

        To upgrade, run script '{2}' in the '/bin' folder.

        Or upgrade it manually by running,

            pip install --upgrade git+https://github.com/Spine-project/Spine-Database-API.git

        """.format(
            REQUIRED_SPINEDB_API_VERSION, current_version, script
        )
    )
    return False


def spine_engine_version_check():
    """Check if spine engine package is the correct version and explain how to upgrade if it is not."""
    try:
        current_version = spine_engine.__version__
        current_split = [int(x) for x in current_version.split(".")]
        required_split = [int(x) for x in REQUIRED_SPINE_ENGINE_VERSION.split(".")]
        if current_split >= required_split:
            return True
    except AttributeError:
        current_version = "not reported"
    script = "upgrade_spine_engine.bat" if sys.platform == "win32" else "upgrade_spine_engine.py"
    print(
        """SPINE ENGINE OUTDATED.

        Spine Toolbox failed to start because spine_engine is outdated.
        (Required version is {0}, whereas current is {1})
        Please upgrade spine_engine to v{0} and start Spine Toolbox again.

        To upgrade, run script '{2}' in the '/bin' folder.

        Or upgrade it manually by running,

            pip install --upgrade git+https://github.com/Spine-project/spine-engine.git#egg=spine_engine

        """.format(
            REQUIRED_SPINE_ENGINE_VERSION, current_version, script
        )
    )
    return False


def busy_effect(func):
    """ Decorator to change the mouse cursor to 'busy' while a function is processed.

    Args:
        func: Decorated function.
    """

    def new_function(*args, **kwargs):
        # noinspection PyTypeChecker, PyArgumentList, PyCallByClass
        QApplication.setOverrideCursor(QCursor(Qt.BusyCursor))
        try:
            return func(*args, **kwargs)
        finally:
            # noinspection PyArgumentList
            QApplication.restoreOverrideCursor()

    return new_function


def get_datetime(show, date=True):
    """Returns date and time string for appending into Event Log messages.

    Args:
        show (bool): True returns date and time string. False returns empty string.
        date (bool): Whether or not the date should be included in the result
    """
    if show:
        t = datetime.datetime.now()
        time_str = "{:02d}:{:02d}:{:02d}".format(t.hour, t.minute, t.second)
        if not date:
            return "[{}] ".format(time_str)
        date_str = "{}-{:02d}-{:02d}".format(t.day, t.month, t.year)
        return "[{} {}] ".format(date_str, time_str)
    return ""


def create_dir(base_path, folder='', verbosity=False):
    """Create (input/output) directories recursively.

    Args:
        base_path (str): Absolute path to wanted dir
        folder (str): (Optional) Folder name. Usually short name of item.
        verbosity (bool): True prints a message that tells if the directory already existed or if it was created.

    Returns:
        True if directory already exists or if it was created successfully.

    Raises:
        OSError if operation failed.
    """
    directory = os.path.join(base_path, folder)
    if os.path.exists(directory) and verbosity:
        logging.debug("Directory found: %s", directory)
    else:
        os.makedirs(directory, exist_ok=True)
        if verbosity:
            logging.debug("Directory created: %s", directory)
    return True


def create_output_dir_timestamp():
    """ Creates a new timestamp string that is used as Tool output
    directory.

    Returns:
        Timestamp string or empty string if failed.
    """
    try:
        # Create timestamp
        stamp = datetime.datetime.fromtimestamp(time.time())
    except OverflowError:
        logging.error('Timestamp out of range.')
        return ''
    extension = stamp.strftime('%Y-%m-%dT%H.%M.%S')
    return extension


@busy_effect
def copy_files(src_dir, dst_dir, includes=None, excludes=None):
    """Function for copying files. Does not copy folders.

    Args:
        src_dir (str): Source directory
        dst_dir (str): Destination directory
        includes (list): Included files (wildcards accepted)
        excludes (list): Excluded files (wildcards accepted)

    Returns:
        count (int): Number of files copied
    """
    if not includes:
        includes = ['*']
    if not excludes:
        excludes = []
    src_files = []
    for pattern in includes:
        src_files += glob.glob(os.path.join(src_dir, pattern))
    exclude_files = []
    for pattern in excludes:
        exclude_files += glob.glob(os.path.join(src_dir, pattern))
    count = 0
    for filename in src_files:
        if os.path.isdir(filename):
            continue
        if filename not in exclude_files:
            shutil.copy(filename, dst_dir)
            count += 1
    return count


@busy_effect
def erase_dir(path, verbosity=False):
    """Deletes a directory and all its contents without prompt.

    Args:
        path (str): Path to directory
        verbosity (bool): Print logging messages or not
    """
    if not os.path.exists(path):
        if verbosity:
            logging.debug("Path does not exist: %s", path)
        return False
    if verbosity:
        logging.debug("Deleting directory %s", path)
    shutil.rmtree(path)
    return True


@busy_effect
def copy_dir(widget, src_dir, dst_dir):
    """Makes a copy of a directory. All files and folders are copied.
    Destination directory must not exist. Does not overwrite files.

    Args:
        widget (QWidget): Parent widget for QMessageBoxes
        src_dir (str): Absolute path to directory that will be copied
        dst_dir (str): Absolute path to new directory
    """
    try:
        shutil.copytree(src_dir, dst_dir)
    except FileExistsError:
        msg = "Directory<br/><b>{0}</b><br/>already exists".format(dst_dir)
        # noinspection PyTypeChecker, PyArgumentList, PyCallByClass
        QMessageBox.information(widget, "Copying directory failed", msg)
        return False
    except PermissionError as pe_e:
        logging.error(pe_e)
        msg = (
            "Access to directory <br/><b>{0}</b><br/>denied."
            "<br/><br/>Possible reasons:"
            "<br/>1. Permission error"
            "<br/>2. Windows Explorer is open in the directory"
            "<br/><br/>Check these and try again.".format(dst_dir)
        )
        # noinspection PyTypeChecker, PyArgumentList, PyCallByClass
        QMessageBox.information(widget, "Permission Error", msg)
        return False
    except OSError as os_e:
        logging.error(os_e)
        msg = (
            "Copying directory "
            "<br/><b>{0}</b> "
            "<br/>to "
            "<br/><b>{1}</b> "
            "<br/>failed."
            "<br/><br/>Possibly reasons:"
            "<br/>1. Windows Explorer is open in the source or destination directory."
            "<br/>2. A file in these directories is open in another program. "
            "<br/><br/>Check these and try again.".format(src_dir, dst_dir)
        )
        # noinspection PyTypeChecker, PyArgumentList, PyCallByClass
        QMessageBox.information(widget, "OS Error", msg)
        return False
    return True


@busy_effect
def recursive_overwrite(widget, src, dst, ignore=None, silent=True):
    """Copies everything from source directory to destination directory recursively.
    Overwrites existing files.

    Args:
        widget (QWidget): Enables e.g. printing to Event Log
        src (str): Source directory
        dst (str): Destination directory
        ignore: Ignore function
        silent (bool): If False, messages are sent to Event Log, If True, copying is done in silence
    """
    if os.path.isdir(src):
        if not os.path.isdir(dst):
            if not silent:
                widget.msg.emit("Creating directory <b>{0}</b>".format(dst))
            os.makedirs(dst)
        files = os.listdir(src)
        if ignore is not None:
            ignored = ignore(src, files)
        else:
            ignored = set()
        for f in files:
            if f not in ignored:
                recursive_overwrite(widget, os.path.join(src, f), os.path.join(dst, f), ignore, silent)
    else:
        if not silent:
            _, src_filename = os.path.split(src)
            dst_dir, _ = os.path.split(dst)
            widget.msg.emit("Copying <b>{0}</b> -> <b>{1}</b>".format(src_filename, dst_dir))
        shutil.copyfile(src, dst)


def rename_dir(widget, old_dir, new_dir):
    """Rename directory. Note: This is not used in renaming projects due to unreliability.
    Looks like it works fine in renaming project items though.

    Args:
        widget (QWidget): Parent widget for QMessageBoxes
        old_dir (str): Absolute path to directory that will be renamed
        new_dir (str): Absolute path to new directory
    """
    try:
        shutil.move(old_dir, new_dir)
    except FileExistsError:
        msg = "Directory<br/><b>{0}</b><br/>already exists".format(new_dir)
        # noinspection PyTypeChecker, PyArgumentList, PyCallByClass
        QMessageBox.information(widget, "Renaming directory failed", msg)
        return False
    except PermissionError as pe_e:
        logging.error(pe_e)
        msg = (
            "Access to directory <br/><b>{0}</b><br/>denied."
            "<br/><br/>Possible reasons:"
            "<br/>1. You don't have a permission to edit the directory"
            "<br/>2. Windows Explorer is open in the directory"
            "<br/><br/>Check these and try again.".format(old_dir)
        )
        # noinspection PyTypeChecker, PyArgumentList, PyCallByClass
        QMessageBox.information(widget, "Renaming directory failed (Permission Error)", msg)
        return False
    except OSError as os_e:
        logging.error(os_e)
        msg = (
            "Renaming directory "
            "<br/><b>{0}</b> "
            "<br/>to "
            "<br/><b>{1}</b> "
            "<br/>failed."
            "<br/><br/>Possibly reasons:"
            "<br/>1. Windows Explorer is open in the directory."
            "<br/>2. A file in the directory is open in another program. "
            "<br/><br/>Check these and try again.".format(old_dir, new_dir)
        )
        # noinspection PyTypeChecker, PyArgumentList, PyCallByClass
        QMessageBox.information(widget, "Renaming directory failed (OS Error)", msg)
        return False
    return True


def fix_name_ambiguity(input_list, offset=0):
    """Modify repeated entries in name list by appending an increasing integer."""
    result = []
    ocurrences = {}
    for item in input_list:
        n_ocurrences = input_list.count(item)
        if n_ocurrences > 1:
            ocurrence = ocurrences.get(item, 1)
            ocurrences[item] = ocurrence + 1
            item += str(offset + ocurrence)
        result.append(item)
    return result


def tuple_itemgetter(itemgetter_func, num_indexes):
    """Change output of itemgetter to always be a tuple even for one index"""
    return (lambda item: (itemgetter_func(item),)) if num_indexes == 1 else itemgetter_func


def format_string_list(str_list):
    """Return an unordered html list with all elements in str_list.
    Intended to print error logs as returned by spinedb_api.

    Args:
        str_list (list(str))
    """
    return "<ul>" + "".join(["<li>" + str(x) + "</li>" for x in str_list]) + "</ul>"


def rows_to_row_count_tuples(rows):
    """Breaks a list of rows into a list of (row, count) tuples corresponding
    to chunks of successive rows.
    """
    if not rows:
        return []
    sorted_rows = sorted(set(rows))
    break_points = [k + 1 for k in range(len(sorted_rows) - 1) if sorted_rows[k] + 1 != sorted_rows[k + 1]]
    break_points = [0] + break_points + [len(sorted_rows)]
    ranges = [(break_points[l], break_points[l + 1]) for l in range(len(break_points) - 1)]
    return [(sorted_rows[start], stop - start) for start, stop in ranges]


def inverted(input_):
    """Inverts a dictionary that maps keys to a list of values.
    The output maps values to a list of keys that include the value in the input.
    """
    output = dict()
    for key, value_list in input_.items():
        for value in value_list:
            output.setdefault(value, list()).append(key)
    return output


class Singleton(type):
    """A singleton class from SO."""

    _instances = {}

    def __call__(cls, *args, **kwargs):
        if cls not in cls._instances:
            cls._instances[cls] = super(Singleton, cls).__call__(*args, **kwargs)
        return cls._instances[cls]


class IconListManager:
    """A class to manage icons for icon list widgets."""

    def __init__(self, icon_size):
        self._icon_size = icon_size
        self.searchterms = {}
        self.model = QStandardItemModel()
        self.model.data = self._model_data

    @busy_effect
    def init_model(self):
        """Init model that can be used to display all icons in a list."""
        if self.searchterms:
            return
        qfile = QFile(":/fonts/fontawesome5-searchterms.json")
        qfile.open(QIODevice.ReadOnly | QIODevice.Text)
        data = str(qfile.readAll().data(), "utf-8")
        qfile.close()
        self.searchterms = json.loads(data)
        items = []
        for codepoint, searchterms in self.searchterms.items():
            item = QStandardItem()
            display_icon = int(codepoint, 16)
            item.setData(display_icon, Qt.UserRole)
            item.setData(searchterms, Qt.UserRole + 1)
            items.append(item)
        self.model.invisibleRootItem().appendRows(items)

    def _model_data(self, index, role):
        """Replacement method for model.data().
        Create pixmaps as they're requested by the data() method, to reduce loading time.
        """
        if role == Qt.DisplayRole:
            return None
        if role != Qt.DecorationRole:
            return QStandardItemModel.data(self.model, index, role)
        display_icon = index.data(Qt.UserRole)
        pixmap = self.create_object_pixmap(display_icon)
        return QIcon(pixmap)

    def create_object_pixmap(self, display_icon):
        """Create and return a pixmap corresponding to display_icon."""
        icon_code, color_code = interpret_icon_id(display_icon)
        engine = CharIconEngine(chr(icon_code), color_code)
        return engine.pixmap(self._icon_size)


class IconManager:
    """A class to manage object class icons for data store forms."""

    ICON_SIZE = QSize(512, 512)

    def __init__(self):
        self.obj_cls_icon_cache = {}  # A mapping from object class name to display icon
        self.icon_pixmap_cache = {}  # A mapping from display_icon to associated pixmap
        self.rel_cls_icon_cache = {}  # A mapping from object class name list to associated pixmap
        self.searchterms = {}

    def create_object_pixmap(self, display_icon):
        """Create a pixmap corresponding to display_icon, cache it, and return it."""
        pixmap = self.icon_pixmap_cache.get(display_icon, None)
        if pixmap is None:
            icon_code, color_code = interpret_icon_id(display_icon)
            engine = CharIconEngine(chr(icon_code), color_code)
            pixmap = engine.pixmap(self.ICON_SIZE)
            self.icon_pixmap_cache[display_icon] = pixmap
        return pixmap

    def setup_object_pixmaps(self, object_classes):
        """Called after adding or updating object classes.
        Create the corresponding object pixmaps and clear obsolete entries
        from the relationship class icon cache."""
        for object_class in object_classes:
            self.create_object_pixmap(object_class["display_icon"])
            self.obj_cls_icon_cache[object_class["name"]] = object_class["display_icon"]
        object_class_names = [x["name"] for x in object_classes]
        dirty_keys = [k for k in self.rel_cls_icon_cache if any(x in object_class_names for x in k)]
        for k in dirty_keys:
            del self.rel_cls_icon_cache[k]

    def object_pixmap(self, object_class_name):
        """A pixmap for the given object class."""
        if object_class_name in self.obj_cls_icon_cache:
            display_icon = self.obj_cls_icon_cache[object_class_name]
            if display_icon in self.icon_pixmap_cache:
                return self.icon_pixmap_cache[display_icon]
        engine = CharIconEngine("\uf1b2", 0)
        return engine.pixmap(self.ICON_SIZE)

    def object_icon(self, object_class_name):
        """An icon for the given object class."""
        return QIcon(self.object_pixmap(object_class_name))

    def relationship_pixmap(self, str_object_class_name_list):
        """A pixmap for the given object class name list,
        created by rendering several object pixmaps next to each other."""
        if not str_object_class_name_list:
            engine = CharIconEngine("\uf1b3", 0)
            return engine.pixmap(self.ICON_SIZE)
        object_class_name_list = tuple(str_object_class_name_list.split(","))
        if object_class_name_list in self.rel_cls_icon_cache:
            return self.rel_cls_icon_cache[object_class_name_list]
        scene = QGraphicsScene()
        x = 0
        for j, object_class_name in enumerate(object_class_name_list):
            pixmap = self.object_pixmap(object_class_name)
            pixmap_item = scene.addPixmap(pixmap)
            if j % 2 == 0:
                y = 0
            else:
                y = -0.875 * 0.75 * pixmap_item.boundingRect().height()
                pixmap_item.setZValue(-1)
            pixmap_item.setPos(x, y)
            x += 0.875 * 0.5 * pixmap_item.boundingRect().width()
        pixmap = QPixmap(scene.itemsBoundingRect().toRect().size())
        pixmap.fill(Qt.transparent)
        painter = QPainter(pixmap)
        painter.setRenderHint(QPainter.Antialiasing, True)
        scene.render(painter)
        painter.end()
        self.rel_cls_icon_cache[object_class_name_list] = pixmap
        return pixmap

    def relationship_icon(self, str_object_class_name_list):
        """An icon for the given object class name list."""
        return QIcon(self.relationship_pixmap(str_object_class_name_list))


class CharIconEngine(QIconEngine):
    """Specialization of QIconEngine used to draw font-based icons."""

    def __init__(self, char, color):
        super().__init__()
        self.char = char
        self.color = color
        self.font = QFont('Font Awesome 5 Free Solid')

    def paint(self, painter, rect, mode=None, state=None):
        painter.save()
        size = 0.875 * round(rect.height())
        self.font.setPixelSize(size)
        painter.setFont(self.font)
        painter.setPen(QColor(self.color))
        painter.drawText(rect, Qt.AlignCenter | Qt.AlignVCenter, self.char)
        painter.restore()

    def pixmap(self, size, mode=None, state=None):
        pm = QPixmap(size)
        pm.fill(Qt.transparent)
        self.paint(QPainter(pm), QRect(QPoint(0, 0), size), mode, state)
        return pm


def make_icon_id(icon_code, color_code):
    """Take icon and color codes, and return equivalent integer."""
    return icon_code + (color_code << 16)


def interpret_icon_id(display_icon):
    """Take a display icon integer and return an equivalent tuple of icon and color code."""
    if not isinstance(display_icon, int) or display_icon < 0:
        return 0xF1B2, 0
    icon_code = display_icon & 65535
    try:
        color_code = display_icon >> 16
    except OverflowError:
        color_code = 0
    return icon_code, color_code


def default_icon_id():
    return make_icon_id(*interpret_icon_id(None))


class ProjectDirectoryIconProvider(QFileIconProvider):
    """QFileIconProvider that provides a Spine icon to the
    Open Project Dialog when a Spine Toolbox project
    directory is encountered."""

    def __init__(self):
        super().__init__()
        self.spine_icon = QIcon(":/symbols/Spine_symbol.png")

    def icon(self, info):
        """Returns an icon for the file described by info.

        Args:
            info (QFileInfo): File (or directory) info

        Returns:
            QIcon: Icon for a file system resource with the given info
        """
        if isinstance(info, QFileIconProvider.IconType):
            return super().icon(info)  # Because there are two icon() methods
        if not info.isDir():
            return super().icon(info)
        p = info.filePath()
        # logging.debug("In dir:{0}".format(p))
        if os.path.exists(os.path.join(p, ".spinetoolbox")):
            # logging.debug("found project dir:{0}".format(p))
            return self.spine_icon
        else:
            return super().icon(info)


def path_in_dir(path, directory):
    """Returns True if the given path is in the given directory."""
    return os.path.samefile(os.path.commonpath((path, directory)), directory)


def serialize_path(path, project_dir):
    """
    Returns a dict representation of the given path.

    If path is in project_dir, converts the path to relative.
    If path does not exist returns it as-is.

    Args:
        path (str): path to serialize
        project_dir (str): path to the project directory
    Returns:
        a dict representing the given path
    """
    is_relative = path_in_dir(path, project_dir)
    serialized = {
        "type": "path",
        "relative": is_relative,
        "path": os.path.relpath(path, project_dir) if is_relative else path,
    }
    return serialized


def serialize_url(url, project_dir):
    """
    Return a dict representation of the given URL.

    If the URL is a file that is in project dir, the URL is converted to a relative path.

    Args:
        url (str): a URL to serialize
        project_dir (str): path to the project directory
    Returns:
        a dict representing the URL
    """
    parsed = urllib.parse.urlparse(url)
    path = urllib.parse.unquote(parsed.path)
    if sys.platform == "win32":
        path = path[1:]  # Remove extra '/' from the beginning
    if os.path.isfile(path):
        is_relative = path_in_dir(path, project_dir)
        serialized = {
            "type": "file_url",
            "relative": is_relative,
            "path": os.path.relpath(path, project_dir) if is_relative else path,
            "scheme": parsed.scheme,
        }
    else:
        serialized = {"type": "url", "relative": False, "path": url}
    return serialized


def deserialize_path(serialized, project_dir):
    """
    Returns a deserialized path or URL.

    Args:
        serialized (dict): a serialized path or URL
        project_dir (str): path to the project directory
    Returns:
        a path or URL as string
    """
    if not isinstance(serialized, dict):
        return serialized
    try:
        path_type = serialized["type"]
        if path_type == "path":
            path = serialized["path"]
            return os.path.normpath(os.path.join(project_dir, path)) if serialized["relative"] else path
        if path_type == "file_url":
            path = serialized["path"]
            if serialized["relative"]:
                path = os.path.normpath(os.path.join(project_dir, path))
            if sys.platform == "win32":
                path = "/" + path
            return serialized["scheme"] + "://" + path
        if path_type == "url":
            return serialized["path"]
    except KeyError as error:
        raise RuntimeError("Key missing from serialized path: {}".format(error))
    raise RuntimeError("Cannot deserialize: unknown path type '{}'.".format(path_type))<|MERGE_RESOLUTION|>--- conflicted
+++ resolved
@@ -24,11 +24,7 @@
 import shutil
 import glob
 import json
-<<<<<<< HEAD
 import urllib.parse
-import spinedb_api
-=======
->>>>>>> 3abea15b
 from PySide2.QtCore import Qt, Slot, QFile, QIODevice, QSize, QRect, QPoint
 from PySide2.QtCore import __version__ as qt_version
 from PySide2.QtCore import __version_info__ as qt_version_info
@@ -45,16 +41,12 @@
     QStandardItemModel,
     QStandardItem,
 )
-<<<<<<< HEAD
-from .config import REQUIRED_SPINEDB_API_VERSION
-=======
 import spinedb_api
 import spine_engine
-from .config import DEFAULT_PROJECT_DIR, REQUIRED_SPINEDB_API_VERSION, REQUIRED_SPINE_ENGINE_VERSION
+from .config import REQUIRED_SPINEDB_API_VERSION, REQUIRED_SPINE_ENGINE_VERSION
 
 if os.name == "nt":
     import ctypes
->>>>>>> 3abea15b
 
 
 def set_taskbar_icon():
