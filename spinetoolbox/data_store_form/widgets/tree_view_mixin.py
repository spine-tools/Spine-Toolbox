--- conflicted
+++ resolved
@@ -35,12 +35,8 @@
     EditRelationshipsDialog,
     RemoveEntitiesDialog,
 )
-<<<<<<< HEAD
-from ...mvcmodels.entity_tree_models import ObjectTreeModel, RelationshipTreeModel, AlternativeTreeModel
+from ..mvcmodels.entity_tree_models import ObjectTreeModel, RelationshipTreeModel, AlternativeTreeModel
 from ...helpers import busy_effect
-=======
-from ..mvcmodels.entity_tree_models import ObjectTreeModel, RelationshipTreeModel
->>>>>>> 1ae2d0e3
 from ...spine_db_parcel import SpineDBParcel
 
 
@@ -56,25 +52,20 @@
 
     def __init__(self, *args, **kwargs):
         super().__init__(*args, **kwargs)
-<<<<<<< HEAD
         # Selected ids
         self.alternative_tree_model = AlternativeTreeModel(self, self.db_mngr, *self.db_maps)
-=======
->>>>>>> 1ae2d0e3
         self.object_tree_model = ObjectTreeModel(self, self.db_mngr, *self.db_maps)
         self.relationship_tree_model = RelationshipTreeModel(self, self.db_mngr, *self.db_maps)
         self.ui.treeView_object.setModel(self.object_tree_model)
         self.ui.treeView_relationship.setModel(self.relationship_tree_model)
-<<<<<<< HEAD
         self.ui.treeView_alternative.setModel(self.alternative_tree_model)
 
         self.ui.treeView_alternative.setDragEnabled(True)
         self.ui.treeView_alternative.setAcceptDrops(True)
         self.ui.treeView_alternative.setDropIndicatorShown(True)
-=======
+        self.ui.treeView_alternative.connect_data_Store_form(self)
         self.ui.treeView_object.connect_data_Store_form(self)
         self.ui.treeView_relationship.connect_data_Store_form(self)
->>>>>>> 1ae2d0e3
 
     def add_menu_actions(self):
         """Adds toggle view actions to View menu."""
@@ -86,18 +77,8 @@
     def connect_signals(self):
         """Connects signals to slots."""
         super().connect_signals()
-<<<<<<< HEAD
-        self.ui.treeView_alternative.selectionModel().selectionChanged.connect(
-            self._handle_alternative_tree_selection_changed
-        )
-        self.ui.treeView_object.selectionModel().selectionChanged.connect(self._handle_object_tree_selection_changed)
-        self.ui.treeView_relationship.selectionModel().selectionChanged.connect(
-            self._handle_relationship_tree_selection_changed
-        )
-=======
         self.ui.treeView_object.tree_selection_changed.connect(self.ui.treeView_relationship.clear_any_selections)
         self.ui.treeView_relationship.tree_selection_changed.connect(self.ui.treeView_object.clear_any_selections)
->>>>>>> 1ae2d0e3
         self.ui.actionAdd_object_classes.triggered.connect(self.show_add_object_classes_form)
         self.ui.actionAdd_relationship_classes.triggered.connect(self.show_add_relationship_classes_form)
         self.ui.actionAdd_objects.triggered.connect(self.show_add_objects_form)
@@ -110,8 +91,6 @@
             lambda: self.ui.treeView_relationship.expand(self.relationship_tree_model.root_index)
         )
 
-        self.ui.treeView_alternative.customContextMenuRequested.connect(self.show_alternative_tree_context_menu)
-
     def init_models(self):
         """Initializes models."""
         super().init_models()
@@ -120,7 +99,6 @@
         self.relationship_tree_model.build_tree()
         self.ui.actionExport.setEnabled(self.object_tree_model.root_item.has_children())
 
-<<<<<<< HEAD
     @Slot("QItemSelection", "QItemSelection")
     def _handle_alternative_tree_selection_changed(self, selected, deselected):
         """Updates object filter and sets default rows."""
@@ -156,8 +134,6 @@
             selection_model.clearSelection()
             selection_model.blockSignals(False)
 
-=======
->>>>>>> 1ae2d0e3
     @staticmethod
     def _db_map_items(indexes):
         """Groups items from given tree indexes by db map.
@@ -178,193 +154,8 @@
     def _db_map_class_ids(self, indexes):
         return self.db_mngr.db_map_class_ids(self._db_map_items(indexes))
 
-<<<<<<< HEAD
-    def _update_object_filter(self):
-        """Updates object filter according to object tree selection."""
-        selected_obj_clss = set(self.object_tree_model.selected_object_class_indexes.keys())
-        selected_objs = set(self.object_tree_model.selected_object_indexes.keys())
-        selected_rel_clss = set(self.object_tree_model.selected_relationship_class_indexes.keys())
-        active_rels = set(self.object_tree_model.selected_relationship_indexes.keys())
-        # Compute active indexes by merging in the parents from lower levels recursively
-        active_rel_clss = selected_rel_clss | {ind.parent() for ind in active_rels}
-        active_objs = selected_objs | {ind.parent() for ind in active_rel_clss}
-        active_obj_clss = selected_obj_clss | {ind.parent() for ind in active_objs}
-        self.selected_ent_cls_ids["object class"] = self._db_map_ids(active_obj_clss)
-        self.selected_ent_cls_ids["relationship class"] = self._db_map_ids(active_rel_clss)
-        self.selected_ent_ids["object"] = self._db_map_class_ids(active_objs)
-        self.selected_ent_ids["relationship"] = self._db_map_class_ids(active_rels)
-        # Cascade (note that we carefuly select where to cascade from, to avoid 'circularity')
-        from_obj_clss = selected_obj_clss | {ind.parent() for ind in selected_objs}
-        from_objs = selected_objs | {ind.parent() for ind in selected_rel_clss}
-        cascading_rel_clss = self.db_mngr.find_cascading_relationship_classes(self._db_map_ids(from_obj_clss))
-        cascading_rels = self.db_mngr.find_cascading_relationships(self._db_map_ids(from_objs))
-        for db_map, ids in self.db_mngr.db_map_ids(cascading_rel_clss).items():
-            self.selected_ent_cls_ids["relationship class"].setdefault(db_map, set()).update(ids)
-        for (db_map, class_id), ids in self.db_mngr.db_map_class_ids(cascading_rels).items():
-            self.selected_ent_ids["relationship"].setdefault((db_map, class_id), set()).update(ids)
-        self.update_filter()
-
-    def _update_relationship_filter(self):
-        """Update relationship filter according to relationship tree selection."""
-        selected_rel_clss = set(self.relationship_tree_model.selected_relationship_class_indexes.keys())
-        active_rels = set(self.relationship_tree_model.selected_relationship_indexes.keys())
-        active_rel_clss = selected_rel_clss | {ind.parent() for ind in active_rels}
-        self.selected_ent_cls_ids["relationship class"] = self._db_map_ids(active_rel_clss)
-        self.selected_ent_ids["relationship"] = self._db_map_class_ids(active_rels)
-        self.update_filter()
-
-    @Slot("QModelIndex")
-    def edit_object_tree_items(self, current):
-        """Starts editing the given index in the object tree."""
-        current = self.ui.treeView_object.currentIndex()
-        current_type = self.object_tree_model.item_from_index(current).item_type
-        if current_type == 'object class':
-            self.show_edit_object_classes_form()
-        elif current_type == 'object':
-            self.show_edit_objects_form()
-        elif current_type == 'relationship class':
-            self.show_edit_relationship_classes_form()
-        elif current_type == 'relationship':
-            self.show_edit_relationships_form()
-
-    @Slot("QModelIndex")
-    def edit_relationship_tree_items(self, current):
-        """Starts editing the given index in the relationship tree."""
-        current = self.ui.treeView_relationship.currentIndex()
-        current_type = self.relationship_tree_model.item_from_index(current).item_type
-        if current_type == 'relationship class':
-            self.show_edit_relationship_classes_form()
-        elif current_type == 'relationship':
-            self.show_edit_relationships_form()
-
-    @Slot("QPoint")
-    def show_object_tree_context_menu(self, pos):
-        """Shows the context menu for object tree.
-
-        Args:
-            pos (QPoint): Mouse position
-        """
-        index = self.ui.treeView_object.indexAt(pos)
-        if index.column() != 0:
-            return
-        global_pos = self.ui.treeView_object.viewport().mapToGlobal(pos)
-        object_tree_context_menu = EntityTreeContextMenu(self, global_pos, index)
-        option = object_tree_context_menu.get_action()
-        if option == "Copy text":
-            self.ui.treeView_object.copy()
-        elif option == "Add object classes":
-            self.show_add_object_classes_form()
-        elif option == "Add objects":
-            self.call_show_add_objects_form(index)
-        elif option == "Add relationship classes":
-            self.call_show_add_relationship_classes_form(index)
-        elif option == "Add relationships":
-            self.call_show_add_relationships_form(index)
-        elif option == "Edit object classes":
-            self.show_edit_object_classes_form()
-        elif option == "Edit objects":
-            self.show_edit_objects_form()
-        elif option == "Edit relationship classes":
-            self.show_edit_relationship_classes_form()
-        elif option == "Edit relationships":
-            self.show_edit_relationships_form()
-        elif option == "Find next":
-            self.find_next_relationship(index)
-        elif option == "Remove selection":
-            self.show_remove_object_tree_items_form()
-        elif option == "Fully expand":
-            self.fully_expand_view(self.ui.treeView_object)
-        elif option == "Fully collapse":
-            self.fully_collapse_view(self.ui.treeView_object)
-        elif option == "Duplicate":
-            self.duplicate_object(index)
-        elif option == "Export selection":
-            self.export_selection(self.object_tree_model)
-        else:  # No option selected
-            pass
-        object_tree_context_menu.deleteLater()
-
-    @Slot("QPoint")
-    def show_relationship_tree_context_menu(self, pos):
-        """Shows the context for relationship tree.
-
-        Args:
-            pos (QPoint): Mouse position
-        """
-        index = self.ui.treeView_relationship.indexAt(pos)
-        if index.column() != 0:
-            return
-        global_pos = self.ui.treeView_relationship.viewport().mapToGlobal(pos)
-        relationship_tree_context_menu = EntityTreeContextMenu(self, global_pos, index)
-        option = relationship_tree_context_menu.get_action()
-        if option == "Copy text":
-            self.ui.treeView_relationship.copy()
-        elif option == "Add relationship classes":
-            self.show_add_relationship_classes_form()
-        elif option == "Add relationships":
-            self.call_show_add_relationships_form(index)
-        elif option == "Edit relationship classes":
-            self.show_edit_relationship_classes_form()
-        elif option == "Edit relationships":
-            self.show_edit_relationships_form()
-        elif option == "Remove selection":
-            self.show_remove_relationship_tree_items_form()
-        elif option == "Fully expand":
-            self.fully_expand_view(self.ui.treeView_relationship)
-        elif option == "Fully collapse":
-            self.fully_collapse_view(self.ui.treeView_relationship)
-        elif option == "Export selection":
-            self.export_selection(self.relationship_tree_model)
-        else:  # No option selected
-            pass
-        relationship_tree_context_menu.deleteLater()
-
-    @Slot("QPoint")
-    def show_alternative_tree_context_menu(self, pos):
-        """Shows the context for alternative tree.
-
-        Args:
-            pos (QPoint): Mouse position
-        """
-        index = self.ui.treeView_alternative.indexAt(pos)
-        if index.column() != 0:
-            return
-        global_pos = self.ui.treeView_alternative.viewport().mapToGlobal(pos)
-        alt_tree_context_menu = EntityTreeContextMenu(self, global_pos, index)
-        option = alt_tree_context_menu.get_action()
-        if option == "Copy text":
-            self.ui.treeView_alternative.copy()
-        elif option == "Add alternatives":
-            self.show_add_alternatives_form()
-        elif option == "Edit alternatives":
-            self.show_edit_alternatives_form()
-        elif option == "Add scenarios":
-            self.show_add_scenarios_form()
-        elif option == "Edit scenarios":
-            self.show_edit_scenarios_form()
-        elif option == "Remove selection":
-            self.show_remove_alternative_tree_items_form()
-        else:  # No option selected
-            pass
-        alt_tree_context_menu.deleteLater()
-
-    def export_selection(self, model):
-        parcel = self._make_data_parcel_from_selection(model)
-        self.export_data(parcel.data)
-
-    def _make_data_parcel_from_selection(self, model):
-        """Returns a SpineDBParcel with data from the given model's selection.
-
-        Args:
-            model (EntityTreeModel)
-
-        Returns:
-            SpineDBParcel
-        """
-=======
     def export_selected(self, selected_indexes):
         """Exports data from given indexes in the entity tree."""
->>>>>>> 1ae2d0e3
         parcel = SpineDBParcel(self.db_mngr)
         obj_cls_inds = set(selected_indexes.get("object class", {}).keys())
         obj_inds = set(selected_indexes.get("object", {}).keys())
@@ -438,7 +229,6 @@
         dialog.show()
 
     @Slot(bool)
-<<<<<<< HEAD
     def show_add_alternatives_form(self, checked=False):
         """Shows dialog to let user select preferences for new alternative."""
         dialog = AddAlternativesDialog(self, self.db_mngr, *self.db_maps)
@@ -450,13 +240,7 @@
         dialog = AddScenariosDialog(self, self.db_mngr, *self.db_maps)
         dialog.show()
 
-    @Slot(bool)
-    def show_add_relationships_form(
-        self, checked=False, relationship_class_key=(), object_class_name="", object_name=""
-    ):
-=======
     def show_add_relationships_form(self, checked=False, relationship_class_key=None, object_names_by_class_name=None):
->>>>>>> 1ae2d0e3
         """Shows dialog to let user select preferences for new relationships."""
         dialog = AddRelationshipsDialog(
             self,
@@ -472,7 +256,6 @@
         dialog = ManageRelationshipsDialog(self, self.db_mngr, *self.db_maps)
         dialog.show()
 
-<<<<<<< HEAD
     @Slot(bool)
     def show_edit_alternatives_form(self, checked=False):
         selected = {ind.internalPointer() for ind in self.alternative_tree_model.selected_alternative_indexes}
@@ -485,11 +268,6 @@
         dialog = EditScenariosDialog(self, self.db_mngr, selected)
         dialog.show()
 
-    @Slot(bool)
-    def show_edit_objects_form(self, checked=False):
-        selected = {ind.internalPointer() for ind in self.object_tree_model.selected_object_indexes}
-        dialog = EditObjectsDialog(self, self.db_mngr, selected)
-=======
     def edit_entity_tree_items(self, selected_indexes):
         """Starts editing given indexes."""
         obj_cls_items = {ind.internalPointer() for ind in selected_indexes.get("object class", {})}
@@ -505,7 +283,6 @@
         if not items:
             return
         dialog = EditObjectClassesDialog(self, self.db_mngr, items)
->>>>>>> 1ae2d0e3
         dialog.show()
 
     def show_edit_objects_form(self, items):
@@ -520,7 +297,6 @@
         dialog = EditRelationshipClassesDialog(self, self.db_mngr, items)
         dialog.show()
 
-<<<<<<< HEAD
     @Slot()
     def show_remove_alternative_tree_items_form(self):
         """Shows form to remove items from object treeview."""
@@ -531,9 +307,6 @@
         dialog = RemoveEntitiesDialog(self, self.db_mngr, selected)
         dialog.show()
 
-    @Slot()
-    def show_remove_object_tree_items_form(self):
-=======
     def show_edit_relationships_form(self, items):
         if not items:
             return
@@ -550,7 +323,6 @@
 
     @Slot(dict)
     def show_remove_entity_tree_items_form(self, selected_indexes):
->>>>>>> 1ae2d0e3
         """Shows form to remove items from object treeview."""
         selected = {
             item_type: [ind.model().item_from_index(ind) for ind in indexes]
