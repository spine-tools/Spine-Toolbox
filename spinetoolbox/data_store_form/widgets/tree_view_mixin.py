######################################################################################################################
# Copyright (C) 2017-2020 Spine project consortium
# This file is part of Spine Toolbox.
# Spine Toolbox is free software: you can redistribute it and/or modify it under the terms of the GNU Lesser General
# Public License as published by the Free Software Foundation, either version 3 of the License, or (at your option)
# any later version. This program is distributed in the hope that it will be useful, but WITHOUT ANY WARRANTY;
# without even the implied warranty of MERCHANTABILITY or FITNESS FOR A PARTICULAR PURPOSE. See the GNU Lesser General
# Public License for more details. You should have received a copy of the GNU Lesser General Public License along with
# this program. If not, see <http://www.gnu.org/licenses/>.
######################################################################################################################

"""
Contains the TreeViewMixin class.

:author: M. Marin (KTH)
:date:   26.11.2018
"""
from PySide2.QtCore import Signal, Slot, QTimer
from PySide2.QtWidgets import QInputDialog
from .add_items_dialogs import (
    AddAlternativesDialog,
    AddScenariosDialog,
    AddObjectClassesDialog,
    AddObjectsDialog,
    AddRelationshipClassesDialog,
    AddRelationshipsDialog,
    AddObjectGroupDialog,
    ManageRelationshipsDialog,
    ManageObjectGroupDialog,
)
from .edit_or_remove_items_dialogs import (
    EditScenariosDialog,
    EditAlternativesDialog,
    EditObjectClassesDialog,
    EditObjectsDialog,
    EditRelationshipClassesDialog,
    EditRelationshipsDialog,
    RemoveEntitiesDialog,
)
from ..mvcmodels.entity_tree_models import ObjectTreeModel, RelationshipTreeModel, AlternativeTreeModel
from ...helpers import busy_effect
from ...spine_db_parcel import SpineDBParcel


class TreeViewMixin:
    """Provides object and relationship trees for the data store form.
    """

    _object_classes_added = Signal()
    _relationship_classes_added = Signal()
    _object_classes_fetched = Signal()
    _relationship_classes_fetched = Signal()
    """Emitted from fetcher thread, connected to Slots in GUI thread."""

    def __init__(self, *args, **kwargs):
        super().__init__(*args, **kwargs)
        # Selected ids
        self.alternative_tree_model = AlternativeTreeModel(self, self.db_mngr, *self.db_maps)
        self.object_tree_model = ObjectTreeModel(self, self.db_mngr, *self.db_maps)
        self.relationship_tree_model = RelationshipTreeModel(self, self.db_mngr, *self.db_maps)
        self.ui.treeView_object.setModel(self.object_tree_model)
        self.ui.treeView_relationship.setModel(self.relationship_tree_model)
        self.ui.treeView_alternative.setModel(self.alternative_tree_model)

        self.ui.treeView_alternative.setDragEnabled(True)
        self.ui.treeView_alternative.setAcceptDrops(True)
        self.ui.treeView_alternative.setDropIndicatorShown(True)
        self.ui.treeView_alternative.connect_data_Store_form(self)
        self.ui.treeView_object.connect_data_Store_form(self)
        self.ui.treeView_relationship.connect_data_Store_form(self)

    def add_menu_actions(self):
        """Adds toggle view actions to View menu."""
        super().add_menu_actions()
        self.ui.menuView.addSeparator()
        self.ui.menuView.addAction(self.ui.dockWidget_relationship_tree.toggleViewAction())
        self.ui.menuView.addAction(self.ui.dockWidget_alternative_tree.toggleViewAction())

    def connect_signals(self):
        """Connects signals to slots."""
        super().connect_signals()
        self.ui.treeView_object.tree_selection_changed.connect(self.ui.treeView_relationship.clear_any_selections)
        self.ui.treeView_relationship.tree_selection_changed.connect(self.ui.treeView_object.clear_any_selections)
        self.ui.actionAdd_object_classes.triggered.connect(self.show_add_object_classes_form)
        self.ui.actionAdd_relationship_classes.triggered.connect(self.show_add_relationship_classes_form)
        self.ui.actionAdd_objects.triggered.connect(self.show_add_objects_form)
        self.ui.actionAdd_relationships.triggered.connect(self.show_add_relationships_form)
        self.ui.actionManage_relationships.triggered.connect(self.show_manage_relationships_form)
        self._object_classes_added.connect(lambda: self.ui.treeView_object.resizeColumnToContents(0))
        self._object_classes_fetched.connect(lambda: self.ui.treeView_object.expand(self.object_tree_model.root_index))
        self._relationship_classes_added.connect(lambda: self.ui.treeView_relationship.resizeColumnToContents(0))
        self._relationship_classes_fetched.connect(
            lambda: self.ui.treeView_relationship.expand(self.relationship_tree_model.root_index)
        )

    def init_models(self):
        """Initializes models."""
        super().init_models()
        self.alternative_tree_model.build_tree()
        self.object_tree_model.build_tree()
        self.relationship_tree_model.build_tree()
        self.ui.actionExport.setEnabled(self.object_tree_model.root_item.has_children())

    @Slot("QItemSelection", "QItemSelection")
    def _handle_alternative_tree_selection_changed(self, selected, deselected):
        """Updates object filter and sets default rows."""
        indexes = self.ui.treeView_alternative.selectionModel().selectedIndexes()
        self.alternative_tree_model.select_indexes(indexes)
        # self.set_default_parameter_data(self.ui.treeView_object.currentIndex())
        # self._update_object_filter()

    @Slot("QItemSelection", "QItemSelection")
    def _handle_object_tree_selection_changed(self, selected, deselected):
        """Updates object filter and sets default rows."""
        indexes = self.ui.treeView_object.selectionModel().selectedIndexes()
        self.object_tree_model.select_indexes(indexes)
        self._clear_tree_selections_silently(self.ui.treeView_relationship)
        self.set_default_parameter_data(self.ui.treeView_object.currentIndex())
        self._update_object_filter()

    @Slot("QItemSelection", "QItemSelection")
    def _handle_relationship_tree_selection_changed(self, selected, deselected):
        """Updates relationship filter and sets default rows."""
        indexes = self.ui.treeView_relationship.selectionModel().selectedIndexes()
        self.relationship_tree_model.select_indexes(indexes)
        self._clear_tree_selections_silently(self.ui.treeView_object)
        self.set_default_parameter_data(self.ui.treeView_relationship.currentIndex())
        self._update_relationship_filter()

    @staticmethod
    def _clear_tree_selections_silently(tree_view):
        """Clears the selections on a given abstract item view without emitting any signals."""
        selection_model = tree_view.selectionModel()
        if selection_model.hasSelection():
            selection_model.blockSignals(True)
            selection_model.clearSelection()
            selection_model.blockSignals(False)

    @staticmethod
    def _db_map_items(indexes):
        """Groups items from given tree indexes by db map.

        Returns:
            dict: lists of dictionary items keyed by DiffDatabaseMapping
        """
        d = dict()
        for index in indexes:
            item = index.model().item_from_index(index)
            for db_map in item.db_maps:
                d.setdefault(db_map, []).append(item.db_map_data(db_map))
        return d

    def _db_map_ids(self, indexes):
        return self.db_mngr.db_map_ids(self._db_map_items(indexes))

    def _db_map_class_ids(self, indexes):
        return self.db_mngr.db_map_class_ids(self._db_map_items(indexes))

    def export_selected(self, selected_indexes):
        """Exports data from given indexes in the entity tree."""
        parcel = SpineDBParcel(self.db_mngr)
        obj_cls_inds = set(selected_indexes.get("object class", {}).keys())
        obj_inds = set(selected_indexes.get("object", {}).keys())
        rel_cls_inds = set(selected_indexes.get("relationship class", {}).keys())
        rel_inds = set(selected_indexes.get("relationship", {}).keys())
        db_map_obj_cls_ids = self._db_map_ids(obj_cls_inds)
        db_map_obj_ids = self._db_map_ids(obj_inds)
        db_map_rel_cls_ids = self._db_map_ids(rel_cls_inds)
        db_map_rel_ids = self._db_map_ids(rel_inds)
        parcel.push_object_class_ids(db_map_obj_cls_ids)
        parcel.push_object_ids(db_map_obj_ids)
        parcel.push_relationship_class_ids(db_map_rel_cls_ids)
        parcel.push_relationship_ids(db_map_rel_ids)
        self.export_data(parcel.data)

    def duplicate_object(self, index):
        """
        Duplicates the object at the given object tree model index.

        Args:
            index (QModelIndex)
        """
        orig_name = index.data()
        dup_name, ok = QInputDialog.getText(
            self, "Duplicate object", "Enter a name for the duplicate object:", text=orig_name + "_copy"
        )
        if not ok:
            return
        _replace_name = lambda name_list: [name if name != orig_name else dup_name for name in name_list]
        parcel = SpineDBParcel(self.db_mngr)
        object_item = index.internalPointer()
        db_map_obj_ids = {db_map: {object_item.db_map_id(db_map)} for db_map in object_item.db_maps}
        parcel.push_inside_object_ids(db_map_obj_ids)
        data = self._make_data_for_export(parcel.data)
        data = {
            "objects": [
                (cls_name, dup_name, description) for (cls_name, obj_name, description) in data.get("objects", [])
            ],
            "relationships": [
                (cls_name, _replace_name(obj_name_lst)) for (cls_name, obj_name_lst) in data.get("relationships", [])
            ],
            "object_parameter_values": [
                (cls_name, dup_name, param_name, val)
                for (cls_name, obj_name, param_name, val) in data.get("object_parameter_values", [])
            ],
            "relationship_parameter_values": [
                (cls_name, _replace_name(obj_name_lst), param_name, val)
                for (cls_name, obj_name_lst, param_name, val) in data.get("relationship_parameter_values", [])
            ],
        }
        self.db_mngr.import_data({db_map: data for db_map in object_item.db_maps}, command_text="Duplicate object")

    @Slot(bool)
    def show_add_object_classes_form(self, checked=False):
        """Shows dialog to add new object classes."""
        dialog = AddObjectClassesDialog(self, self.db_mngr, *self.db_maps)
        dialog.show()

    @Slot(bool)
    def show_add_objects_form(self, checked=False, class_name=""):
        """Shows dialog to add new objects."""
        dialog = AddObjectsDialog(self, self.db_mngr, *self.db_maps, class_name=class_name)
        dialog.show()

    def show_add_object_group_form(self, object_class_item):
        """Shows dialog to add new object group."""
        dialog = AddObjectGroupDialog(self, object_class_item, self.db_mngr, *self.db_maps)
        dialog.show()

    def show_manage_object_group_form(self, object_item):
        """Shows dialog to manage an object group."""
        dialog = ManageObjectGroupDialog(self, object_item, self.db_mngr, *self.db_maps)
        dialog.show()

    @Slot(bool)
    def show_add_relationship_classes_form(self, checked=False, object_class_one_name=None):
        """Shows dialog to add new relationship class."""
        dialog = AddRelationshipClassesDialog(
            self, self.db_mngr, *self.db_maps, object_class_one_name=object_class_one_name
        )
        dialog.show()

    @Slot(bool)
    def show_add_alternatives_form(self, checked=False):
        """Shows dialog to let user select preferences for new alternative."""
        dialog = AddAlternativesDialog(self, self.db_mngr, *self.db_maps)
        dialog.show()

    @Slot(bool)
    def show_add_scenarios_form(self, checked=False):
        """Shows dialog to let user select preferences for new scenario."""
        dialog = AddScenariosDialog(self, self.db_mngr, *self.db_maps)
        dialog.show()

    def show_add_relationships_form(self, checked=False, relationship_class_key=None, object_names_by_class_name=None):
        """Shows dialog to add new relationships."""
        dialog = AddRelationshipsDialog(
            self,
            self.db_mngr,
            *self.db_maps,
            relationship_class_key=relationship_class_key,
            object_names_by_class_name=object_names_by_class_name
        )
        dialog.show()

    @Slot(bool)
    def show_manage_relationships_form(self, checked=False):
        dialog = ManageRelationshipsDialog(self, self.db_mngr, *self.db_maps)
        dialog.show()

    @Slot(bool)
    def show_edit_alternatives_form(self, checked=False):
        selected = {ind.internalPointer() for ind in self.alternative_tree_model.selected_alternative_indexes}
        dialog = EditAlternativesDialog(self, self.db_mngr, selected)
        dialog.show()

    @Slot(bool)
    def show_edit_scenarios_form(self, checked=False):
        selected = {ind.internalPointer() for ind in self.alternative_tree_model.selected_scenario_indexes}
        dialog = EditScenariosDialog(self, self.db_mngr, selected)
        dialog.show()

    def edit_entity_tree_items(self, selected_indexes):
        """Starts editing given indexes."""
        obj_cls_items = {ind.internalPointer() for ind in selected_indexes.get("object class", {})}
        obj_items = {ind.internalPointer() for ind in selected_indexes.get("object", {})}
        rel_cls_items = {ind.internalPointer() for ind in selected_indexes.get("relationship class", {})}
        rel_items = {ind.internalPointer() for ind in selected_indexes.get("relationship", {})}
        self.show_edit_object_classes_form(obj_cls_items)
        self.show_edit_objects_form(obj_items)
        self.show_edit_relationship_classes_form(rel_cls_items)
        self.show_edit_relationships_form(rel_items)

    def show_edit_object_classes_form(self, items):
        if not items:
            return
        dialog = EditObjectClassesDialog(self, self.db_mngr, items)
        dialog.show()

    def show_edit_objects_form(self, items):
        if not items:
            return
        dialog = EditObjectsDialog(self, self.db_mngr, items)
        dialog.show()

    def show_edit_relationship_classes_form(self, items):
        if not items:
            return
        dialog = EditRelationshipClassesDialog(self, self.db_mngr, items)
        dialog.show()

    @Slot()
    def show_remove_alternative_tree_items_form(self):
        """Shows form to remove items from object treeview."""
        selected = {
            item_type: [ind.model().item_from_index(ind) for ind in indexes]
            for item_type, indexes in self.alternative_tree_model.selected_indexes.items()
        }
        dialog = RemoveEntitiesDialog(self, self.db_mngr, selected)
        dialog.show()

    def show_edit_relationships_form(self, items):
        if not items:
            return
        items_by_class = {}
        for item in items:
            data = item.db_map_data(item.first_db_map)
            relationship_class_name = data["class_name"]
            object_class_name_list = data["object_class_name_list"]
            class_key = (relationship_class_name, object_class_name_list)
            items_by_class.setdefault(class_key, set()).add(item)
        for class_key, classed_items in items_by_class.items():
            dialog = EditRelationshipsDialog(self, self.db_mngr, classed_items, class_key)
            dialog.show()

    @Slot(dict)
    def show_remove_entity_tree_items_form(self, selected_indexes):
        """Shows form to remove items from object treeview."""
        selected = {
            item_type: [ind.model().item_from_index(ind) for ind in indexes]
            for item_type, indexes in selected_indexes.items()
        }
        dialog = RemoveEntitiesDialog(self, self.db_mngr, selected)
        dialog.show()

    def notify_items_changed(self, action, item_type, db_map_data):
        """Enables or disables actions and informs the user about what just happened."""
        super().notify_items_changed(action, item_type, db_map_data)
        self.ui.actionExport.setEnabled(self.object_tree_model.root_item.has_children())

    def receive_alternatives_added(self, db_map_data):
        super().receive_alternatives_added(db_map_data)
        self.alternative_tree_model.add_alternatives(db_map_data)

    def receive_scenarios_added(self, db_map_data):
        super().receive_scenarios_added(db_map_data)
        self.alternative_tree_model.add_scenarios(db_map_data)

    def receive_scenario_alternatives_added(self, db_map_data):
        super().receive_scenarios_added(db_map_data)
        self.alternative_tree_model.add_scenario_alternatives(db_map_data)

    def receive_object_classes_fetched(self, db_map_data):
        super().receive_object_classes_fetched(db_map_data)
        self._object_classes_fetched.emit()

    def receive_relationship_classes_fetched(self, db_map_data):
        super().receive_object_classes_fetched(db_map_data)
        self._relationship_classes_fetched.emit()

    def receive_object_classes_added(self, db_map_data):
        super().receive_object_classes_added(db_map_data)
        self.object_tree_model.add_object_classes(db_map_data)
        self._object_classes_added.emit()

    def receive_objects_added(self, db_map_data):
        super().receive_objects_added(db_map_data)
        self.object_tree_model.add_objects(db_map_data)

    def receive_relationship_classes_added(self, db_map_data):
        super().receive_relationship_classes_added(db_map_data)
        self.object_tree_model.add_relationship_classes(db_map_data)
        self.relationship_tree_model.add_relationship_classes(db_map_data)
        self._relationship_classes_added.emit()

    def receive_relationships_added(self, db_map_data):
        super().receive_relationships_added(db_map_data)
        self.object_tree_model.add_relationships(db_map_data)
        self.relationship_tree_model.add_relationships(db_map_data)

<<<<<<< HEAD
    def receive_alternatives_updated(self, db_map_data):
        super().receive_alternatives_updated(db_map_data)
        self.alternative_tree_model.update_alternatives(db_map_data)

    def receive_scenarios_updated(self, db_map_data):
        super().receive_scenarios_updated(db_map_data)
        self.alternative_tree_model.update_scenarios(db_map_data)

    def receive_scenario_alternatives_updated(self, db_map_data):
        super().receive_scenarios_updated(db_map_data)
        self.alternative_tree_model.update_scenario_alternatives(db_map_data)
=======
    def receive_entity_groups_added(self, db_map_data):
        super().receive_entity_groups_added(db_map_data)
        self.object_tree_model.raise_entity_groups(db_map_data)
        self.ui.treeView_object.refresh_active_member_indexes()
>>>>>>> 44e801dd

    def receive_object_classes_updated(self, db_map_data):
        super().receive_object_classes_updated(db_map_data)
        self.object_tree_model.update_object_classes(db_map_data)

    def receive_objects_updated(self, db_map_data):
        super().receive_objects_updated(db_map_data)
        self.object_tree_model.update_objects(db_map_data)

    def receive_relationship_classes_updated(self, db_map_data):
        super().receive_relationship_classes_updated(db_map_data)
        self.object_tree_model.update_relationship_classes(db_map_data)
        self.relationship_tree_model.update_relationship_classes(db_map_data)

    def receive_relationships_updated(self, db_map_data):
        super().receive_relationships_updated(db_map_data)
        self.object_tree_model.update_relationships(db_map_data)
        self.relationship_tree_model.update_relationships(db_map_data)

    def receive_alternatives_removed(self, db_map_data):
        super().receive_alternatives_removed(db_map_data)
        self.alternative_tree_model.remove_alternatives(db_map_data)

    def receive_scenarios_removed(self, db_map_data):
        super().receive_scenarios_removed(db_map_data)
        self.alternative_tree_model.remove_scenarios(db_map_data)

    def receive_scenario_alternatives_removed(self, db_map_data):
        super().receive_scenarios_removed(db_map_data)
        self.alternative_tree_model.remove_scenario_alternatives(db_map_data)

    def receive_object_classes_removed(self, db_map_data):
        super().receive_object_classes_removed(db_map_data)
        self.object_tree_model.remove_object_classes(db_map_data)

    def receive_objects_removed(self, db_map_data):
        super().receive_objects_removed(db_map_data)
        self.object_tree_model.remove_objects(db_map_data)

    def receive_relationship_classes_removed(self, db_map_data):
        super().receive_relationship_classes_removed(db_map_data)
        self.object_tree_model.remove_relationship_classes(db_map_data)
        self.relationship_tree_model.remove_relationship_classes(db_map_data)

    def receive_relationships_removed(self, db_map_data):
        super().receive_relationships_removed(db_map_data)
        self.object_tree_model.remove_relationships(db_map_data)
        self.relationship_tree_model.remove_relationships(db_map_data)

    def receive_entity_groups_removed(self, db_map_data):
        super().receive_entity_groups_removed(db_map_data)
        QTimer.singleShot(0, self.ui.treeView_object.refresh_active_member_indexes)<|MERGE_RESOLUTION|>--- conflicted
+++ resolved
@@ -388,7 +388,6 @@
         self.object_tree_model.add_relationships(db_map_data)
         self.relationship_tree_model.add_relationships(db_map_data)
 
-<<<<<<< HEAD
     def receive_alternatives_updated(self, db_map_data):
         super().receive_alternatives_updated(db_map_data)
         self.alternative_tree_model.update_alternatives(db_map_data)
@@ -400,12 +399,11 @@
     def receive_scenario_alternatives_updated(self, db_map_data):
         super().receive_scenarios_updated(db_map_data)
         self.alternative_tree_model.update_scenario_alternatives(db_map_data)
-=======
+
     def receive_entity_groups_added(self, db_map_data):
         super().receive_entity_groups_added(db_map_data)
         self.object_tree_model.raise_entity_groups(db_map_data)
         self.ui.treeView_object.refresh_active_member_indexes()
->>>>>>> 44e801dd
 
     def receive_object_classes_updated(self, db_map_data):
         super().receive_object_classes_updated(db_map_data)
