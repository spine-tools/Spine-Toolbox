######################################################################################################################
# Copyright (C) 2017-2022 Spine project consortium
# Copyright Spine Toolbox contributors
# This file is part of Spine Toolbox.
# Spine Toolbox is free software: you can redistribute it and/or modify it under the terms of the GNU Lesser General
# Public License as published by the Free Software Foundation, either version 3 of the License, or (at your option)
# any later version. This program is distributed in the hope that it will be useful, but WITHOUT ANY WARRANTY;
# without even the implied warranty of MERCHANTABILITY or FITNESS FOR A PARTICULAR PURPOSE. See the GNU Lesser General
# Public License for more details. You should have received a copy of the GNU Lesser General Public License along with
# this program. If not, see <http://www.gnu.org/licenses/>.
######################################################################################################################

"""QUndoCommand subclasses for modifying the project."""
from PySide6.QtGui import QUndoCommand
from spine_engine.project_item.connection import Jump


class SpineToolboxCommand(QUndoCommand):
    def __init__(self):
        super().__init__()
        self.successfully_undone = False
        """Flag to register the outcome of undoing a critical command, so toolbox can react afterwards."""

    @property
    def is_critical(self):
        """Returns True if this command needs to be undone before
        closing the project without saving changes.
        """
        return False


class SetItemSpecificationCommand(SpineToolboxCommand):
    """Command to set the specification for a project item."""

    def __init__(self, item_name, spec, old_spec, project):
        """
        Args:
            item_name (str): item's name
            spec (ProjectItemSpecification): the new spec
            old_spec (ProjectItemSpecification): the old spec
            project (SpineToolboxProject): project
        """
        super().__init__()
        self._item_name = item_name
        self._spec = spec
        self._old_spec = old_spec
        self._project = project
        self.setText(f"set specification of {item_name}")

    def redo(self):
        item = self._project.get_item(self._item_name)
        item.do_set_specification(self._spec)

    def undo(self):
        item = self._project.get_item(self._item_name)
        item.do_set_specification(self._old_spec)


class MoveIconCommand(SpineToolboxCommand):
    """Command to move icons in the Design view."""

    def __init__(self, icon, project):
        """
        Args:
            icon (ProjectItemIcon): the icon
            project (SpineToolboxProject): project
        """
        super().__init__()
        self._project = project
        icon_group = icon.scene().icon_group
        self._representative = next(iter(icon_group), None)
        if self._representative is None:
            self.setObsolete(True)
        self._previous_pos = {x.name(): x.previous_pos for x in icon_group}
        self._current_pos = {x.name(): x.scenePos() for x in icon_group}
        if len(icon_group) == 1:
            self.setText(f"move {self._representative.name()}")
        else:
            self.setText("move multiple items")

    def redo(self):
        self._move_to(self._current_pos)

    def undo(self):
        self._move_to(self._previous_pos)

    def _move_to(self, positions):
        for item_name, position in positions.items():
            icon = self._project.get_item(item_name).get_icon()
            icon.set_pos_without_bumping(position)
        self._representative.update_links_geometry()
        self._representative.notify_item_move()


class SetProjectDescriptionCommand(SpineToolboxCommand):
    """Command to set the project description."""

    def __init__(self, project, description):
        """
        Args:
            project (SpineToolboxProject): the project
            description (str): The new description
        """
        super().__init__()
        self.project = project
        self.redo_desc = description
        self.undo_desc = self.project.description
        self.setText("set project description")

    def redo(self):
        self.project.set_description(self.redo_desc)

    def undo(self):
        self.project.set_description(self.undo_desc)


class AddProjectItemsCommand(SpineToolboxCommand):
<<<<<<< HEAD
    """Command to add items."""
=======
    def __init__(self, project, items_dict, item_factories):
        """Command to add items.
>>>>>>> bb8eee20

    def __init__(self, project, items_dict, item_factories, silent=True):
        """
        Args:
            project (SpineToolboxProject): the project
            items_dict (dict): a mapping from item name to item dict
            item_factories (dict): a mapping from item type to ProjectItemFactory
        """
        super().__init__()
        self._project = project
        self._items_dict = items_dict
        self._item_factories = item_factories
        if not items_dict:
            self.setObsolete(True)
        elif len(items_dict) == 1:
            self.setText(f"add {next(iter(items_dict))}")
        else:
            self.setText("add multiple items")

    def redo(self):
        self._project.restore_project_items(self._items_dict, self._item_factories)

    def undo(self):
        for item_name in self._items_dict:
            self._project.remove_item_by_name(item_name, delete_data=True)


class RemoveAllProjectItemsCommand(SpineToolboxCommand):
    """Command to remove all items from project."""

    def __init__(self, project, item_factories, delete_data=False):
        """
        Args:
            project (SpineToolboxProject): the project
            item_factories (dict): a mapping from item type to ProjectItemFactory
            delete_data (bool): If True, deletes the directories and data associated with the items
        """
        super().__init__()
        self._project = project
        self._item_factories = item_factories
        self._items_dict = {i.name: i.item_dict() for i in self._project.get_items()}
        self._connection_dicts = [c.to_dict() for c in self._project.connections]
        self._delete_data = delete_data
        self.setText("remove all items")

    def redo(self):
        for name in self._items_dict:
            self._project.remove_item_by_name(name, self._delete_data)

    def undo(self):
        self._project.restore_project_items(self._items_dict, self._item_factories)
        for connection_dict in self._connection_dicts:
            self._project.add_connection(self._project.connection_from_dict(connection_dict), silent=True)


class RemoveProjectItemsCommand(SpineToolboxCommand):
    """Command to remove items."""

    def __init__(self, project, item_factories, item_names, delete_data=False):
        """
        Args:
            project (SpineToolboxProject): The project
            item_factories (dict): a mapping from item type to ProjectItemFactory
            item_names (list of str): Item names
            delete_data (bool): If True, deletes the directories and data associated with the item
        """
        super().__init__()
        self._project = project
        self._item_factories = item_factories
        items = [self._project.get_item(name) for name in item_names]
        self._items_dict = {i.name: i.item_dict() for i in items}
        self._delete_data = delete_data
        connections = sum((self._project.connections_for_item(name) for name in item_names), [])
        unique_connections = {(c.source, c.destination): c for c in connections}.values()
        self._connection_dicts = [c.to_dict() for c in unique_connections]
        jumps = sum((self._project.jumps_for_item(name) for name in item_names), [])
        unique_jumps = {(c.source, c.destination): c for c in jumps}.values()
        self._jump_dicts = [c.to_dict() for c in unique_jumps]
        if not item_names:
            self.setObsolete(True)
        elif len(item_names) == 1:
            self.setText(f"remove {item_names[0]}")
        else:
            self.setText("remove multiple items")

    def redo(self):
        for name in self._items_dict:
            self._project.remove_item_by_name(name, self._delete_data)

    def undo(self):
        self._project.restore_project_items(self._items_dict, self._item_factories)
        for connection_dict in self._connection_dicts:
            self._project.add_connection(self._project.connection_from_dict(connection_dict), silent=True)
        for jump_dict in self._jump_dicts:
            self._project.add_jump(self._project.jump_from_dict(jump_dict), silent=True)


class RenameProjectItemCommand(SpineToolboxCommand):
    """Command to rename project items."""

    def __init__(self, project, previous_name, new_name):
        """
        Args:
            project (SpineToolboxProject): the project
            previous_name (str): item's previous name
            new_name (str): the new name
        """
        super().__init__()
        self._project = project
        self._previous_name = previous_name
        self._new_name = new_name
        self.setText(f"rename {self._previous_name} to {self._new_name}")

    def redo(self):
        box_title = f"Doing '{self.text()}'"
        if not self._project.rename_item(self._previous_name, self._new_name, box_title):
            self.setObsolete(True)

    def undo(self):
        box_title = f"Undoing '{self.text()}'"
        self.successfully_undone = self._project.rename_item(self._new_name, self._previous_name, box_title)

    @property
    def is_critical(self):
        return True


class AddConnectionCommand(SpineToolboxCommand):
    """Command to add connection between project items."""

    def __init__(self, project, source_name, source_position, destination_name, destination_position):
        """
        Args:
            project (SpineToolboxProject): project
            source_name (str): source item's name
            source_position (str): link's position on source item's icon
            destination_name (str): destination item's name
            destination_position (str): link's position on destination item's icon
        """
        super().__init__()
        self._project = project
        self._source_name = source_name
        self._source_position = source_position
        self._destination_name = destination_name
        self._destination_position = destination_position
        existing = self._project.find_connection(source_name, destination_name)
        if existing is not None:
            self._old_source_position = existing.source_position
            self._old_destination_position = existing.destination_position
            self._action = "update"
        else:
            self._action = "add"
        connection_name = f"link from {source_name} to {destination_name}"
        self.setText(f"{self._action} {connection_name}")

    def redo(self):
        if self._action == "update":
            existing = self._project.find_connection(self._source_name, self._destination_name)
            self._project.update_connection(existing, self._source_position, self._destination_position)
            return
        if not self._project.add_connection(
            self._source_name, self._source_position, self._destination_name, self._destination_position
        ):
            self.setObsolete(True)

    def undo(self):
        existing = self._project.find_connection(self._source_name, self._destination_name)
        if self._action == "update":
            self._project.update_connection(existing, self._old_source_position, self._old_destination_position)
            return
        self._project.remove_connection(existing)


class RemoveConnectionsCommand(SpineToolboxCommand):
    """Command to remove links."""

    def __init__(self, project, connections):
        """
        Args:
            project (SpineToolboxProject): project
            connections (list of LoggingConnection): the connections
        """
        super().__init__()
        self._project = project
        self._connections_dict = {(c.source, c.destination): c.to_dict() for c in connections}
        if not connections:
            self.setObsolete(True)
        elif len(connections) == 1:
            c = connections[0]
            self.setText(f"remove link from {c.source} to {c.destination}")
        else:
            self.setText("remove multiple links")

    def redo(self):
        for source, destination in self._connections_dict:
            connection = self._project.find_connection(source, destination)
            self._project.remove_connection(connection)

    def undo(self):
        for connection_dict in self._connections_dict.values():
            self._project.add_connection(self._project.connection_from_dict(connection_dict), silent=True)


class AddJumpCommand(SpineToolboxCommand):
    """Command to add a jump between project items."""

    def __init__(self, project, source_name, source_position, destination_name, destination_position):
        """
        Args:
            project (SpineToolboxProject): project
            source_name (str): source item's name
            source_position (str): link's position on source item's icon
            destination_name (str): destination item's name
            destination_position (str): link's position on destination item's icon
        """
        super().__init__()
        self._project = project
        self._source_position = source_position
        self._destination_position = destination_position
        self._existing = self._project.find_jump(source_name, destination_name)
        if self._existing is not None:
            self._old_source_position = self._existing.source_position
            self._old_destination_position = self._existing.destination_position
            action = "update"
        else:
            jump_dict = Jump(source_name, source_position, destination_name, destination_position).to_dict()
            self._jump = self._project.jump_from_dict(jump_dict)
            action = "add"
        jump_name = f"jump link from {source_name} to {destination_name}"
        self.setText(f"{action} {jump_name}")

    def redo(self):
        if self._existing:
            self._project.update_jump(self._existing, self._source_position, self._destination_position)
            return
        if not self._project.add_jump(self._jump):
            self.setObsolete(True)

    def undo(self):
        if self._existing:
            self._project.update_jump(self._existing, self._old_source_position, self._old_destination_position)
            return
        self._project.remove_jump(self._jump)


class RemoveJumpsCommand(SpineToolboxCommand):
    """Command to remove jumps."""

    def __init__(self, project, jumps):
        """
        Args:
            project (SpineToolboxProject): project
            jumps (list of LoggingJump): the jumps
        """
        super().__init__()
        self._project = project
        self._jump_dicts = {(j.source, j.destination): j.to_dict() for j in jumps}
        if not jumps:
            self.setObsolete(True)
        elif len(jumps) == 1:
            j = jumps[0]
            self.setText(f"remove loop from {j.source} to {j.destination}")
        else:
            self.setText("remove multiple loops")

    def redo(self):
        for source, destination in self._jump_dicts:
            jump = self._project.find_jump(source, destination)
            self._project.remove_jump(jump)

    def undo(self):
        for jump_dict in self._jump_dicts.values():
            self._project.add_jump(self._project.jump_from_dict(jump_dict), silent=True)


class SetJumpConditionCommand(SpineToolboxCommand):
    """Command to set jump condition."""

    def __init__(self, project, jump, jump_properties, condition):
        """
        Args:
            project (SpineToolboxProject): project
            jump (Jump): target jump
            jump_properties (JumpPropertiesWidget): jump's properties tab
            condition (dict): jump condition
        """
        super().__init__()
        self._project = project
        self._jump_properties = jump_properties
        self._jump_source = jump.source
        self._jump_destination = jump.destination
        self._condition = condition
        self._previous_condition = jump.condition
        self.setText(f"change loop condition for jump {jump.name}")

    def redo(self):
        jump = self._project.find_jump(self._jump_source, self._jump_destination)
        self._jump_properties.set_condition(jump, self._condition)

    def undo(self):
        jump = self._project.find_jump(self._jump_source, self._jump_destination)
        self._jump_properties.set_condition(jump, self._previous_condition)


class UpdateJumpCmdLineArgsCommand(SpineToolboxCommand):
    """Command to update Jump command line args."""

    def __init__(self, project, jump, jump_properties, cmd_line_args):
        """
        Args:
            project (SpineToolboxProject): project
            jump (Jump): jump
            jump_properties (JumpPropertiesWidget): the item
            cmd_line_args (list): list of command line args
        """
        super().__init__()
        self._project = project
        self._jump_properties = jump_properties
        self._jump_source = jump.source
        self._jump_destination = jump.destination
        self._redo_cmd_line_args = cmd_line_args
        self._undo_cmd_line_args = jump.cmd_line_args
        self.setText(f"change command line arguments of jump {jump.name}")

    def redo(self):
        jump = self._project.find_jump(self._jump_source, self._jump_destination)
        self._jump_properties.update_cmd_line_args(jump, self._redo_cmd_line_args)

    def undo(self):
        jump = self._project.find_jump(self._jump_source, self._jump_destination)
        self._jump_properties.update_cmd_line_args(jump, self._undo_cmd_line_args)


class SetFiltersOnlineCommand(SpineToolboxCommand):
    """Command to toggle filter value."""

    def __init__(self, project, connection, resource, filter_type, online):
        """
        Args:
            project (SpineToolboxProject): project
            connection (Connection): connection
            resource (str): resource label
            filter_type (str): filter type identifier
            online (dict): mapping from scenario/tool id to online flag
        """
        super().__init__()
        self._project = project
        self._resource = resource
        self._filter_type = filter_type
        self._online = online
        self._source_name = connection.source
        self._destination_name = connection.destination
        self.setText(
            f"change {filter_type} for {resource} at link from {self._source_name} to {self._destination_name}"
        )

    def redo(self):
        connection = self._project.find_connection(self._source_name, self._destination_name)
        connection.resource_filter_model.set_online(self._resource, self._filter_type, self._online)

    def undo(self):
        negated_online = {id_: not online for id_, online in self._online.items()}
        connection = self._project.find_connection(self._source_name, self._destination_name)
        connection.resource_filter_model.set_online(self._resource, self._filter_type, negated_online)


class SetConnectionDefaultFilterOnlineStatus(SpineToolboxCommand):
    """Command to set connection's default filter online status."""

    def __init__(self, project, connection, default_status):
        """
        Args:
            project (SpineToolboxProject): project
            connection (LoggingConnection): connection
            default_status (bool): default filter online status
        """
        super().__init__()
        self.setText(f"change options in connection {connection.name}")
        self._project = project
        self._source_name = connection.source
        self._destination_name = connection.destination
        self._checked = default_status

    def redo(self):
        connection = self._project.find_connection(self._source_name, self._destination_name)
        connection.set_filter_default_online_status(self._checked)

    def undo(self):
        connection = self._project.find_connection(self._source_name, self._destination_name)
        connection.set_filter_default_online_status(not self._checked)


class SetConnectionFilterTypeEnabled(SpineToolboxCommand):
    """Command to enable and disable connection's filter types."""

    def __init__(self, project, connection, filter_type, enabled):
        """
        Args:
            project (SpineToolboxProject): project
            connection (LoggingConnection): connection
            filter_type (str): filter type
            enabled (bool): whether filter type is enabled
        """
        super().__init__()
        self.setText(f"change  {connection.name}")
        self._project = project
        self._source_name = connection.source
        self._destination_name = connection.destination
        self._filter_type = filter_type
        self._enabled = enabled

    def redo(self):
        connection = self._project.find_connection(self._source_name, self._destination_name)
        connection.set_filter_type_enabled(self._filter_type, self._enabled)

    def undo(self):
        connection = self._project.find_connection(self._source_name, self._destination_name)
        connection.set_filter_type_enabled(self._filter_type, not self._enabled)


class SetConnectionOptionsCommand(SpineToolboxCommand):
    """Command to set connection options."""

    def __init__(self, project, connection, options):
        """
        Args:
            project (SpineToolboxProject): project
            connection (LoggingConnection): project
            options (dict): containing options to be set
        """
        super().__init__()
        self._project = project
        self._source_name = connection.source
        self._destination_name = connection.destination
        self._new_options = connection.options.copy()
        self._new_options.update(options)
        self._old_options = connection.options.copy()
        self.setText(f"change options in connection {connection.name}")

    def redo(self):
        connection = self._project.find_connection(self._source_name, self._destination_name)
        connection.set_connection_options(self._new_options)

    def undo(self):
        connection = self._project.find_connection(self._source_name, self._destination_name)
        connection.set_connection_options(self._old_options)


class AddSpecificationCommand(SpineToolboxCommand):
    """Command to add item specification to a project."""

    def __init__(self, project, specification, save_to_disk):
        """
        Args:
            project (ToolboxUI): the toolbox
            specification (ProjectItemSpecification): the spec
            save_to_disk (bool): If True, save the specification to disk
        """
        super().__init__()
        self._project = project
        self._specification = specification
        self._save_to_disk = save_to_disk
        self._spec_id = None
        self.setText(f"add specification {specification.name}")

    def redo(self):
        self._spec_id = self._project.add_specification(self._specification, save_to_disk=self._save_to_disk)
        if self._spec_id is None:
            self.setObsolete(True)
        else:
            self._save_to_disk = False

    def undo(self):
        self._project.remove_specification(self._spec_id)


class ReplaceSpecificationCommand(SpineToolboxCommand):
    """Command to replace item specification in project."""

    def __init__(self, project, name, specification):
        """
        Args:
            project (ToolboxUI): the toolbox
            name (str): the name of the spec to be replaced
            specification (ProjectItemSpecification): the new spec
        """
        super().__init__()
        self._project = project
        self._name = name
        self._specification = specification
        self._undo_name = specification.name
        self._undo_specification = self._project.get_specification(name)
        self.setText(f"replace specification {name} by {specification.name}")

    def redo(self):
        if not self._project.replace_specification(self._name, self._specification):
            self.setObsolete(True)

    def undo(self):
        self.successfully_undone = self._project.replace_specification(self._undo_name, self._undo_specification)

    @property
    def is_critical(self):
        return True


class RemoveSpecificationCommand(SpineToolboxCommand):
    """Command to remove specs from a project."""

    def __init__(self, project, name):
        """
        Args:
            project (SpineToolboxProject): the project
            name (str): specification's name
        """
        super().__init__()
        self._project = project
        self._specification = self._project.get_specification(name)
        self._spec_id = self._project.specification_name_to_id(name)
        self.setText(f"remove specification {self._specification.name}")

    def redo(self):
        self._project.remove_specification(self._spec_id)

    def undo(self):
        self._spec_id = self._project.add_specification(self._specification, save_to_disk=False)


class SaveSpecificationAsCommand(SpineToolboxCommand):
    """Command to remove item specs from a project."""

    def __init__(self, project, name, path):
        """
        Args:
            project (SpineToolboxProject): the project
            name (str): specification's name
            path (str): new specification file location
        """
        super().__init__()
        self._project = project
        self._path = path
        self._spec_id = self._project.specification_name_to_id(name)
        specification = self._project.get_specification(self._spec_id)
        self._previous_path = specification.definition_file_path
        self.setText(f"save specification {name} as")

    def redo(self):
        specification = self._project.get_specification(self._spec_id)
        specification.definition_file_path = self._path
        self._project.save_specification_file(specification)

    def undo(self):
        specification = self._project.get_specification(self._spec_id)
        specification.definition_file_path = self._previous_path
        self._project.save_specification_file(specification)<|MERGE_RESOLUTION|>--- conflicted
+++ resolved
@@ -115,19 +115,15 @@
 
 
 class AddProjectItemsCommand(SpineToolboxCommand):
-<<<<<<< HEAD
     """Command to add items."""
-=======
+
     def __init__(self, project, items_dict, item_factories):
-        """Command to add items.
->>>>>>> bb8eee20
-
-    def __init__(self, project, items_dict, item_factories, silent=True):
         """
         Args:
             project (SpineToolboxProject): the project
             items_dict (dict): a mapping from item name to item dict
             item_factories (dict): a mapping from item type to ProjectItemFactory
+            silent (bool): If True, suppress messages
         """
         super().__init__()
         self._project = project
