######################################################################################################################
# Copyright (C) 2017-2022 Spine project consortium
# This file is part of Spine Toolbox.
# Spine Toolbox is free software: you can redistribute it and/or modify it under the terms of the GNU Lesser General
# Public License as published by the Free Software Foundation, either version 3 of the License, or (at your option)
# any later version. This program is distributed in the hope that it will be useful, but WITHOUT ANY WARRANTY;
# without even the implied warranty of MERCHANTABILITY or FITNESS FOR A PARTICULAR PURPOSE. See the GNU Lesser General
# Public License for more details. You should have received a copy of the GNU Lesser General Public License along with
# this program. If not, see <http://www.gnu.org/licenses/>.
######################################################################################################################

"""
Base classes to represent items from multiple databases in a tree.
"""
from operator import attrgetter

from PySide6.QtCore import Qt
from ...helpers import rows_to_row_count_tuples, bisect_chunks
from ...fetch_parent import FlexibleFetchParent
from ...mvcmodels.minimal_tree_model import TreeItem


class MultiDBTreeItem(TreeItem):
    """A tree item that may belong in multiple databases."""

    item_type = None
    """Item type identifier string. Should be set to a meaningful value by subclasses."""
    visual_key = ["name"]

    def __init__(self, model=None, db_map_ids=None):
        """Init class.

        Args:
            model (MinimalTreeModel, optional): item's model
            db_map_ids (dict, optional): maps instances of DiffDatabaseMapping to the id of the item in that db
        """
        super().__init__(model)
        if db_map_ids is None:
            db_map_ids = {}
        self._db_map_ids = db_map_ids
        self._child_map = dict()  # Maps db_map to id to row number
        self._fetch_parent = FlexibleFetchParent(
            self.fetch_item_type,
            accepts_item=self.accepts_item,
            handle_items_added=self.handle_items_added,
            handle_items_removed=self.handle_items_removed,
            handle_items_updated=self.handle_items_updated,
            will_have_children_change=self.will_have_children_change,
            owner=self,
        )

    @property
    def visible_children(self):
        return [x for x in self.children if not x.is_hidden()]

    def is_hidden(self):
        return False

    def child_count(self):
        return len(self.visible_children)

    def child(self, row):
        """Returns the child at given row or None if out of bounds."""
        try:
            return self.visible_children[row]
        except IndexError:
            return None

    def child_number(self):
        try:
            db_map, id_ = next(iter(self._db_map_ids.items()))
        except StopIteration:
            return -1
        try:
            return self.parent_item.find_row(db_map, id_)
        except AttributeError:
            return super().child_number()

    def _refresh_child_map(self):
        """Recomputes the child map."""
        self.model.layoutAboutToBeChanged.emit()
        self._child_map.clear()
        for row, child in enumerate(self.visible_children):
            for db_map in child.db_maps:
                id_ = child.db_map_id(db_map)
                self._child_map.setdefault(db_map, {})[id_] = row
        self.model.layoutChanged.emit()

    def set_data(self, column, value, role):
        raise NotImplementedError()

    @property
    def db_mngr(self):
        return self.model.db_mngr

    @property
    def child_item_class(self):
        """Returns the type of child items. Reimplement in subclasses to return something more meaningful."""
        return MultiDBTreeItem

    @property
    def display_id(self):
        """Returns an id for display based on the display key. This id must be the same across all db_maps.
        If it's not, this property becomes None and measures need to be taken (see update_children_by_id).
        """
        ids = {tuple(self.db_map_data_field(db_map, field) for field in self.visual_key) for db_map in self.db_maps}
        if len(ids) != 1:
            return None
        return next(iter(ids))

    @property
    def display_data(self):
        """Returns the name for display."""
        return self.db_map_data_field(self.first_db_map, "name")

    @property
    def display_database(self):
        """Returns the database for display."""
        return ",".join([db_map.codename for db_map in self.db_maps])

    @property
    def display_icon(self):
        """Returns an icon to display next to the name.
        Reimplement in subclasses to return something nice."""
        return None

    @property
    def first_db_map(self):
        """Returns the first associated db_map."""
        return list(self._db_map_ids.keys())[0]

    @property
    def last_db_map(self):
        """Returns the last associated db_map."""
        return list(self._db_map_ids.keys())[-1]

    @property
    def db_maps(self):
        """Returns a list of all associated db_maps."""
        return list(self._db_map_ids.keys())

    @property
    def db_map_ids(self):
        """Returns dict with db_map as key and id as value"""
        return self._db_map_ids

    def add_db_map_id(self, db_map, id_):
        """Adds id for this item in the given db_map."""
        self._db_map_ids[db_map] = id_
        index = self.index()
        sibling = index.sibling(index.row(), 1)
        self.model.dataChanged.emit(sibling, sibling)

    def take_db_map(self, db_map):
        """Removes the mapping for given db_map and returns it."""
        return self._db_map_ids.pop(db_map, None)

    def _deep_refresh_children(self):
        """Refreshes children after taking db_maps from them.
        Called after removing and updating children for this item."""
        removed_rows = []
        for row, child in reversed(list(enumerate(self.children))):
            if not child._db_map_ids:
                removed_rows.append(row)
        for row, count in reversed(rows_to_row_count_tuples(removed_rows)):
            self.remove_children(row, count)
        for row, child in enumerate(self.children):
            child._deep_refresh_children()
        if self.children:
            top_row = 0
            bottom_row = self.child_count() - 1
            top_index = self.children[top_row].index().sibling(top_row, 1)
            bottom_index = self.children[bottom_row].index().sibling(bottom_row, 1)
            self.model.dataChanged.emit(top_index, bottom_index)

    def deep_remove_db_map(self, db_map):
        """Removes given db_map from this item and all its descendants."""
        for child in reversed(self.children):
            child.deep_remove_db_map(db_map)
        _ = self.take_db_map(db_map)

    def deep_take_db_map(self, db_map):
        """Removes given db_map from this item and all its descendants, and
        returns a new item from the db_map's data.

        Returns:
            MultiDBTreeItem, NoneType
        """
        id_ = self.take_db_map(db_map)
        if id_ is None:
            return None
        other = type(self)(model=self.model, db_map_ids={db_map: id_})
        other_children = []
        for child in self.children:
            other_child = child.deep_take_db_map(db_map)
            if other_child:
                other_children.append(other_child)
        other.children = other_children
        return other

    def deep_merge(self, other):
        """Merges another item and all its descendants into this one."""
        if not isinstance(other, type(self)):
            raise ValueError(f"Can't merge an instance of {type(other)} into a MultiDBTreeItem.")
        for db_map in other.db_maps:
            self.add_db_map_id(db_map, other.db_map_id(db_map))
        self._merge_children(other.children)

    def db_map_id(self, db_map):
        """Returns the id for this item in given db_map or None if not present."""
        return self._db_map_ids.get(db_map)

    def db_map_data(self, db_map):
        """Returns data for this item in given db_map or None if not present."""
        id_ = self.db_map_id(db_map)
        return self.db_mngr.get_item(db_map, self.item_type, id_)

    def db_map_data_field(self, db_map, field, default=None):
        """Returns field from data for this item in given db_map or None if not found."""
        return self.db_map_data(db_map).get(field, default)

    def _create_new_children(self, db_map, children_ids, **kwargs):
        """
        Creates new items from ids associated to a db map.

        Args:
            db_map (DiffDatabaseMapping): create children for this db_map
            children_ids (iter): create children from these ids

        Returns:
            list of MultiDBTreeItem: new children
        """
        return [self.child_item_class(self.model, {db_map: id_}, **kwargs) for id_ in children_ids]

    def _merge_children(self, new_children):
        """Merges new children into this item. Ensures that each child has a valid display id afterwards."""
        if not new_children:
            return
        existing_children = {child.display_id: child for child in self.children}
        unmerged = []
        for new_child in new_children:
            match = existing_children.get(new_child.display_id)
            if match:
                # Found match, merge and get rid of new just in case
                match.deep_merge(new_child)  # NOTE: This calls `_merge_children` on the match
                del new_child
            else:
                # No match
                existing_children[new_child.display_id] = new_child
                unmerged.append(new_child)
        if not unmerged:
            self._refresh_child_map()
            return
        self._insert_children_sorted(unmerged)

    def _insert_children_sorted(self, new_children):
        """Inserts and sorts children."""
        new_children = sorted(new_children, key=attrgetter("display_id"))
        for chunk, pos in bisect_chunks(self.children, new_children, key=self._children_sort_key):
            self.insert_children(pos, chunk)

    @property
    def _children_sort_key(self):
        return attrgetter("display_id")

    def will_have_children_change(self):
        """Notifies the view that the model's layout has changed.
        This triggers a repaint so this item will be painted gray if no children."""
        self.model.layoutChanged.emit()

    @property
    def fetch_item_type(self):
        return self.child_item_class.item_type

    def can_fetch_more(self):
        if self.fetch_item_type is None:
            return False
        result = False
        for db_map in self.db_maps:
            result |= self.db_mngr.can_fetch_more(db_map, self._fetch_parent)
        return result

    def fetch_more(self):
        """Fetches children from all associated databases."""
        if self.fetch_item_type is None:
            return
        for db_map in self.db_maps:
            self.db_mngr.fetch_more(db_map, self._fetch_parent)

    def fetch_more_if_possible(self):
        if self.can_fetch_more():
            self.fetch_more()

    def accepts_item(self, item, db_map):
        return True

    def handle_items_added(self, db_map_data):
        db_map_ids = {db_map: [x["id"] for x in data] for db_map, data in db_map_data.items()}
        self.append_children_by_id(db_map_ids)

    def handle_items_removed(self, db_map_data):
        db_map_ids = {db_map: {x["id"] for x in data} for db_map, data in db_map_data.items()}
        self.remove_children_by_id(db_map_ids)

    def handle_items_updated(self, db_map_data):
        db_map_ids = {db_map: {x["id"] for x in data} for db_map, data in db_map_data.items()}
        self.update_children_by_id(db_map_ids)

    def append_children_by_id(self, db_map_ids, **kwargs):
        """
        Appends children by id.

        Args:
            db_map_ids (dict): maps DiffDatabaseMapping instances to list of ids
        """
        new_children = []
        for db_map, ids in db_map_ids.items():
            new_children += self._create_new_children(db_map, ids, **kwargs)
        self._merge_children(new_children)

    def remove_children_by_id(self, db_map_ids):
        """
        Removes children by id.

        Args:
            db_map_ids (dict): maps DiffDatabaseMapping instances to list of ids
        """
        for db_map, ids in db_map_ids.items():
            for child in self.find_children_by_id(db_map, *ids, reverse=True):
                child.deep_remove_db_map(db_map)
        self._deep_refresh_children()

    def is_valid(self):  # pylint: disable=no-self-use
        """Checks if the item is still valid after an update operation."""
        return True

    def update_children_by_id(self, db_map_ids, **kwargs):
        """
        Updates children by id. Essentially makes sure all children have a valid display id
        after updating the underlying data. These may require 'splitting' a child
        into several for different dbs or merging two or more children from different dbs.

        Examples of problems:

        - The user renames an object_class in one db but not in the others --> we need to split
        - The user renames an object_class and the new name is already 'taken' by another object_class in
          another db_map --> we need to merge

        Args:
            db_map_ids (dict): maps DiffDatabaseMapping instances to list of ids
        """
        # Find rows to update and db_map ids to add
        rows_to_update = set()
        db_map_ids_to_add = dict()
        for db_map, ids in db_map_ids.items():
            for id_ in ids:
                row = self.find_row(db_map, id_)
                if row != -1:
                    rows_to_update.add(row)
                else:
                    db_map_ids_to_add.setdefault(db_map, set()).add(id_)
        new_children = []  # List of new children to be inserted
        for db_map, ids in db_map_ids_to_add.items():
            new_children += self._create_new_children(db_map, ids, **kwargs)
        # Check display ids
        display_ids = [child.display_id for child in self.children if child.display_id is not None]
        for row in sorted(rows_to_update, reverse=True):
            child = self.child(row)
            if not child:
                continue
            if not child.is_valid():
                self.remove_children(row, 1)
                display_ids.pop(row)
                continue
            while not child.display_id:
                # Split child until it recovers a valid display id
                db_map = child.first_db_map
                new_child = child.deep_take_db_map(db_map)
                new_children.append(new_child)
            if child.display_id in display_ids[:row] + display_ids[row + 1 :]:
                # Take the child and put it in the list to be merged
<<<<<<< HEAD
                new_children.append(child)
                self.remove_children(row, 1, tear_down=False)
=======
                self.remove_children(row, 1)
>>>>>>> 4fdce0e4
                display_ids.pop(row)
                child.revitalize()
                new_children.append(child)
        self._deep_refresh_children()
        self._merge_children(new_children)
        top_left = self.model.index(0, 0, self.index())
        bottom_right = self.model.index(self.child_count() - 1, 0, self.index())
        self.model.dataChanged.emit(top_left, bottom_right)

    def insert_children(self, position, children):
        """Insert new children at given position. Returns a boolean depending on how it went.

        Args:
            position (int): insert new items here
            children (iter): insert items from this iterable
        """
        bad_types = [type(child) for child in children if not isinstance(child, MultiDBTreeItem)]
        if bad_types:
            raise TypeError(f"Cand't insert children of type {bad_types} to an item of type {type(self)}")
        if not super().insert_children(position, children):
            return False
        self._refresh_child_map()
        return True

    def remove_children(self, position, count, tear_down=True):
        """Removes count children starting from the given position."""
        if super().remove_children(position, count, tear_down=tear_down):
            self._refresh_child_map()
            return True
        return False

    def reinsert_children(self, rows):
        children = []
        for row in sorted(rows, reverse=True):
            child = self.child(row)
            if not child:
                continue
            children.append(child)
            self.remove_children(row, 1, tear_down=False)
        self._insert_children_sorted(children)

    def clear_children(self):
        """Clear children list."""
        super().clear_children()
        self._child_map.clear()

    def find_row(self, db_map, id_):
        return self._child_map.get(db_map, {}).get(id_, -1)

    def find_children_by_id(self, db_map, *ids, reverse=True):
        """Generates children with the given ids in the given db_map.
        If the first id is None, then generates *all* children with the given db_map."""
        for row in self.find_rows_by_id(db_map, *ids, reverse=reverse):
            yield self.children[row]

    def find_rows_by_id(self, db_map, *ids, reverse=True):
        yield from sorted(self._find_unsorted_rows_by_id(db_map, *ids), reverse=reverse)

    def _find_unsorted_rows_by_id(self, db_map, *ids):
        """Generates rows corresponding to children with the given ids in the given db_map.
        If the only id given is None, then generates rows corresponding to *all* children with the given db_map."""
        if len(ids) == 1 and ids[0] is None:
            d = self._child_map.get(db_map)
            if d:
                yield from d.values()
        else:
            # Yield all children with the db_map *and* the id
            for id_ in ids:
                row = self.find_row(db_map, id_)
                if row != -1:
                    yield row

    def data(self, column, role=Qt.ItemDataRole.DisplayRole):
        """Returns data for given column and role."""
        if role == Qt.ItemDataRole.DisplayRole:
            if column == 0:
                return self.display_data
            if column == 1:
                return self.display_database
        if role == Qt.ItemDataRole.DecorationRole:
            if column == 0:
                return self.display_icon
        if role == Qt.ItemDataRole.EditRole:
            return self.edit_data

    def default_parameter_data(self):
        """Returns data to set as default in a parameter table when this item is selected."""
        return {"database": self.first_db_map.codename}

    def tear_down(self):
        super().tear_down()
        self._fetch_parent.set_obsolete(True)

    def revitalize(self):
        """Reverts tear down operation"""
        self._fetch_parent.set_obsolete(False)
        for child in self._children:
            child.revitalize()<|MERGE_RESOLUTION|>--- conflicted
+++ resolved
@@ -379,12 +379,8 @@
                 new_children.append(new_child)
             if child.display_id in display_ids[:row] + display_ids[row + 1 :]:
                 # Take the child and put it in the list to be merged
-<<<<<<< HEAD
                 new_children.append(child)
                 self.remove_children(row, 1, tear_down=False)
-=======
-                self.remove_children(row, 1)
->>>>>>> 4fdce0e4
                 display_ids.pop(row)
                 child.revitalize()
                 new_children.append(child)
