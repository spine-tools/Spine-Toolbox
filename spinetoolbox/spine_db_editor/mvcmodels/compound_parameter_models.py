--- conflicted
+++ resolved
@@ -52,11 +52,7 @@
         self._filter_timer.timeout.connect(self.refresh)
         self._fetch_parent = FlexibleFetchParent(
             self.item_type,
-<<<<<<< HEAD
-=======
-            accepts_item=self.accepts_item,
             shows_item=self.shows_item,
->>>>>>> 5f197b1a
             handle_items_added=self.handle_items_added,
             handle_items_removed=self.handle_items_removed,
             handle_items_updated=self.handle_items_updated,
@@ -73,15 +69,9 @@
         for db_map in self.db_maps:
             self.db_mngr.fetch_more(db_map, self._fetch_parent)
 
-<<<<<<< HEAD
-=======
-    def accepts_item(self, item, db_map):
-        return item.get(self.entity_class_id_key) is not None
-
     def shows_item(self, item, db_map):
         return any(m.db_map == db_map and m.filter_accepts_item(item) for m in self.accepted_single_models())
 
->>>>>>> 5f197b1a
     def _make_header(self):
         raise NotImplementedError()
 
