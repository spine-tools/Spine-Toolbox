--- conflicted
+++ resolved
@@ -114,12 +114,8 @@
         return self._name
 
     def header_data(self, header_id, role=Qt.ItemDataRole.DisplayRole):
-<<<<<<< HEAD
+        """See base class."""
         return self._get_header_data_from_db("entity", header_id, "name", role)
-=======
-        """See base class."""
-        return self._get_header_data_from_db("object", header_id, "name", role)
->>>>>>> 93a8a53b
 
     def update_data(self, db_map_data):
         """See base class."""
@@ -132,17 +128,9 @@
         """See base class."""
         if not names:
             return False
-<<<<<<< HEAD
-        db_map_data = {
-            db_map: [{"name": name, "class_id": class_id} for name in names]
-            for db_map, class_id in self._class_id.items()
-        }
-        self.db_mngr.add_entities(db_map_data)
-=======
         class_id = self._class_id[db_map]
         db_map_data = {db_map: [{"name": name, "class_id": class_id} for name in names]}
-        self.db_mngr.add_objects(db_map_data)
->>>>>>> 93a8a53b
+        self.db_mngr.add_entities(db_map_data)
         return True
 
 
