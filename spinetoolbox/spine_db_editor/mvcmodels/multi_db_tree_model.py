######################################################################################################################
# Copyright (C) 2017-2022 Spine project consortium
# This file is part of Spine Toolbox.
# Spine Toolbox is free software: you can redistribute it and/or modify it under the terms of the GNU Lesser General
# Public License as published by the Free Software Foundation, either version 3 of the License, or (at your option)
# any later version. This program is distributed in the hope that it will be useful, but WITHOUT ANY WARRANTY;
# without even the implied warranty of MERCHANTABILITY or FITNESS FOR A PARTICULAR PURPOSE. See the GNU Lesser General
# Public License for more details. You should have received a copy of the GNU Lesser General Public License along with
# this program. If not, see <http://www.gnu.org/licenses/>.
######################################################################################################################
""" A base model class to represent items from multiple databases in a tree. """
from PySide6.QtCore import QModelIndex, Qt
from ...mvcmodels.minimal_tree_model import MinimalTreeModel, TreeItem


class MultiDBTreeModel(MinimalTreeModel):
    """Base class for all tree models in Spine db editor."""

    def __init__(self, db_editor, db_mngr, *db_maps):
        """
        Args:
            db_editor (SpineDBEditor)
            db_mngr (SpineDBManager): A manager for the given db_maps
            *db_maps: DatabaseMapping instances
        """
        super().__init__(db_editor)
        self.db_editor = db_editor
        self.db_mngr = db_mngr
        self.db_maps = db_maps
        self._invisible_root_item = TreeItem(self)
        self.destroyed.connect(lambda obj=None: self._invisible_root_item.tear_down_recursively())
        self._root_item = None
        self.destroyed.connect(lambda obj=None: self._invisible_root_item.tear_down_recursively())

    @property
    def root_item_type(self):
        """Implement in subclasses to create a model specific to any entity type."""
        raise NotImplementedError()

    @property
    def root_item(self):
        return self._root_item

    @property
    def root_index(self):
        return self.index_from_item(self._root_item)

    @property
    def _header_labels(self):
        return ("name", "database")

    def build_tree(self):
        """Builds tree."""
<<<<<<< HEAD
        self.beginResetModel()
        self._invisible_root_item.tear_down_recursively()
        self._invisible_root_item = TreeItem(self)
=======
        if self._invisible_root_item.has_children():
            self.beginRemoveRows(QModelIndex(), 0, self.rowCount() - 1)
            self._invisible_root_item = TreeItem(self)
            self.destroyed.connect(lambda obj=None: self._invisible_root_item.tear_down_recursively())
            self.endRemoveRows()
>>>>>>> ea1e3dac
        self._root_item = self.root_item_type(self, dict.fromkeys(self.db_maps))
        self._invisible_root_item.append_children([self._root_item])

    def columnCount(self, parent=QModelIndex()):
        return len(self._header_labels)

    def headerData(self, section, orientation, role=Qt.ItemDataRole.DisplayRole):
        if orientation == Qt.Orientation.Horizontal and role == Qt.ItemDataRole.DisplayRole:
            return self._header_labels[section]
        return None

    def find_items(self, db_map, path_prefix, fetch=False):
        """Returns items at given path prefix."""
        # Start from the root node
        parent_items = [self.root_item]
        for id_ in path_prefix:
            parent_items = [
                child for parent_item in parent_items for child in parent_item.find_children_by_id(db_map, id_)
            ]
            if fetch:
                for parent_item in parent_items:
                    parent_item.fetch_more_if_possible()
        return parent_items<|MERGE_RESOLUTION|>--- conflicted
+++ resolved
@@ -30,7 +30,6 @@
         self._invisible_root_item = TreeItem(self)
         self.destroyed.connect(lambda obj=None: self._invisible_root_item.tear_down_recursively())
         self._root_item = None
-        self.destroyed.connect(lambda obj=None: self._invisible_root_item.tear_down_recursively())
 
     @property
     def root_item_type(self):
@@ -51,17 +50,12 @@
 
     def build_tree(self):
         """Builds tree."""
-<<<<<<< HEAD
-        self.beginResetModel()
-        self._invisible_root_item.tear_down_recursively()
-        self._invisible_root_item = TreeItem(self)
-=======
         if self._invisible_root_item.has_children():
             self.beginRemoveRows(QModelIndex(), 0, self.rowCount() - 1)
+            self._invisible_root_item.tear_down_recursively()
             self._invisible_root_item = TreeItem(self)
             self.destroyed.connect(lambda obj=None: self._invisible_root_item.tear_down_recursively())
             self.endRemoveRows()
->>>>>>> ea1e3dac
         self._root_item = self.root_item_type(self, dict.fromkeys(self.db_maps))
         self._invisible_root_item.append_children([self._root_item])
 
