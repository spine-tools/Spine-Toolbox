######################################################################################################################
# Copyright (C) 2017-2022 Spine project consortium
# This file is part of Spine Toolbox.
# Spine Toolbox is free software: you can redistribute it and/or modify it under the terms of the GNU Lesser General
# Public License as published by the Free Software Foundation, either version 3 of the License, or (at your option)
# any later version. This program is distributed in the hope that it will be useful, but WITHOUT ANY WARRANTY;
# without even the implied warranty of MERCHANTABILITY or FITNESS FOR A PARTICULAR PURPOSE. See the GNU Lesser General
# Public License for more details. You should have received a copy of the GNU Lesser General Public License along with
# this program. If not, see <http://www.gnu.org/licenses/>.
######################################################################################################################

"""
Empty models for parameter definitions and values.
"""
from PySide6.QtCore import Qt
from ...mvcmodels.empty_row_model import EmptyRowModel
from .single_and_empty_model_mixins import (
<<<<<<< HEAD
    SplitValueAndTypeMixin,
=======
>>>>>>> 2a65d7cc
    FillInParameterNameMixin,
    MakeEntityOnTheFlyMixin,
    InferEntityClassIdMixin,
    FillInAlternativeIdMixin,
    FillInParameterDefinitionIdsMixin,
    FillInEntityIdsMixin,
    FillInEntityClassIdMixin,
    FillInValueListIdMixin,
)
from ...mvcmodels.shared import PARSED_ROLE, DB_MAP_ROLE
from ...helpers import rows_to_row_count_tuples, DB_ITEM_SEPARATOR


class EmptyModelBase(EmptyRowModel):
    """Base class for all empty models that go in a CompoundModelBase subclass."""

    def __init__(self, parent, header, db_mngr):
        """Initialize class.

        Args:
            parent (Object): the parent object, typically a CompoundParameterModel
            header (list): list of field names for the header
            db_mngr (SpineDBManager)
        """
        super().__init__(parent, header)
        self.db_mngr = db_mngr
        self.db_map = None
        self.entity_class_id = None

    @property
    def item_type(self):
        raise NotImplementedError()

    def add_items_to_db(self, db_map_data):
        """Add items to db.

        Args:
            db_map_data (dict): mapping DiffDatabaseMapping instance to list of items
        """
        raise NotImplementedError()

    def _make_unique_id(self, item):
        """Returns a unique id for the given model item (name-based). Used by handle_items_added."""
        raise NotImplementedError()

    @property
    def can_be_filtered(self):
        return False

    def accepted_rows(self):
        return range(self.rowCount())

    def db_item(self, _index):  # pylint: disable=no-self-use
        return None

    def item_id(self, _row):  # pylint: disable=no-self-use
        return None

    def handle_items_added(self, db_map_data):
        """Runs when parameter definitions or values are added.
        Finds and removes model items that were successfully added to the db."""
        added_ids = set()
        for db_map, items in db_map_data.items():
            for item in items:
                database = db_map.codename
                unique_id = (database, *self._make_unique_id(item))
                added_ids.add(unique_id)
        removed_rows = []
        for row in range(self.rowCount()):
            item = self._make_item(row)
            database = item.get("database")
            unique_id = (database, *self._make_unique_id(item))
            if unique_id in added_ids:
                removed_rows.append(row)
        for row, count in sorted(rows_to_row_count_tuples(removed_rows), reverse=True):
            self.removeRows(row, count)

    def batch_set_data(self, indexes, data):
        """Sets data for indexes in batch. If successful, add items to db."""
        if not super().batch_set_data(indexes, data):
            return False
        rows = {ind.row() for ind in indexes}
        db_map_data = self._make_db_map_data(rows)
        self.add_items_to_db(db_map_data)
        return True

    def _autocomplete_row(self, db_map, item):
        entity_class_id = item.get("entity_class_id")
        if entity_class_id:
            entity_class = self.db_mngr.get_item(db_map, "entity_class", entity_class_id, only_visible=False)
            self._main_data[item["row"]][self.header.index("entity_class_name")] = entity_class["name"]

    def _make_item(self, row):
        return dict(zip(self.header, self._main_data[row]), row=row)

    def _make_db_map_data(self, rows):
        """
        Returns model data grouped by database map.

        Args:
            rows (set): group data from these rows

        Returns:
            dict: mapping DiffDatabaseMapping instance to list of items
        """
        items = [self._make_item(row) for row in rows]
        db_map_data = {}
        for item in items:
            database = item.pop("database")
            db_map = next(iter(x for x in self.db_mngr.db_maps if x.codename == database), None)
            if not db_map:
                continue
            item = {k: v for k, v in item.items() if v is not None}
            db_map_data.setdefault(db_map, []).append(item)
        return db_map_data

    def data(self, index, role=Qt.ItemDataRole.DisplayRole):
        if role == DB_MAP_ROLE:
            database = self.data(index, Qt.ItemDataRole.DisplayRole)
            return next(iter(x for x in self.db_mngr.db_maps if x.codename == database), None)
        return super().data(index, role)


class ParameterMixin:
    @property
    def value_field(self):
        return {"parameter_value": "value", "parameter_definition": "default_value"}[self.item_type]

    def data(self, index, role=Qt.ItemDataRole.DisplayRole):
        if self.header[index.column()] == self.value_field and role in (
            Qt.ItemDataRole.DisplayRole,
            Qt.ItemDataRole.ToolTipRole,
            Qt.TextAlignmentRole,
            PARSED_ROLE,
        ):
            data = super().data(index, role=Qt.ItemDataRole.EditRole)
            return self.db_mngr.get_value_from_data(data, role)
        return super().data(index, role)


class EntityMixin:
    def _do_add_items_to_db(self, db_map_items):
        raise NotImplementedError()

    def add_items_to_db(self, db_map_data, second_pass=False):
        """See base class."""
        # First add whatever is ready and also try to add entities on the fly
        self.build_lookup_dictionary(db_map_data)
        db_map_items = {}
        db_map_entities = {}
        db_map_error_log = {}
        for db_map, items in db_map_data.items():
            for item in items:
                item_to_add, errors = self._convert_to_db(item, db_map)
                entity, more_errors = self._make_entity_on_the_fly(item, db_map)
                if self._check_item(db_map, item_to_add):
                    db_map_items.setdefault(db_map, []).append(item_to_add)
                if entity:
                    already_added = db_map_entities.setdefault(db_map, [])
                    # If the entity exists already, don't try to add it a second time
                    if entity not in already_added:
                        already_added.append(entity)
                all_errors = errors + more_errors
                if all_errors:
                    db_map_error_log.setdefault(db_map, []).extend(all_errors)
                self._autocomplete_row(db_map, item_to_add)
        if db_map_error_log:
            self.db_mngr.error_msg.emit(db_map_error_log)
        if any(db_map_entities.values()):
            self.db_mngr.add_entities(db_map_entities)
        if any(db_map_items.values()) and second_pass:
            self._do_add_items_to_db(db_map_items)
        # Something might have become ready after adding the entities, so we do one more pass
        if not second_pass:
            self.add_items_to_db(db_map_data, second_pass=True)

    def _make_item(self, row):
        item = super()._make_item(row)
        if item["entity_byname"]:
            item["entity_byname"] = tuple(item["entity_byname"].split(DB_ITEM_SEPARATOR))
        return item


class EmptyParameterDefinitionModel(
    FillInValueListIdMixin,
    FillInEntityClassIdMixin,
    FillInParameterNameMixin,
    SplitValueAndTypeMixin,
    ParameterMixin,
    EmptyModelBase,
):
    """An empty parameter_definition model."""

    @property
    def item_type(self):
        return "parameter_definition"

    def _make_unique_id(self, item):
        """Returns a unique id for the given model item (name-based). Used by handle_items_added."""
        return (item.get("entity_class_name"), item.get("parameter_name"))

    def add_items_to_db(self, db_map_data):
        """See base class."""
        self.build_lookup_dictionary(db_map_data)
        db_map_param_def = {}
        db_map_error_log = {}
        for db_map, items in db_map_data.items():
            for item in items:
                param_def, errors = self._convert_to_db(item, db_map)
                if self._check_item(param_def):
                    db_map_param_def.setdefault(db_map, []).append(param_def)
                if errors:
                    db_map_error_log.setdefault(db_map, []).extend(errors)
                self._autocomplete_row(db_map, param_def)
        if any(db_map_param_def.values()):
            self.db_mngr.add_parameter_definitions(db_map_param_def)
        if db_map_error_log:
            self.db_mngr.error_msg.emit(db_map_error_log)

    def _check_item(self, item):
        """Checks if a db item is ready to be inserted."""
        return "entity_class_id" in item and "name" in item


class EmptyParameterValueModel(
    MakeEntityOnTheFlyMixin,
    InferEntityClassIdMixin,
    FillInAlternativeIdMixin,
    FillInParameterDefinitionIdsMixin,
    FillInEntityIdsMixin,
    FillInEntityClassIdMixin,
    SplitValueAndTypeMixin,
    ParameterMixin,
    EntityMixin,
    EmptyModelBase,
):
    """An empty parameter_value model."""

    @property
    def item_type(self):
        return "parameter_value"

    def _check_item(self, db_map, item):
        """Checks if a db item is ready to be inserted."""
        return all(
            key in item
            for key in ("entity_class_id", "entity_id", "parameter_definition_id", "alternative_id", "value")
        )

    def _make_unique_id(self, item):
        entity_byname = item.get("entity_byname")
        if entity_byname is None:
            entity_byname = ()
        return (
            item.get("entity_class_name"),
            DB_ITEM_SEPARATOR.join(entity_byname),
            item.get("parameter_name"),
            item.get("alternative_name"),
        )

    def _do_add_items_to_db(self, db_map_items):
        self.db_mngr.add_parameter_values(db_map_items)


class EmptyEntityAlternativeModel(
    MakeEntityOnTheFlyMixin,
    InferEntityClassIdMixin,
    FillInAlternativeIdMixin,
    FillInEntityIdsMixin,
    FillInEntityClassIdMixin,
    EntityMixin,
    EmptyModelBase,
):
    @property
    def item_type(self):
        return "entity_alternative"

    def _check_item(self, db_map, item):
        """Checks if a db item is ready to be inserted."""
        return all(key in item for key in ("entity_class_id", "entity_id", "alternative_id", "active"))

    def _make_unique_id(self, item):
        entity_byname = item.get("entity_byname")
        if entity_byname is None:
            entity_byname = ()
        return (
            item.get("entity_class_name"),
            DB_ITEM_SEPARATOR.join(entity_byname),
            item.get("alternative_name"),
        )

    def _do_add_items_to_db(self, db_map_items):
        self.db_mngr.add_entity_alternatives(db_map_items)<|MERGE_RESOLUTION|>--- conflicted
+++ resolved
@@ -15,10 +15,7 @@
 from PySide6.QtCore import Qt
 from ...mvcmodels.empty_row_model import EmptyRowModel
 from .single_and_empty_model_mixins import (
-<<<<<<< HEAD
     SplitValueAndTypeMixin,
-=======
->>>>>>> 2a65d7cc
     FillInParameterNameMixin,
     MakeEntityOnTheFlyMixin,
     InferEntityClassIdMixin,
