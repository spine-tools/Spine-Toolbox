######################################################################################################################
# Copyright (C) 2017-2022 Spine project consortium
# Copyright Spine Toolbox contributors
# This file is part of Spine Toolbox.
# Spine Toolbox is free software: you can redistribute it and/or modify it under the terms of the GNU Lesser General
# Public License as published by the Free Software Foundation, either version 3 of the License, or (at your option)
# any later version. This program is distributed in the hope that it will be useful, but WITHOUT ANY WARRANTY;
# without even the implied warranty of MERCHANTABILITY or FITNESS FOR A PARTICULAR PURPOSE. See the GNU Lesser General
# Public License for more details. You should have received a copy of the GNU Lesser General Public License along with
# this program. If not, see <http://www.gnu.org/licenses/>.
######################################################################################################################

"""Classes for drawing graphics items on graph view's QGraphicsScene."""
from enum import Enum, auto
from PySide6.QtCore import Qt, Signal, Slot, QLineF, QRectF, QPointF, QObject, QByteArray
from PySide6.QtSvgWidgets import QGraphicsSvgItem
from PySide6.QtWidgets import (
    QGraphicsItem,
    QGraphicsTextItem,
    QGraphicsRectItem,
    QGraphicsEllipseItem,
    QGraphicsPathItem,
    QStyle,
    QApplication,
    QMenu,
)
from PySide6.QtSvg import QSvgRenderer
from PySide6.QtGui import QPen, QBrush, QPainterPath, QPalette, QGuiApplication, QAction, QColor
from spinetoolbox.helpers import DB_ITEM_SEPARATOR, color_from_index
from spinetoolbox.widgets.custom_qwidgets import TitleWidgetAction


class EntityItem(QGraphicsRectItem):
    def __init__(self, spine_db_editor, x, y, extent, db_map_ids, offset=None):
        """
        Args:
            spine_db_editor (SpineDBEditor): 'owner'
            x (float): x-coordinate of central point
            y (float): y-coordinate of central point
            extent (int): Preferred extent
            db_map_ids (tuple): tuple of (db_map, id) tuples
        """
        super().__init__()
        self._spine_db_editor = spine_db_editor
        self.db_mngr = spine_db_editor.db_mngr
        self._given_extent = extent
        self._db_map_ids = db_map_ids
        self._offset = offset
        self._dx = self._dy = 0
        self._removed_db_map_ids = ()
        self.arc_items = []
        self._circle_item = QGraphicsEllipseItem(self)
        self._circle_item.setPen(Qt.NoPen)
        self.set_pos(x, y)
        self.setPen(Qt.NoPen)
        self._svg_item = QGraphicsSvgItem(self)
        self._svg_item.setZValue(100)
        self._svg_item.setCacheMode(QGraphicsItem.CacheMode.NoCache)  # Needed for the exported pdf to be vector
        self._renderer = None
        self._moved_on_scene = False
        self._bg = None
        self._bg_brush = None
        self.setZValue(0)
        self.setFlag(QGraphicsItem.ItemIsSelectable, enabled=True)
        self.setFlag(QGraphicsItem.ItemIsMovable, enabled=True)
        self.setFlag(QGraphicsItem.ItemIgnoresTransformations, enabled=True)
        self.setFlag(QGraphicsItem.ItemSendsScenePositionChanges, enabled=True)
        self.setAcceptHoverEvents(True)
        self.setCursor(Qt.ArrowCursor)
        self.setToolTip(self._make_tool_tip())
<<<<<<< HEAD
        self._highligh_color = Qt.transparent

    def _make_tool_tip(self):
        raise NotImplementedError()

    def default_parameter_data(self):
        raise NotImplementedError()
=======
        self._highlight_color = Qt.transparent
        self._db_map_entity_class_lists = {}
        self.label_item = EntityLabelItem(self)
        self.label_item.setVisible(not self.has_dimensions)
        self.setZValue(0.5 if not self.has_dimensions else 0.25)
        self._extent = None
        self.set_up()

    def clone(self):
        return type(self)(
            self._spine_db_editor,
            self.pos().x(),
            self.pos().y(),
            self._given_extent,
            self._db_map_ids,
            offset=self._offset,
        )
>>>>>>> 082272a9

    @property
    def has_dimensions(self):
        return bool(self.element_id_list(self.first_db_map))

    @property
    def db_map_ids(self):
        return tuple(x for x in self._db_map_ids if x not in self._removed_db_map_ids)

    @property
    def original_db_map_ids(self):
        return self._db_map_ids

    @property
    def name(self):
        return self.db_mngr.get_item(self.first_db_map, "entity", self.first_id).get("name", "")

    @property
    def first_entity_class_id(self):
        return self.db_mngr.get_item(self.first_db_map, "entity", self.first_id).get("class_id")

    @property
    def entity_class_name(self):
        return self.db_mngr.get_item(self.first_db_map, "entity_class", self.first_entity_class_id).get("name", "")

    @property
    def dimension_id_list(self):
        # FIXME: is this used?
        return self.db_mngr.get_item(self.first_db_map, "entity_class", self.first_entity_class_id).get(
            "dimension_id_list", ()
        )

    @property
    def dimension_name_list(self):
        return self.db_mngr.get_item(self.first_db_map, "entity_class", self.first_entity_class_id).get(
            "dimension_name_list", ()
        )

    @property
    def byname(self):
        return self.db_mngr.get_item(self.first_db_map, "entity", self.first_id).get("entity_byname", ())

    @property
    def element_name_list(self):
        return self.db_mngr.get_item(self.first_db_map, "entity", self.first_id).get("element_name_list", ())

    def element_id_list(self, db_map):
        return self.db_mngr.get_item(db_map, "entity", self.entity_id(db_map)).get("element_id_list", ())

    @property
    def element_byname_list(self):
        # NOTE: Needed by EditEntitiesDialog
        return self.db_mngr.get_item(self.first_db_map, "entity", self.first_id).get("element_byname_list", ())

    @property
    def first_db_map_id(self):
        return next(iter(self.db_map_ids), (None, None))

    @property
    def first_id(self):
        return self.first_db_map_id[1]

    @property
    def first_db_map(self):
        return self.first_db_map_id[0]

    @property
    def display_data(self):
        return self.name

    @property
    def display_database(self):
        return ",".join([db_map.codename for db_map in self.db_maps])

    @property
    def db_maps(self):
        return list(db_map for db_map, _id in self.db_map_ids)

    def entity_class_id(self, db_map):
        return self.db_mngr.get_item(db_map, "entity", self.entity_id(db_map)).get("class_id")

    def entity_class_ids(self, db_map):
        return {self.entity_class_id(db_map)} | {
            x["superclass_id"]
            for x in db_map.get_items("superclass_subclass", subclass_id=self.entity_class_id(db_map))
        }

    def entity_id(self, db_map):
        return dict(self.db_map_ids).get(db_map)

    def db_map_data(self, db_map):
        # NOTE: Needed by EditEntitiesDialog
        return self.db_mngr.get_item(db_map, "entity", self.entity_id(db_map))

    def db_map_id(self, db_map):
        # NOTE: Needed by EditEntitiesDialog
        return self.entity_id(db_map)

    def db_items(self, db_map):
        for db_map_, id_ in self.db_map_ids:
            if db_map_ == db_map:
                yield dict(class_id=self.entity_class_id(db_map), id=id_)

    def boundingRect(self):
        return super().boundingRect() | self.childrenBoundingRect()

    def set_pos(self, x, y):
        x, y = self._snap(x, y)
        self.setPos(x, y)
        self.update_arcs_line()

    def move_by(self, dx, dy):
        self._dx += dx
        self._dy += dy
        dx, dy = self._snap(self._dx, self._dy)
        if dx == dy == 0:
            return
        self.moveBy(dx, dy)
        self._dx -= dx
        self._dy -= dy
        self.update_arcs_line()
        ent_items = {arc_item.ent_item for arc_item in self.arc_items}
        for ent_item in ent_items:
            ent_item.update_entity_pos()

    def _snap(self, x, y):
        if self._spine_db_editor.qsettings.value("appSettings/snapEntities", defaultValue="false") != "true":
            return (x, y)
        grid_size = self._given_extent
        x = round(x / grid_size) * grid_size
        y = round(y / grid_size) * grid_size
        return (x, y)

    def has_unique_key(self):
        """Returns whether or not the item still has a single key in all the databases it represents.

        Returns:
            bool
        """
        db_map_ids_by_key = {}
        for db_map_id in self.db_map_ids:
            key = self._spine_db_editor.get_entity_key(db_map_id)
            db_map_ids_by_key.setdefault(key, []).append(db_map_id)
        if len(db_map_ids_by_key) == 1:
            return True
        first_key = next(iter(db_map_ids_by_key))
        self._db_map_ids = tuple(db_map_ids_by_key[first_key])
        return False

    def _get_name(self):
        for db_map, id_ in self.db_map_ids:
            name = self._spine_db_editor.get_item_name(db_map, id_)
            if isinstance(name, str):
                return name

    def _get_prop(self, getter, index):
        values = {getter(db_map, id_, index) for db_map, id_ in self.db_map_ids}
        values.discard(None)
        if not values:
            return None
        values.discard(self._spine_db_editor.NOT_SPECIFIED)
        if not values:
            return self._spine_db_editor.NOT_SPECIFIED
        return next(iter(values))

    def _get_color(self, index=None):
        color = self._get_prop(self._spine_db_editor.get_item_color, index)
        if color in (None, self._spine_db_editor.NOT_SPECIFIED):
            return color
        min_val, val, max_val = color
        count = max(1, max_val - min_val)
        k = val - min_val
        return color_from_index(k, count)

    def _get_arc_width(self, index=None):
        arc_width = self._get_prop(self._spine_db_editor.get_arc_width, index)
        if arc_width in (None, self._spine_db_editor.NOT_SPECIFIED):
            return arc_width
        min_val, val, max_val = arc_width
        range_ = max_val - min_val
        if range_ == 0:
            return None
        if val > 0:
            return val / max_val, 1
        return val / min_val, -1

    def _get_vertex_radius(self, index=None):
        vertex_radius = self._get_prop(self._spine_db_editor.get_vertex_radius, index)
        if vertex_radius in (None, self._spine_db_editor.NOT_SPECIFIED):
            return None
        min_val, val, max_val = vertex_radius
        range_ = max_val - min_val
        if range_ == 0:
            return 0
        return (val - min_val) / range_

    def _has_name(self):
        return True

    def set_up(self):
        if self._has_name():
            name = self._get_name()
            if not name:
                self.label_item.hide()
                self._extent = 0.2 * self._given_extent
            else:
                if not self.has_dimensions:
                    self.label_item.show()
                    self.label_item.setPlainText(name)
                    self._extent = self._given_extent
                else:
                    self.label_item.hide()
                    self._extent = 0.5 * self._given_extent
        else:
            self.label_item.hide()
            self._extent = self._given_extent
        self.setRect(-0.5 * self._extent, -0.5 * self._extent, self._extent, self._extent)
        self._update_bg()
        self.refresh_icon()
        self.update_entity_pos()

    def update_props(self, index):
        color = self._get_color(index)
        arc_width = self._get_arc_width(index)
        vertex_radius = self._get_vertex_radius(index)
        self._update_renderer(color, resize=True)
        self._update_arcs(color, arc_width)
        self._update_circle(color, vertex_radius)

    def _update_bg(self):
        bg_rect = QRectF(-0.5 * self._extent, -0.5 * self._extent, self._extent, self._extent)
        if self._bg is not None:
            self._bg.setRect(bg_rect)
            self._bg.prepareGeometryChange()
            self._bg.update()
            return
        if not self.has_dimensions:
            self._bg = QGraphicsRectItem(bg_rect, self)
            self._bg_brush = Qt.NoBrush
        else:
            self._bg = QGraphicsEllipseItem(bg_rect, self)
            self._bg_brush = QGuiApplication.palette().button()
        pen = self._bg.pen()
        pen.setColor(Qt.transparent)
        self._bg.setPen(pen)
        self._bg.setFlag(QGraphicsItem.ItemStacksBehindParent, enabled=True)

    def refresh_icon(self):
        """Refreshes the icon."""
        color = self._get_color()
        self._update_renderer(color)

    def _update_renderer(self, color, resize=True):
        if color is self._spine_db_editor.NOT_SPECIFIED:
            color = color_from_index(0, 1, value=0)
        self._renderer = self.db_mngr.entity_class_renderer(self.first_db_map, self.first_entity_class_id, color=color)
        self._install_renderer()

    def _install_renderer(self, resize=True):
        self._svg_item.setSharedRenderer(self._renderer)
        if not resize:
            return
        size = self._renderer.defaultSize()
        scale = self._extent / max(size.width(), size.height())
        self._svg_item.setScale(scale)
        rect = self._svg_item.boundingRect()
        self._svg_item.setTransformOriginPoint(rect.center())
        self._svg_item.setPos(-rect.center())

    def _make_tool_tip(self):
        if not self.first_id:
            return None
        return (
            f"""<html><p style="text-align:center;">{self.entity_class_name}<br>"""
            f"""{DB_ITEM_SEPARATOR.join(self.byname)}<br>"""
            f"""@{self.display_database}</p></html>"""
        )

    def default_parameter_data(self):
        """Return data to put as default in a parameter table when this item is selected."""
        if not self.db_map_ids:
            return {}
        return dict(
            entity_class_name=self.entity_class_name,
            entity_byname=DB_ITEM_SEPARATOR.join(self.byname),
            database=self.first_db_map.codename,
        )

    def shape(self):
        """Returns a shape containing the entire bounding rect, to work better with icon transparency."""
        path = QPainterPath()
        path.setFillRule(Qt.WindingFill)
        path.addRect(self._bg.boundingRect())
        path.addPolygon(self.label_item.mapToItem(self, self.label_item.boundingRect()))
        return path

<<<<<<< HEAD
    def set_highligh_color(self, color):
        self._highligh_color = color
=======
    def set_highlight_color(self, color):
        self._highlight_color = color
>>>>>>> 082272a9

    def paint(self, painter, option, widget=None):
        """Shows or hides the selection halo."""
        if option.state & (QStyle.StateFlag.State_Selected):
            self._paint_as_selected()
            option.state &= ~QStyle.StateFlag.State_Selected
        else:
            self._paint_as_deselected()
        pen = self._bg.pen()
<<<<<<< HEAD
        pen.setColor(self._highligh_color)
        width = 10 / self.scale()
=======
        pen.setColor(self._highlight_color)
        width = max(1, 10 / self.scale())
>>>>>>> 082272a9
        pen.setWidth(width)
        self._bg.setPen(pen)
        super().paint(painter, option, widget)

    def _paint_as_selected(self):
        self._bg.setBrush(QGuiApplication.palette().highlight())

    def _paint_as_deselected(self):
        self._bg.setBrush(self._bg_brush)

    def add_arc_item(self, arc_item):
        """Adds an item to the list of arcs.

        Args:
            arc_item (ArcItem)
        """
        self.arc_items.append(arc_item)
        self._rotate_svg_item()
        self.update_entity_pos()

    def update_entity_pos(self):
        for arc_item in self.arc_items:
            arc_item.ent_item.do_update_entity_pos()
        self.do_update_entity_pos()

    def do_update_entity_pos(self):
        el_items = sorted(
            (arc_item.el_item for arc_item in self.arc_items if arc_item.el_item is not self),
            key=lambda x: x.entity_id(x.first_db_map) or 0,
        )
        dim_count = len(el_items)
        if not dim_count:
            return
        new_pos_x = sum(el_item.pos().x() for el_item in el_items) / dim_count
        new_pos_y = sum(el_item.pos().y() for el_item in el_items) / dim_count
        offset = self._offset.value() if self._offset is not None else None
        if offset:
            el_item = el_items[0]
            line = QLineF(QPointF(new_pos_x, new_pos_y), el_item.pos()).normalVector()
            if offset < 0:
                line.setAngle(line.angle() + 180)
            line.setLength(3 * abs(offset) * self._extent)
            new_pos_x, new_pos_y = line.x2(), line.y2()
        self.setPos(new_pos_x, new_pos_y)
        self.update_arcs_line()

    def apply_zoom(self, factor):
        """Applies zoom.

        Args:
            factor (float): The zoom factor.
        """
        factor = min(factor, 1)
        self.setScale(factor)

    def apply_rotation(self, angle, center):
        """Applies rotation.

        Args:
            angle (float): The angle in degrees.
            center (QPointF): Rotates around this point.
        """
        line = QLineF(center, self.pos())
        line.setAngle(line.angle() + angle)
        pos = line.p2()
        self.set_pos(pos.x(), pos.y())

    def mouseMoveEvent(self, event):
        """Moves the item and all connected arcs.

        Args:
            event (QGraphicsSceneMouseEvent)
        """
        if event.buttons() & Qt.LeftButton == 0:
            super().mouseMoveEvent(event)
            return
        delta = event.scenePos() - event.lastScenePos()
        # Move selected items together
        for item in self.scene().selectedItems():
            if isinstance(item, (EntityItem)):
                item.move_by(delta.x(), delta.y())

    def update_arcs_line(self):
        """Moves arc items."""
        for item in self.arc_items:
            item.update_line()
        color = self._get_color()
        arc_width = self._get_arc_width()
        self._update_arcs(color, arc_width)

    def _update_arcs(self, color, arc_width):
        if color not in (None, self._spine_db_editor.NOT_SPECIFIED):
            for item in self.arc_items:
                item.update_color(color)
        if arc_width not in (None, self._spine_db_editor.NOT_SPECIFIED):
            width, sign = arc_width
            factor = 0.75 * (0.5 + 0.5 * width) * self._extent
            switched = False
            for item in self.arc_items:
                item.apply_value(factor, sign)
                if not switched:
                    switched = True
                    sign = -sign

    def _update_circle(self, color, vertex_radius):
        if color is self._spine_db_editor.NOT_SPECIFIED:
            color = color_from_index(0, 1, value=0)
        else:
            color = QColor(color)
        circle_extent = 2 * (0.5 + 0.5 * vertex_radius) * self._extent if vertex_radius is not None else 0
        self._circle_item.setRect(-circle_extent / 2, -circle_extent / 2, circle_extent, circle_extent)
        color.setAlphaF(0.5)
        self._circle_item.setBrush(color)

    def itemChange(self, change, value):
        """
        Keeps track of item's movements on the scene. Rotates svg item if the relationship is 2D.
        This makes it possible to define e.g. an arow icon for relationships that express direction.

        Args:
            change (GraphicsItemChange): a flag signalling the type of the change
            value: a value related to the change

        Returns:
            the same value given as input
        """
        if change == QGraphicsItem.ItemScenePositionHasChanged:
            self._moved_on_scene = True
            self._rotate_svg_item()
        return super().itemChange(change, value)

    def setVisible(self, on):
        """Sets visibility status for this item and all arc items.

        Args:
            on (bool)
        """
        super().setVisible(on)
        for arc_item in self.arc_items:
            arc_item.setVisible(arc_item.el_item.isVisible() and arc_item.ent_item.isVisible())

    def _make_menu(self):
        menu = self._spine_db_editor.ui.graphicsView.make_items_menu()
        expand_menu = QMenu("Expand", menu)
        expand_menu.triggered.connect(self._expand)
        collapse_menu = QMenu("Collapse", menu)
        collapse_menu.triggered.connect(self._collapse)
        connect_entities_menu = QMenu("Connect entities", menu)
        connect_entities_menu.triggered.connect(self._start_connecting_entities)
        self._refresh_db_map_entity_class_lists()
        self._populate_expand_collapse_menu(expand_menu)
        self._populate_expand_collapse_menu(collapse_menu)
        self._populate_connect_entities_menu(connect_entities_menu)
        first = menu.actions()[0]
        first = menu.insertSeparator(first)
        first = menu.insertMenu(first, connect_entities_menu)
        first = menu.insertMenu(first, collapse_menu)
        menu.insertMenu(first, expand_menu)
        menu.addAction("Duplicate", self._duplicate)
        return menu

    def contextMenuEvent(self, e):
        """Shows context menu.

        Args:
            e (QGraphicsSceneMouseEvent): Mouse event
        """
        e.accept()
        if not self.isSelected() and not e.modifiers() & Qt.ControlModifier:
            self.scene().clearSelection()
        self.setSelected(True)
        menu = self._make_menu()
        menu.popup(e.screenPos())

    def remove_db_map_ids(self, db_map_ids):
        """Removes db_map_ids."""
        self._removed_db_map_ids += tuple(db_map_ids)
        self.setToolTip(self._make_tool_tip())

    def add_db_map_ids(self, db_map_ids):
        for db_map_id in db_map_ids:
            if db_map_id not in self._db_map_ids:
                self._db_map_ids += (db_map_id,)
            else:
                self._removed_db_map_ids = tuple(x for x in self._removed_db_map_ids if x != db_map_id)
        self.setToolTip(self._make_tool_tip())

    def _rotate_svg_item(self):
        arc_items_as_ent = [x for x in self.arc_items if x.ent_item is self]
        if len(arc_items_as_ent) != 2 or self.first_id is None:
            self._svg_item.setRotation(0)
            return
        first_dimension = self.dimension_name_list[0]
        element1 = arc_items_as_ent[0].el_item
        element2 = arc_items_as_ent[1].el_item
        if element1.entity_class_name == first_dimension:
            start = element1.pos()
            end = element2.pos()
        else:
            start = element2.pos()
            end = element1.pos()
        line = QLineF(start, end)
        self._svg_item.setRotation(-line.angle())

    def mouseDoubleClickEvent(self, e):
        connect_entities_menu = QMenu(self._spine_db_editor)
        title = TitleWidgetAction("Connect entities", self._spine_db_editor)
        connect_entities_menu.addAction(title)
        connect_entities_menu.triggered.connect(self._start_connecting_entities)
        self._refresh_db_map_entity_class_lists()
        self._populate_connect_entities_menu(connect_entities_menu)
        connect_entities_menu.popup(e.screenPos())

    def _duplicate(self):
        self._spine_db_editor.duplicate_entity(self)

    def _refresh_db_map_entity_class_lists(self):
        self._db_map_entity_class_lists.clear()
        db_map_entity_ids = {db_map: {id_} for db_map, id_ in self.db_map_ids}
        entity_ids_per_class = {}
        for db_map, ents in self.db_mngr.find_cascading_entities(db_map_entity_ids).items():
            for ent in ents:
                entity_ids_per_class.setdefault((db_map, ent["class_id"]), set()).add(ent["id"])
        db_map_entity_class_ids = {db_map: self.entity_class_ids(db_map) for db_map in self.db_maps}
        for db_map, ent_clss in self.db_mngr.find_cascading_entity_classes(db_map_entity_class_ids).items():
            for ent_cls in ent_clss:
                ent_cls = ent_cls._extended()
                ent_cls["dimension_id_list"] = list(ent_cls["dimension_id_list"])
                ent_cls["entity_ids"] = entity_ids_per_class.get((db_map, ent_cls["id"]), set())
                self._db_map_entity_class_lists.setdefault(ent_cls["name"], []).append((db_map, ent_cls))

    def _populate_expand_collapse_menu(self, menu):
        """
        Populates the 'Expand' or 'Collapse' menu.

        Args:
            menu (QMenu)
        """
        if not self._db_map_entity_class_lists:
            menu.setEnabled(False)
            return
        menu.setEnabled(True)
        menu.addAction("All")
        menu.addSeparator()
        for name, db_map_ent_clss in sorted(self._db_map_entity_class_lists.items()):
            db_map, ent_cls = next(iter(db_map_ent_clss))
            icon = self.db_mngr.entity_class_icon(db_map, ent_cls["id"])
            menu.addAction(icon, name).setEnabled(any(rel_cls["entity_ids"] for (db_map, rel_cls) in db_map_ent_clss))

    def _populate_connect_entities_menu(self, menu):
        """
        Populates the 'Add relationships' menu.

        Args:
            menu (QMenu)
        """
        entity_class_ids_in_graph = {}
        for item in self._spine_db_editor.ui.graphicsView.entity_items:
            if not isinstance(item, EntityItem):
                continue
            for db_map in item.db_maps:
                entity_class_ids_in_graph.setdefault(db_map, set()).update(item.entity_class_ids(db_map))
        action_name_icon_enabled = []
        for name, db_map_ent_clss in self._db_map_entity_class_lists.items():
            for db_map, ent_cls in db_map_ent_clss:
                icon = self.db_mngr.entity_class_icon(db_map, ent_cls["id"])
                action_name = name + "@" + db_map.codename
                enabled = set(ent_cls["dimension_id_list"]) <= entity_class_ids_in_graph.get(db_map, set())
                action_name_icon_enabled.append((action_name, icon, enabled))
        for action_name, icon, enabled in sorted(action_name_icon_enabled):
            menu.addAction(icon, action_name).setEnabled(enabled)
        menu.setEnabled(bool(self._db_map_entity_class_lists))

    def _get_db_map_entity_ids_to_expand_or_collapse(self, action):
        if action.text() == "All":
            return {
                (db_map, id_)
                for db_map_ent_clss in self._db_map_entity_class_lists.values()
                for db_map, ent_cls in db_map_ent_clss
                for id_ in ent_cls["entity_ids"]
            }
        db_map_ent_clss = self._db_map_entity_class_lists.get(action.text())
        if db_map_ent_clss is not None:
            return {(db_map, id_) for db_map, ent_cls in db_map_ent_clss for id_ in ent_cls["entity_ids"]}
        return ()

    @Slot(QAction)
    def _expand(self, action):
        db_map_entity_ids = self._get_db_map_entity_ids_to_expand_or_collapse(action)
        self._spine_db_editor.expand_graph(db_map_entity_ids)

    @Slot(QAction)
    def _collapse(self, action):
        db_map_entity_ids = self._get_db_map_entity_ids_to_expand_or_collapse(action)
        self._spine_db_editor.collapse_graph(db_map_entity_ids)

    @Slot(QAction)
    def _start_connecting_entities(self, action):
        class_name, db_name = action.text().split("@")
        db_map_ent_cls_lst = self._db_map_entity_class_lists[class_name]
        db_map, ent_cls = next(
            iter((db_map, ent_cls) for db_map, ent_cls in db_map_ent_cls_lst if db_map.codename == db_name)
        )
        self._spine_db_editor.start_connecting_entities(db_map, ent_cls, self)


class ArcItem(QGraphicsPathItem):
    """Connects two EntityItems."""

    def __init__(self, ent_item, el_item, width):
        """
        Args:
            ent_item (spinetoolbox.widgets.graph_view_graphics_items.EntityItem): entity item
            el_item (spinetoolbox.widgets.graph_view_graphics_items.EntityItem): element item
            width (float): Preferred line width
        """
        super().__init__()
        self.ent_item = ent_item
        self.el_item = el_item
        self._original_width = float(width)
        self._pen = self._make_pen()
        self.setPen(self._pen)
        self.setZValue(-2)
        self._scaling_factor = 1
        self._gradient = QGraphicsPathItem(self)
        self._gradient.setPen(Qt.NoPen)
        self._gradient_position = 0.5
        self._gradient_width = 1
        self._gradient_sign = 1
        ent_item.add_arc_item(self)
        el_item.add_arc_item(self)
        self.setCursor(Qt.ArrowCursor)
        self.update_line()

    def clone(self, entity_items):
        ent_item = entity_items[self.ent_item.db_map_ids]
        el_item = entity_items[self.el_item.db_map_ids]
        return type(self)(ent_item, el_item, self._original_width)

    def _make_pen(self):
        pen = QPen()
        pen.setWidthF(self._original_width)
        color = QGuiApplication.palette().color(QPalette.Normal, QPalette.WindowText)
        color.setAlphaF(0.8)
        pen.setColor(color)
        pen.setStyle(Qt.SolidLine)
        pen.setCapStyle(Qt.RoundCap)
        return pen

    def moveBy(self, dx, dy):
        """Does nothing. This item is not moved the regular way, but follows the EntityItems it connects."""

    def update_line(self):
        path = QPainterPath(self.ent_item.pos())
        path.lineTo(self.el_item.pos())
        self.setPath(path)
        self._do_move_gradient()

    def update_color(self, color):
        self._pen.setColor(color)
        self.setPen(self._pen)
        color = QColor(color)
        color.setAlphaF(0.5)
        self._gradient.setBrush(color)

    def apply_value(self, factor, sign):
        self._update_width()
        self._move_gradient(factor, sign)

    def mousePressEvent(self, event):
        """Accepts the event so it's not propagated."""
        event.accept()

    def other_item(self, item):
        return {self.ent_item: self.el_item, self.el_item: self.ent_item}.get(item)

    def apply_zoom(self, factor):
        """Applies zoom.

        Args:
            factor (float): The zoom factor.
        """
        self._scaling_factor = max(factor, 1)
        self._update_width()

    def _update_width(self):
        width = self._original_width / self._scaling_factor
        self._pen.setWidthF(width)
        self.setPen(self._pen)

    def _move_gradient(self, factor, sign):
        self._gradient_sign = sign
        self._gradient_width = max(1, factor)
        self._gradient_position += 0.1 * self._gradient_sign / self._scaling_factor
        if self._gradient_position > 1:
            self._gradient_position -= 1
        elif self._gradient_position < 0:
            self._gradient_position += 1
        self._do_move_gradient()

    def _do_move_gradient(self):
        width = self._original_width * self._gradient_width / self._scaling_factor
        init_pos, final_pos = self.ent_item.pos(), self.el_item.pos()
        line = QLineF(init_pos, final_pos)
        line.translate(self._gradient_position * line.dx(), self._gradient_position * line.dy())
        line.setLength(width)
        line.translate(-line.dx() / 2, -line.dy() / 2)
        if self._gradient_sign < 0:
            line.setPoints(line.p2(), line.p1())
        normal = line.normalVector()
        normal.translate(-normal.dx() / 2, -normal.dy() / 2)
        path = QPainterPath(line.p2())
        path.lineTo(normal.p1())
        path.lineTo(normal.p2())
        self._gradient.setPath(path)


class CrossHairsItem(EntityItem):
    """Creates new relationships directly in the graph."""

    def __init__(self, *args, **kwargs):
        super().__init__(*args, **kwargs)
        self.setFlag(QGraphicsItem.ItemIsSelectable, enabled=False)
        self.setZValue(2)
        self._current_icon = None

    @property
    def entity_class_name(self):
        return None

    @property
    def name(self):
        return None

    @property
    def has_dimensions(self):
        return False

    def _make_tool_tip(self):
        return "<p>Click on an object to add it to the relationship.</p>"

    def _has_name(self):
        return False

    def refresh_icon(self):
        self._renderer = self.db_mngr.get_icon_mngr(self.first_db_map).icon_renderer("\uf05b", 0)
        self._install_renderer()

    def set_plus_icon(self):
        self.set_icon("\uf067", Qt.blue)

    def set_check_icon(self):
        self.set_icon("\uf00c", Qt.green)

    def set_normal_icon(self):
        self.set_icon("\uf05b")

    def set_ban_icon(self):
        self.set_icon("\uf05e", Qt.red)

    def set_icon(self, unicode, color=0):
        """Refreshes the icon."""
        if (unicode, color) == self._current_icon:
            return
        self._renderer = self.db_mngr.get_icon_mngr(self.first_db_map).icon_renderer(unicode, color)
        self._install_renderer()
        self._current_icon = (unicode, color)

    def _snap(self, x, y):
        return (x, y)

    def mouseMoveEvent(self, event):
        delta = event.scenePos() - self.scenePos()
        self.move_by(delta.x(), delta.y())

    def contextMenuEvent(self, e):
        e.accept()


class CrossHairsEntityItem(EntityItem):
    """Represents the relationship that's being created using the CrossHairsItem."""

    def __init__(self, *args, **kwargs):
        super().__init__(*args, **kwargs)
        self.setFlag(QGraphicsItem.ItemIsSelectable, enabled=False)

    @property
    def has_dimensions(self):
        return True

    def _make_tool_tip(self):
        return None

    def _has_name(self):
        return False

    def refresh_icon(self):
        """Refreshes the icon."""
        el_items = [arc_item.el_item for arc_item in self.arc_items]
        dimension_name_list = tuple(
            el_item.entity_class_name for el_item in el_items if not isinstance(el_item, CrossHairsItem)
        )
        self._renderer = self.db_mngr.get_icon_mngr(self.first_db_map).multi_class_renderer(dimension_name_list)
        self._install_renderer()

    def contextMenuEvent(self, e):
        e.accept()


class CrossHairsArcItem(ArcItem):
    """Connects a CrossHairsEntityItem with the CrossHairsItem,
    and with all the EntityItem's in the relationship so far.
    """

    def _make_pen(self):
        pen = super()._make_pen()
        pen.setStyle(Qt.DotLine)
        color = pen.color()
        color.setAlphaF(0.5)
        pen.setColor(color)
        return pen


class EntityLabelItem(QGraphicsTextItem):
    """Provides a label for EntityItem."""

    entity_name_edited = Signal(str)

    def __init__(self, entity_item):
        """Initializes item.

        Args:
            entity_item (spinetoolbox.widgets.graph_view_graphics_items.EntityItem): The parent item.
        """
        super().__init__(entity_item)
        self.entity_item = entity_item
        self._font = QApplication.font()
        self._font.setPointSize(11)
        self.setFont(self._font)
        self.bg = QGraphicsRectItem(self)
        self.bg_color = QGuiApplication.palette().color(QPalette.Normal, QPalette.ToolTipBase)
        self.bg_color.setAlphaF(0.8)
        self.bg.setBrush(QBrush(self.bg_color))
        self.bg.setPen(Qt.NoPen)
        self.bg.setFlag(QGraphicsItem.ItemStacksBehindParent)
        self.setFlag(QGraphicsItem.ItemIsSelectable, enabled=False)
        self.setAcceptHoverEvents(False)

    def boundingRect(self):
        if not self.isVisible():
            return QRectF()
        return super().boundingRect()

    def setPlainText(self, text):
        """Set texts and resets position.

        Args:
            text (str)
        """
        super().setPlainText(text)
        self.reset_position()

    def reset_position(self):
        """Adapts item geometry so text is always centered."""
        rectf = self.boundingRect()
        x = -rectf.width() / 2
        y = rectf.height() + 4
        self.setPos(x, y)
        self.bg.setRect(self.boundingRect())


class BgItem(QGraphicsRectItem):
    class Anchor(Enum):
        TL = auto()
        TR = auto()
        BL = auto()
        BR = auto()

    _getter_setter = {
        Anchor.TL: ("topLeft", "setTopLeft"),
        Anchor.TR: ("topRight", "setTopRight"),
        Anchor.BL: ("bottomLeft", "setBottomLeft"),
        Anchor.BR: ("bottomRight", "setBottomRight"),
    }

    _cursors = {
        Anchor.TL: Qt.SizeFDiagCursor,
        Anchor.TR: Qt.SizeBDiagCursor,
        Anchor.BL: Qt.SizeBDiagCursor,
        Anchor.BR: Qt.SizeFDiagCursor,
    }

    def __init__(self, svg, parent=None):
        super().__init__(parent)
        self._renderer = QSvgRenderer()
        self._svg_item = _ResizableQGraphicsSvgItem(self)
        self.svg = svg
        _loading_ok = self._renderer.load(QByteArray(self.svg))
        self._svg_item.setCacheMode(QGraphicsItem.CacheMode.NoCache)  # Needed for the exported pdf to be vector
        self._svg_item.setSharedRenderer(self._renderer)
        self._scaling_factor = 1
        size = self._renderer.defaultSize()
        self.setRect(0, 0, size.width(), size.height())
        self.setZValue(-1000)
        self.setPen(Qt.NoPen)
        self.setAcceptHoverEvents(True)
        self.setFlag(QGraphicsItem.ItemIsMovable, True)
        self._resizers = {anchor: _Resizer(parent=self) for anchor in self.Anchor}
        for anchor, resizer in self._resizers.items():
            resizer.resized.connect(lambda delta, strong, anchor=anchor: self._resize(anchor, delta, strong))
            resizer.setCursor(self._cursors[anchor])
            resizer.hide()

    def clone(self):
        other = type(self)(self.svg)
        other.fit_rect(self.scene_rect())
        return other

    def hoverEnterEvent(self, ev):
        super().hoverEnterEvent(ev)
        for resizer in self._resizers.values():
            resizer.show()

    def hoverLeaveEvent(self, ev):
        super().hoverLeaveEvent(ev)
        for resizer in self._resizers.values():
            resizer.hide()

    def apply_zoom(self, factor):
        self._scaling_factor = factor
        self._place_resizers()

    def _place_resizers(self):
        for anchor, resizer in self._resizers.items():
            getter, _ = self._getter_setter[anchor]
            resizer.setPos(
                getattr(self.rect(), getter)() - getattr(resizer.rect(), getter)() / self.scale() / self._scaling_factor
            )

    def _resize(self, anchor, delta, strong):
        delta /= self.scale() * self._scaling_factor
        rect = self.rect()
        getter, setter = self._getter_setter[anchor]
        get_point = getattr(rect, getter)
        set_point = getattr(rect, setter)
        set_point(get_point() + delta)
        self._do_resize(rect, strong)

    def _do_resize(self, rect, strong):
        if strong:
            self._svg_item.resize(rect.width(), rect.height())
            self._svg_item.setPos(rect.topLeft())
            self.setPen(Qt.NoPen)
        else:
            self.setPen(QPen(Qt.DashLine))
        self.setRect(rect)
        self.prepareGeometryChange()
        self.update()
        self._place_resizers()

    def fit_rect(self, rect):
        if not isinstance(rect, QRectF):
            rect = QRectF(*rect)
        self._do_resize(rect, True)

    def scene_rect(self):
        return self.mapToScene(self.rect()).boundingRect()


class _ResizableQGraphicsSvgItem(QGraphicsSvgItem):
    def __init__(self, *args, **kwargs):
        super().__init__(*args, **kwargs)
        self._width = 0
        self._height = 0
        self.setFlag(QGraphicsItem.ItemStacksBehindParent, True)

    def resize(self, width, height):
        self._width = width
        self._height = height
        self.prepareGeometryChange()
        self.update()

    def setSharedRenderer(self, renderer):
        super().setSharedRenderer(renderer)
        self._width = renderer.defaultSize().width()
        self._height = renderer.defaultSize().height()

    def boundingRect(self):
        return QRectF(0, 0, self._width, self._height)

    def paint(self, painter, options, widget):
        self.renderer().render(painter, self.boundingRect())


class _Resizer(QGraphicsRectItem):
    class SignalsProvider(QObject):
        resized = Signal(QPointF, bool)

    def __init__(self, rect=QRectF(0, 0, 20, 20), parent=None):
        super().__init__(rect, parent)
        self._original_rect = self.rect()
        self._press_pos = None
        self.setFlag(QGraphicsItem.ItemIsMovable, True)
        self.setFlag(QGraphicsItem.ItemIgnoresTransformations, True)
        self._signal_provider = self.SignalsProvider()
        self.resized = self._signal_provider.resized

    def mousePressEvent(self, ev):
        super().mousePressEvent(ev)
        self._press_pos = ev.pos()

    def mouseMoveEvent(self, ev):
        super().mouseMoveEvent(ev)
        delta = ev.pos() - self._press_pos
        self._signal_provider.resized.emit(delta, False)

    def mouseReleaseEvent(self, ev):
        super().mouseReleaseEvent(ev)
        delta = ev.pos() - self._press_pos
        self._signal_provider.resized.emit(delta, True)<|MERGE_RESOLUTION|>--- conflicted
+++ resolved
@@ -68,15 +68,6 @@
         self.setAcceptHoverEvents(True)
         self.setCursor(Qt.ArrowCursor)
         self.setToolTip(self._make_tool_tip())
-<<<<<<< HEAD
-        self._highligh_color = Qt.transparent
-
-    def _make_tool_tip(self):
-        raise NotImplementedError()
-
-    def default_parameter_data(self):
-        raise NotImplementedError()
-=======
         self._highlight_color = Qt.transparent
         self._db_map_entity_class_lists = {}
         self.label_item = EntityLabelItem(self)
@@ -94,7 +85,6 @@
             self._db_map_ids,
             offset=self._offset,
         )
->>>>>>> 082272a9
 
     @property
     def has_dimensions(self):
@@ -391,13 +381,8 @@
         path.addPolygon(self.label_item.mapToItem(self, self.label_item.boundingRect()))
         return path
 
-<<<<<<< HEAD
-    def set_highligh_color(self, color):
-        self._highligh_color = color
-=======
     def set_highlight_color(self, color):
         self._highlight_color = color
->>>>>>> 082272a9
 
     def paint(self, painter, option, widget=None):
         """Shows or hides the selection halo."""
@@ -407,13 +392,8 @@
         else:
             self._paint_as_deselected()
         pen = self._bg.pen()
-<<<<<<< HEAD
-        pen.setColor(self._highligh_color)
-        width = 10 / self.scale()
-=======
         pen.setColor(self._highlight_color)
         width = max(1, 10 / self.scale())
->>>>>>> 082272a9
         pen.setWidth(width)
         self._bg.setPen(pen)
         super().paint(painter, option, widget)
