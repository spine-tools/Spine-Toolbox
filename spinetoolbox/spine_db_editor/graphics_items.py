######################################################################################################################
# Copyright (C) 2017-2022 Spine project consortium
# This file is part of Spine Toolbox.
# Spine Toolbox is free software: you can redistribute it and/or modify it under the terms of the GNU Lesser General
# Public License as published by the Free Software Foundation, either version 3 of the License, or (at your option)
# any later version. This program is distributed in the hope that it will be useful, but WITHOUT ANY WARRANTY;
# without even the implied warranty of MERCHANTABILITY or FITNESS FOR A PARTICULAR PURPOSE. See the GNU Lesser General
# Public License for more details. You should have received a copy of the GNU Lesser General Public License along with
# this program. If not, see <http://www.gnu.org/licenses/>.
######################################################################################################################

"""
Classes for drawing graphics items on graph view's QGraphicsScene.
"""
from PySide6.QtCore import Qt, Signal, Slot, QLineF, QRectF
from PySide6.QtSvgWidgets import QGraphicsSvgItem
from PySide6.QtWidgets import (
    QGraphicsItem,
    QGraphicsTextItem,
    QGraphicsRectItem,
    QGraphicsEllipseItem,
    QGraphicsPathItem,
    QStyle,
    QApplication,
    QMenu,
)
from PySide6.QtGui import QPen, QBrush, QPainterPath, QPalette, QGuiApplication, QAction
from matplotlib.figure import Figure
from matplotlib.backends.backend_qt5agg import FigureCanvas  # pylint: disable=no-name-in-module

from spinetoolbox.helpers import DB_ITEM_SEPARATOR
from spinetoolbox.widgets.custom_qwidgets import TitleWidgetAction


def make_figure_graphics_item(scene, z=0, static=True):
    """Creates a FigureCanvas and adds it to the given scene.
    Used for creating heatmaps and associated colorbars.

    Args:
        scene (QGraphicsScene)
        z (int, optional): z value. Defaults to 0.
        static (bool, optional): if True (the default) the figure canvas is not movable

    Returns:
        QGraphicsProxyWidget: the graphics item that represents the canvas
        Figure: the figure in the canvas
    """
    figure = Figure(tight_layout={"pad": 0})
    axes = figure.gca(xmargin=0, ymargin=0, frame_on=None)
    axes.get_xaxis().set_visible(False)
    axes.get_yaxis().set_visible(False)
    canvas = FigureCanvas(figure)
    if static:
        proxy_widget = scene.addWidget(canvas)
        proxy_widget.setAcceptedMouseButtons(Qt.NoButton)
    else:
        proxy_widget = scene.addWidget(canvas, Qt.Window)
    proxy_widget.setZValue(z)
    return proxy_widget, figure


class EntityItem(QGraphicsRectItem):
    def __init__(self, spine_db_editor, x, y, extent, db_map_ids):
        """
        Args:
            spine_db_editor (SpineDBEditor): 'owner'
            x (float): x-coordinate of central point
            y (float): y-coordinate of central point
            extent (int): Preferred extent
            db_map_ids (tuple): tuple of (db_map, id) tuples
        """
        super().__init__()
        self._spine_db_editor = spine_db_editor
        self.db_mngr = spine_db_editor.db_mngr
        self._db_map_ids = db_map_ids
        self._removed_db_map_ids = ()
        self.arc_items = []
        self._extent = (0.5 if self.has_dimensions else 1) * extent
        self.setRect(-0.5 * self._extent, -0.5 * self._extent, self._extent, self._extent)
        self.setPen(Qt.NoPen)
        self._svg_item = QGraphicsSvgItem(self)
        self._svg_item.setZValue(100)
        self._svg_item.setCacheMode(QGraphicsItem.CacheMode.NoCache)  # Needed for the exported pdf to be vector
        self._renderer = None
        self.refresh_icon()
        self.setPos(x, y)
        self._moved_on_scene = False
        self._bg = None
        self._bg_brush = Qt.NoBrush
        self._init_bg()
        self.setZValue(0)
        self.setFlag(QGraphicsItem.ItemIsSelectable, enabled=True)
        self.setFlag(QGraphicsItem.ItemIsMovable, enabled=True)
        self.setFlag(QGraphicsItem.ItemIgnoresTransformations, enabled=True)
        self.setFlag(QGraphicsItem.ItemSendsScenePositionChanges, enabled=True)
        self.setAcceptHoverEvents(True)
        self.setCursor(Qt.ArrowCursor)
        self.setToolTip(self._make_tool_tip())
<<<<<<< HEAD
        self._db_map_entity_class_lists = {}
        self.label_item = EntityLabelItem(self)
        self.label_item.setVisible(not self.has_dimensions)
        self.setZValue(0.5)
        self.update_name()
=======
        self._highlighted = False

    def _make_tool_tip(self):
        raise NotImplementedError()

    def default_parameter_data(self):
        raise NotImplementedError()
>>>>>>> 4fdce0e4

    @property
    def has_dimensions(self):
        return self.element_id_list(self.first_db_map)

    @property
    def db_map_ids(self):
        return tuple(x for x in self._db_map_ids if x not in self._removed_db_map_ids)

    @property
    def original_db_map_ids(self):
        return self._db_map_ids

    @property
    def entity_name(self):
        return self.db_mngr.get_item(self.first_db_map, "entity", self.first_id).get("name", "")

    @property
    def first_entity_class_id(self):
        return self.db_mngr.get_item(self.first_db_map, "entity", self.first_id).get("class_id")

    @property
    def entity_class_name(self):
        return self.db_mngr.get_item(self.first_db_map, "entity_class", self.first_entity_class_id).get("name", "")

    @property
    def dimension_id_list(self):
        # FIXME: where is this used?
        return self.db_mngr.get_item(self.first_db_map, "entity_class", self.first_entity_class_id).get(
            "dimension_id_list", ()
        )

    @property
    def entity_byname(self):
        return self.db_mngr.get_item(self.first_db_map, "entity", self.first_id).get("byname", ())

    @property
    def element_name_list(self):
        return self.db_mngr.get_item(self.first_db_map, "entity", self.first_id).get("element_name_list", ())

    def element_id_list(self, db_map):
        return self.db_mngr.get_item(db_map, "entity", self.entity_id(db_map)).get("element_id_list", ())

    @property
    def first_db_map_id(self):
        return next(iter(self.db_map_ids), (None, None))

    @property
    def first_id(self):
        return self.first_db_map_id[1]

    @property
    def first_db_map(self):
        return self.first_db_map_id[0]

    @property
    def display_data(self):
        return self.entity_name

    @property
    def display_database(self):
        return ",".join([db_map.codename for db_map in self.db_maps])

    @property
    def db_maps(self):
        return list(db_map for db_map, _id in self.db_map_ids)

    def entity_class_id(self, db_map):
        return self.db_mngr.get_item(db_map, "entity", self.entity_id(db_map)).get("class_id")

    def entity_id(self, db_map):
        return dict(self.db_map_ids).get(db_map)

    def db_map_data(self, db_map):
        # NOTE: Needed by EditEntitiesDialog
        return self.db_mngr.get_item(db_map, "entity", self.entity_id(db_map))

    def db_map_id(self, db_map):
        # NOTE: Needed by EditEntitiesDialog
        return self.entity_id(db_map)

    def db_representation(self, db_map):
        return dict(
            class_id=self.entity_class_id(db_map),
            id=self.entity_id(db_map),
            name=self.entity_name,
            element_id_list=self.element_id_list(db_map),
            element_name_list=self.element_name_list,
        )

    def boundingRect(self):
        return super().boundingRect() | self.childrenBoundingRect()

    def moveBy(self, dx, dy):
        super().moveBy(dx, dy)
        self.update_arcs_line()

    def _make_tool_tip(self):
        if not self.first_id:
            return None
        return (
            f"""<html><p style="text-align:center;">{self.entity_class_name}<br>"""
            f"""{DB_ITEM_SEPARATOR.join(self.entity_byname)}<br>"""
            f"""@{self.display_database}</p></html>"""
        )

    def default_parameter_data(self):
        """Return data to put as default in a parameter table when this item is selected."""
        if not self.db_map_ids:
            return {}
        return dict(
            entity_class_name=self.entity_class_name,
            entity_byname=DB_ITEM_SEPARATOR.join(self.entity_byname),
            database=self.first_db_map.codename,
        )

    def _init_bg(self):
<<<<<<< HEAD
        if not self.element_id_list(self.first_db_map):
            self._bg = QGraphicsRectItem(self.boundingRect(), self)
            self._bg.setPen(Qt.NoPen)
            self._bg.setFlag(QGraphicsItem.ItemStacksBehindParent, enabled=True)
        else:
            extent = self._extent
            self._bg = QGraphicsEllipseItem(-0.5 * extent, -0.5 * extent, extent, extent, self)
            self._bg.setPen(Qt.NoPen)
            self._bg_brush = QGuiApplication.palette().button()
=======
        self._bg = QGraphicsRectItem(self.boundingRect(), self)
        self._bg.setFlag(QGraphicsItem.ItemStacksBehindParent, enabled=True)
        pen = self._bg.pen()
        pen.setColor(Qt.transparent)
        self._bg.setPen(pen)
>>>>>>> 4fdce0e4

    def refresh_icon(self):
        """Refreshes the icon."""
        renderer = self.db_mngr.entity_class_renderer(self.first_db_map, self.first_entity_class_id)
        self._set_renderer(renderer)

    def _set_renderer(self, renderer):
        self._renderer = renderer
        self._svg_item.setSharedRenderer(renderer)
        size = renderer.defaultSize()
        scale = self._extent / max(size.width(), size.height())
        self._svg_item.setScale(scale)
        rect = self._svg_item.boundingRect()
        self._svg_item.setTransformOriginPoint(rect.center())
        self._svg_item.setPos(-rect.center())

    def shape(self):
        """Returns a shape containing the entire bounding rect, to work better with icon transparency."""
        path = QPainterPath()
        path.setFillRule(Qt.WindingFill)
        path.addRect(self._bg.boundingRect())
        path.addPolygon(self.label_item.mapToItem(self, self.label_item.boundingRect()))
        return path

    def set_highlighted(self, highlighted):
        self._highlighted = highlighted

    def paint(self, painter, option, widget=None):
        """Shows or hides the selection halo."""
        if option.state & (QStyle.StateFlag.State_Selected):
            self._paint_as_selected()
            option.state &= ~QStyle.StateFlag.State_Selected
        else:
            self._paint_as_deselected()
        pen = self._bg.pen()
        pen.setColor(Qt.yellow if self._highlighted else Qt.transparent)
        width = 10 / self.scale()
        pen.setWidth(width)
        self._bg.setPen(pen)
        super().paint(painter, option, widget)

    def _paint_as_selected(self):
        self._bg.setBrush(QGuiApplication.palette().highlight())

    def _paint_as_deselected(self):
        self._bg.setBrush(self._bg_brush)

    def add_arc_item(self, arc_item):
        """Adds an item to the list of arcs.

        Args:
            arc_item (ArcItem)
        """
        self.arc_items.append(arc_item)
        arc_item.update_line()
        self._rotate_svg_item()

    def apply_zoom(self, factor):
        """Applies zoom.

        Args:
            factor (float): The zoom factor.
        """
        factor = min(factor, 1)
        self.setScale(factor)

    def apply_rotation(self, angle, center):
        """Applies rotation.

        Args:
            angle (float): The angle in degrees.
            center (QPointF): Rotates around this point.
        """
        line = QLineF(center, self.pos())
        line.setAngle(line.angle() + angle)
        self.setPos(line.p2())
        self.update_arcs_line()

    def block_move_by(self, dx, dy):
        self.moveBy(dx, dy)
        ent_items_follow = self._spine_db_editor.qsettings.value(
            "appSettings/relationshipItemsFollow", defaultValue="true"
        )
        if ent_items_follow == "false":
            return
        ent_items = {arc_item.ent_item for arc_item in self.arc_items}
        for ent_item in ent_items:
            if ent_item.isSelected():
                # The item will move with the selection, so no need to follow the objects
                continue
            ent_item.follow_element_by(dx, dy)

    def mouseMoveEvent(self, event):
        """Moves the item and all connected arcs.

        Args:
            event (QGraphicsSceneMouseEvent)
        """
        if event.buttons() & Qt.LeftButton == 0:
            super().mouseMoveEvent(event)
            return
        move_by = event.scenePos() - event.lastScenePos()
        # Move selected items together
        for item in self.scene().selectedItems():
            if isinstance(item, (EntityItem)):
                item.block_move_by(move_by.x(), move_by.y())

    def update_arcs_line(self):
        """Moves arc items."""
        for item in self.arc_items:
            item.update_line()

    def itemChange(self, change, value):
        """
        Keeps track of item's movements on the scene. Rotates svg item if the relationship is 2D.
        This makes it possible to define e.g. an arow icon for relationships that express direction.

        Args:
            change (GraphicsItemChange): a flag signalling the type of the change
            value: a value related to the change

        Returns:
            the same value given as input
        """
        if change == QGraphicsItem.ItemScenePositionHasChanged:
            self._moved_on_scene = True
            self._rotate_svg_item()
        return super().itemChange(change, value)

    def setVisible(self, on):
        """Sets visibility status for this item and all arc items.

        Args:
            on (bool)
        """
        super().setVisible(on)
        for arc_item in self.arc_items:
            arc_item.setVisible(arc_item.el_item.isVisible() and arc_item.ent_item.isVisible())

    def _make_menu(self):
        menu = self._spine_db_editor.ui.graphicsView.make_items_menu()
        expand_menu = QMenu("Expand", menu)
        expand_menu.triggered.connect(self._expand)
        collapse_menu = QMenu("Collapse", menu)
        collapse_menu.triggered.connect(self._collapse)
        connect_entities_menu = QMenu("Connect entities", menu)
        connect_entities_menu.triggered.connect(self._start_connecting_entities)
        self._refresh_entity_class_lists()
        self._populate_expand_collapse_menu(expand_menu)
        self._populate_expand_collapse_menu(collapse_menu)
        self._populate_connect_entities_menu(connect_entities_menu)
        first = menu.actions()[0]
        first = menu.insertSeparator(first)
        first = menu.insertMenu(first, connect_entities_menu)
        first = menu.insertMenu(first, collapse_menu)
        menu.insertMenu(first, expand_menu)
        menu.addAction("Duplicate", self._duplicate)
        return menu

    def contextMenuEvent(self, e):
        """Shows context menu.

        Args:
            e (QGraphicsSceneMouseEvent): Mouse event
        """
        e.accept()
        if not self.isSelected() and not e.modifiers() & Qt.ControlModifier:
            self.scene().clearSelection()
        self.setSelected(True)
        menu = self._make_menu()
        menu.popup(e.screenPos())

    def remove_db_map_ids(self, db_map_ids):
        """Removes db_map_ids."""
        self._removed_db_map_ids += tuple(db_map_ids)
        self.setToolTip(self._make_tool_tip())

    def add_db_map_ids(self, db_map_ids):
        for db_map_id in db_map_ids:
            if db_map_id not in self._db_map_ids:
                self._db_map_ids += (db_map_id,)
            else:
                self._removed_db_map_ids = tuple(x for x in self._removed_db_map_ids if x != db_map_id)
        self.setToolTip(self._make_tool_tip())

    def follow_element_by(self, dx, dy):
        factor = 1.0 / len(set(arc.el_item for arc in self.arc_items))
        self.moveBy(factor * dx, factor * dy)

    def _rotate_svg_item(self):
        if len(self.arc_items) != 2:
            self._svg_item.setRotation(0)
            return
        arc1, arc2 = self.arc_items  # pylint: disable=unbalanced-tuple-unpacking
        obj1, obj2 = arc1.el_item, arc2.el_item
        line = QLineF(obj1.pos(), obj2.pos())
        self._svg_item.setRotation(-line.angle())

    def update_name(self):
        """Refreshes the name."""
        db_map_ids_by_name = {}
        for db_map, id_ in self.db_map_ids:
            name = self.db_mngr.get_item(db_map, "entity", id_)["name"]
            db_map_ids_by_name.setdefault(name, []).append((db_map, id_))
        if len(db_map_ids_by_name) == 1:
            name = next(iter(db_map_ids_by_name))
            self.label_item.setPlainText(name)
            return True
        current_name = self.label_item.toPlainText()
        self._db_map_ids = tuple(db_map_ids_by_name.get(current_name, ()))
        return False

    def mouseDoubleClickEvent(self, e):
        connect_entities_menu = QMenu(self._spine_db_editor)
        title = TitleWidgetAction("Connect entities", self._spine_db_editor)
        connect_entities_menu.addAction(title)
        connect_entities_menu.triggered.connect(self._start_connecting_entities)
        self._refresh_entity_class_lists()
        self._populate_connect_entities_menu(connect_entities_menu)
        connect_entities_menu.popup(e.screenPos())

    def _duplicate(self):
        self._spine_db_editor.duplicate_entity(self)

    def _refresh_entity_class_lists(self):
        self._db_map_entity_class_lists.clear()
        db_map_entity_ids = {db_map: {id_} for db_map, id_ in self.db_map_ids}
        entity_ids_per_class = {}
        for db_map, ents in self.db_mngr.find_cascading_entities(db_map_entity_ids).items():
            for ent in ents:
                entity_ids_per_class.setdefault((db_map, ent["class_id"]), set()).add(ent["id"])
        db_map_entity_class_ids = {db_map: {self.entity_class_id(db_map)} for db_map in self.db_maps}
        for db_map, ent_clss in self.db_mngr.find_cascading_entity_classes(db_map_entity_class_ids).items():
            for ent_cls in ent_clss:
                ent_cls = ent_cls._extended()
                ent_cls["dimension_id_list"] = list(ent_cls["dimension_id_list"])
                ent_cls["entity_ids"] = entity_ids_per_class.get((db_map, ent_cls["id"]), set())
                self._db_map_entity_class_lists.setdefault(ent_cls["name"], []).append((db_map, ent_cls))

    def _populate_expand_collapse_menu(self, menu):
        """
        Populates the 'Expand' or 'Collapse' menu.

        Args:
            menu (QMenu)
        """
        if not self._db_map_entity_class_lists:
            menu.setEnabled(False)
            return
        menu.setEnabled(True)
        menu.addAction("All")
        menu.addSeparator()
        for name, db_map_ent_cls_lst in sorted(self._db_map_entity_class_lists.items()):
            db_map, ent_cls = next(iter(db_map_ent_cls_lst))
            icon = self.db_mngr.entity_class_icon(db_map, ent_cls["id"])
            menu.addAction(icon, name).setEnabled(
                any(rel_cls["entity_ids"] for (db_map, rel_cls) in db_map_ent_cls_lst)
            )

    def _populate_connect_entities_menu(self, menu):
        """
        Populates the 'Add relationships' menu.

        Args:
            menu (QMenu)
        """
        entity_class_ids_in_graph = {}
        for item in self._spine_db_editor.ui.graphicsView.entity_items:
            if not isinstance(item, EntityItem):
                continue
            for db_map in item.db_maps:
                entity_class_ids_in_graph.setdefault(db_map, set()).add(item.entity_class_id(db_map))
        action_name_icon_enabled = []
        for name, db_map_ent_cls_lst in self._db_map_entity_class_lists.items():
            for db_map, ent_cls in db_map_ent_cls_lst:
                icon = self.db_mngr.entity_class_icon(db_map, ent_cls["id"])
                action_name = name + "@" + db_map.codename
                enabled = set(ent_cls["dimension_id_list"]) <= entity_class_ids_in_graph.get(db_map, set())
                action_name_icon_enabled.append((action_name, icon, enabled))
        for action_name, icon, enabled in sorted(action_name_icon_enabled):
            menu.addAction(icon, action_name).setEnabled(enabled)
        menu.setEnabled(bool(self._db_map_entity_class_lists))

    def _get_db_map_entity_ids_to_expand_or_collapse(self, action):
        db_map_ent_clss = self._db_map_entity_class_lists.get(action.text())
        if db_map_ent_clss is not None:
            return {(db_map, id_) for db_map, ent_cls in db_map_ent_clss for id_ in ent_cls["entity_ids"]}
        return {
            (db_map, id_)
            for class_list in self._db_map_entity_class_lists.values()
            for db_map, ent_cls in class_list
            for id_ in ent_cls["entity_ids"]
        }

    @Slot(QAction)
    def _expand(self, action):
        db_map_entity_ids = self._get_db_map_entity_ids_to_expand_or_collapse(action)
        self._spine_db_editor.added_db_map_entity_ids.update(db_map_entity_ids)
        self._spine_db_editor.build_graph(persistent=True)

    @Slot(QAction)
    def _collapse(self, action):
        db_map_entity_ids = self._get_db_map_entity_ids_to_expand_or_collapse(action)
        self._spine_db_editor.added_db_map_entity_ids.difference_update(db_map_entity_ids)
        self._spine_db_editor.build_graph(persistent=True)

    @Slot(QAction)
    def _start_connecting_entities(self, action):
        class_name, db_name = action.text().split("@")
        db_map_ent_cls_lst = self._db_map_entity_class_lists[class_name]
        db_map, ent_cls = next(
            iter((db_map, ent_cls) for db_map, ent_cls in db_map_ent_cls_lst if db_map.codename == db_name)
        )
        self._spine_db_editor.start_connecting_entities(db_map, ent_cls, self)


class ArcItem(QGraphicsPathItem):
    """Connects a two EntityItems."""

    def __init__(self, ent_item, el_item, width):
        """Initializes item.

        Args:
            ent_item (spinetoolbox.widgets.graph_view_graphics_items.EntityItem): entity item
            el_item (spinetoolbox.widgets.graph_view_graphics_items.EntityItem): element item
            width (float): Preferred line width
        """
        super().__init__()
        self.ent_item = ent_item
        self.el_item = el_item
        self._width = float(width)
        self._pen = self._make_pen()
        self.setPen(self._pen)
        self.setZValue(-2)
        ent_item.add_arc_item(self)
        el_item.add_arc_item(self)
        self.setCursor(Qt.ArrowCursor)
        self.update_line()

    def _make_pen(self):
        pen = QPen()
        pen.setWidth(self._width)
        color = QGuiApplication.palette().color(QPalette.Normal, QPalette.WindowText)
        color.setAlphaF(0.8)
        pen.setColor(color)
        pen.setStyle(Qt.SolidLine)
        pen.setCapStyle(Qt.RoundCap)
        return pen

    def moveBy(self, dx, dy):
        """Does nothing. This item is not moved the regular way, but follows the EntityItems it connects."""

    def update_line(self):
        overlapping_arcs = [arc for arc in self.ent_item.arc_items if arc.el_item == self.el_item]
        count = len(overlapping_arcs)
        path = QPainterPath(self.ent_item.pos())
        if count == 1:
            path.lineTo(self.el_item.pos())
        else:
            rank = overlapping_arcs.index(self)
            line = QLineF(self.ent_item.pos(), self.el_item.pos())
            line.setP1(line.center())
            line = line.normalVector()
            line.setLength(self._width * count)
            line.setP1(2 * line.p1() - line.p2())
            t = rank / (count - 1)
            ctrl_point = line.pointAt(t)
            path.quadTo(ctrl_point, self.el_item.pos())
        self.setPath(path)

    def mousePressEvent(self, event):
        """Accepts the event so it's not propagated."""
        event.accept()

    def other_item(self, item):
        return {self.ent_item: self.el_item, self.el_item: self.ent_item}.get(item)

    def apply_zoom(self, factor):
        """Applies zoom.

        Args:
            factor (float): The zoom factor.
        """
        factor = max(factor, 1)
        scaled_width = self._width / factor
        self._pen.setWidthF(scaled_width)
        self.setPen(self._pen)


class CrossHairsItem(EntityItem):
    """Creates new relationships directly in the graph."""

    def __init__(self, *args, **kwargs):
        super().__init__(*args, **kwargs)
        self.setFlag(QGraphicsItem.ItemIsSelectable, enabled=False)
        self.setZValue(2)
        self._current_icon = None

    @property
    def entity_class_name(self):
        return None

    @property
    def entity_name(self):
        return None

    def _make_tool_tip(self):
        return "<p>Click on an object to add it to the relationship.</p>"

    def update_name(self):
        pass

    def refresh_icon(self):
        renderer = self.db_mngr.get_icon_mngr(self.first_db_map).icon_renderer("\uf05b", 0)
        self._set_renderer(renderer)

    def set_plus_icon(self):
        self.set_icon("\uf067", Qt.blue)

    def set_check_icon(self):
        self.set_icon("\uf00c", Qt.green)

    def set_normal_icon(self):
        self.set_icon("\uf05b")

    def set_ban_icon(self):
        self.set_icon("\uf05e", Qt.red)

    def set_icon(self, unicode, color=0):
        """Refreshes the icon."""
        if (unicode, color) == self._current_icon:
            return
        renderer = self.db_mngr.get_icon_mngr(self.first_db_map).icon_renderer(unicode, color)
        self._set_renderer(renderer)
        self._current_icon = (unicode, color)

    def mouseMoveEvent(self, event):
        move_by = event.scenePos() - self.scenePos()
        self.block_move_by(move_by.x(), move_by.y())

    def block_move_by(self, dx, dy):
        self.moveBy(dx, dy)
        ent_items = {arc_item.ent_item for arc_item in self.arc_items}
        for ent_item in ent_items:
            ent_item.follow_element_by(dx, dy)

    def contextMenuEvent(self, e):
        e.accept()


class CrossHairsEntityItem(EntityItem):
    """Represents the relationship that's being created using the CrossHairsItem."""

    def __init__(self, *args, **kwargs):
        super().__init__(*args, **kwargs)
        self.setFlag(QGraphicsItem.ItemIsSelectable, enabled=False)

    def _make_tool_tip(self):
        return None

    def update_name(self):
        pass

    def refresh_icon(self):
        """Refreshes the icon."""
        el_items = [arc_item.el_item for arc_item in self.arc_items]
        dimension_name_list = tuple(
            el_item.entity_class_name for el_item in el_items if not isinstance(el_item, CrossHairsItem)
        )
        renderer = self.db_mngr.get_icon_mngr(self.first_db_map).multi_class_renderer(dimension_name_list)
        self._set_renderer(renderer)

    def contextMenuEvent(self, e):
        e.accept()


class CrossHairsArcItem(ArcItem):
    """Connects a CrossHairsEntityItem with the CrossHairsItem,
    and with all the EntityItem's in the relationship so far.
    """

    def _make_pen(self):
        pen = super()._make_pen()
        pen.setStyle(Qt.DotLine)
        color = pen.color()
        color.setAlphaF(0.5)
        pen.setColor(color)
        return pen


class EntityLabelItem(QGraphicsTextItem):
    """Provides a label for EntityItem."""

    entity_name_edited = Signal(str)

    def __init__(self, entity_item):
        """Initializes item.

        Args:
            entity_item (spinetoolbox.widgets.graph_view_graphics_items.EntityItem): The parent item.
        """
        super().__init__(entity_item)
        self.entity_item = entity_item
        self._font = QApplication.font()
        self._font.setPointSize(11)
        self.setFont(self._font)
        self.bg = QGraphicsRectItem(self)
        self.bg_color = QGuiApplication.palette().color(QPalette.Normal, QPalette.ToolTipBase)
        self.bg_color.setAlphaF(0.8)
        self.bg.setBrush(QBrush(self.bg_color))
        self.bg.setPen(Qt.NoPen)
        self.bg.setFlag(QGraphicsItem.ItemStacksBehindParent)
        self.setFlag(QGraphicsItem.ItemIsSelectable, enabled=False)
        self.setAcceptHoverEvents(False)

    def boundingRect(self):
        if not self.isVisible():
            return QRectF()
        return super().boundingRect()

    def setPlainText(self, text):
        """Set texts and resets position.

        Args:
            text (str)
        """
        super().setPlainText(text)
        self.reset_position()

    def reset_position(self):
        """Adapts item geometry so text is always centered."""
        rectf = self.boundingRect()
        x = -rectf.width() / 2
        y = rectf.height() + 4
        self.setPos(x, y)
        self.bg.setRect(self.boundingRect())<|MERGE_RESOLUTION|>--- conflicted
+++ resolved
@@ -96,21 +96,12 @@
         self.setAcceptHoverEvents(True)
         self.setCursor(Qt.ArrowCursor)
         self.setToolTip(self._make_tool_tip())
-<<<<<<< HEAD
+        self._highlighted = False
         self._db_map_entity_class_lists = {}
         self.label_item = EntityLabelItem(self)
         self.label_item.setVisible(not self.has_dimensions)
         self.setZValue(0.5)
         self.update_name()
-=======
-        self._highlighted = False
-
-    def _make_tool_tip(self):
-        raise NotImplementedError()
-
-    def default_parameter_data(self):
-        raise NotImplementedError()
->>>>>>> 4fdce0e4
 
     @property
     def has_dimensions(self):
@@ -228,23 +219,16 @@
         )
 
     def _init_bg(self):
-<<<<<<< HEAD
         if not self.element_id_list(self.first_db_map):
             self._bg = QGraphicsRectItem(self.boundingRect(), self)
-            self._bg.setPen(Qt.NoPen)
             self._bg.setFlag(QGraphicsItem.ItemStacksBehindParent, enabled=True)
         else:
             extent = self._extent
             self._bg = QGraphicsEllipseItem(-0.5 * extent, -0.5 * extent, extent, extent, self)
-            self._bg.setPen(Qt.NoPen)
             self._bg_brush = QGuiApplication.palette().button()
-=======
-        self._bg = QGraphicsRectItem(self.boundingRect(), self)
-        self._bg.setFlag(QGraphicsItem.ItemStacksBehindParent, enabled=True)
         pen = self._bg.pen()
         pen.setColor(Qt.transparent)
         self._bg.setPen(pen)
->>>>>>> 4fdce0e4
 
     def refresh_icon(self):
         """Refreshes the icon."""
