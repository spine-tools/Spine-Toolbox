--- conflicted
+++ resolved
@@ -444,17 +444,6 @@
         if db_map_parameter_values is None:
             db_map_parameter_values = self._get_db_map_parameter_values_or_defs("parameter_value")
         get_id = self._make_get_id(action)
-<<<<<<< HEAD
-=======
-        if self.current_class_type == "object_class":
-            return {
-                ((db_map, x["entity_id"]), (db_map, x["parameter_id"]), (db_map, x["alternative_id"]), db_map): get_id(
-                    db_map, x
-                )
-                for db_map, items in db_map_parameter_values.items()
-                for x in items
-            }
->>>>>>> 93a8a53b
         return {
             tuple((db_map, id_) for id_ in x["element_id_list"] or (x["entity_id"],))
             + ((db_map, x["parameter_id"]), (db_map, x["alternative_id"]), db_map): get_id(db_map, x)
@@ -759,17 +748,6 @@
     @Slot(QModelIndex, QModelIndex)
     def _change_selected_frozen_row(self, current, previous):
         """Sets the frozen value from selection in frozen table."""
-<<<<<<< HEAD
-        frozen_value = self.get_frozen_value(current)
-        self.pivot_table_model.set_frozen_value(frozen_value)
-        # store pivot preferences
-        self.class_pivot_preferences[(self.current_class_name, self.current_input_type)] = self.PivotPreferences(
-            self.pivot_table_model.model.pivot_rows,
-            self.pivot_table_model.model.pivot_columns,
-            self.pivot_table_model.model.pivot_frozen,
-            self.pivot_table_model.model.frozen_value,
-        )
-=======
         if not current.isValid():
             return
         row = current.row()
@@ -782,7 +760,6 @@
             return
         with self._frozen_table_reload_disabled():
             self.frozen_table_model.set_selected(row)
->>>>>>> 93a8a53b
 
     @Slot(str, set, bool)
     def change_filter(self, identifier, valid_values, has_filter):
@@ -859,12 +836,8 @@
         dimension_id_list = {x[db_map] for x in self.current_dimension_id_list}
         return item["class_id"] in dimension_id_list
 
-<<<<<<< HEAD
     def accepts_ith_element_item(self, i, item, db_map):
         return item["class_id"] == self.current_dimension_id_list[i][db_map]
-=======
-    def accepts_ith_member_object_item(self, i, item, db_map):
-        return item["class_id"] == self.current_object_class_id_list[i][db_map]
 
     @contextmanager
     def _frozen_table_reload_disabled(self):
@@ -872,5 +845,4 @@
         try:
             yield
         finally:
-            self._disable_frozen_table_reload = False
->>>>>>> 93a8a53b
+            self._disable_frozen_table_reload = False