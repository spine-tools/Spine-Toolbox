######################################################################################################################
# Copyright (C) 2017-2022 Spine project consortium
# Copyright Spine Toolbox contributors
# This file is part of Spine Toolbox.
# Spine Toolbox is free software: you can redistribute it and/or modify it under the terms of the GNU Lesser General
# Public License as published by the Free Software Foundation, either version 3 of the License, or (at your option)
# any later version. This program is distributed in the hope that it will be useful, but WITHOUT ANY WARRANTY;
# without even the implied warranty of MERCHANTABILITY or FITNESS FOR A PARTICULAR PURPOSE. See the GNU Lesser General
# Public License for more details. You should have received a copy of the GNU Lesser General Public License along with
# this program. If not, see <http://www.gnu.org/licenses/>.
######################################################################################################################

"""Contains the StackedViewMixin class."""
<<<<<<< HEAD
from PySide6.QtCore import Qt, Slot, QModelIndex
=======
from PySide6.QtCore import QItemSelection, Qt, Slot, QModelIndex, QSignalBlocker
from PySide6.QtWidgets import QHeaderView
from PySide6.QtGui import QGuiApplication
>>>>>>> 0cd6c915
from .element_name_list_editor import ElementNameListEditor
from ..mvcmodels.compound_models import (
    CompoundParameterValueModel,
    CompoundParameterDefinitionModel,
    CompoundEntityAlternativeModel,
)
from ..mvcmodels.entity_tree_models import group_items_by_db_map
from ...helpers import preferred_row_height, DB_ITEM_SEPARATOR


class StackedViewMixin:
    """
    Provides stacked parameter tables for the Spine db editor.
    """

    def __init__(self, *args, **kwargs):
        super().__init__(*args, **kwargs)
        self.parameter_value_model = CompoundParameterValueModel(self, self.db_mngr)
        self.parameter_definition_model = CompoundParameterDefinitionModel(self, self.db_mngr)
        self.entity_alternative_model = CompoundEntityAlternativeModel(self, self.db_mngr)
        self._all_stacked_models = {
            self.parameter_value_model: self.ui.tableView_parameter_value,
            self.parameter_definition_model: self.ui.tableView_parameter_definition,
            self.entity_alternative_model: self.ui.tableView_entity_alternative,
        }
        for model, view in self._all_stacked_models.items():
            view.setModel(model)
            view.verticalHeader().setDefaultSectionSize(preferred_row_height(self))
            horizontal_header = view.horizontalHeader()
            horizontal_header.setSectionsMovable(True)
            view.connect_spine_db_editor(self)

    def connect_signals(self):
        """Connects signals to slots."""
        super().connect_signals()
<<<<<<< HEAD
=======
        self.ui.alternative_tree_view.alternative_selection_changed.connect(self._handle_alternative_selection_changed)
        self.ui.scenario_tree_view.scenario_selection_changed.connect(
            self._handle_scenario_alternative_selection_changed
        )
        self.ui.treeView_entity.tree_selection_changed.connect(
            self._handle_entity_tree_selection_changed_in_parameter_tables
        )
        self.ui.treeView_entity.model().dataChanged.connect(self._update_empty_rows)
>>>>>>> 0cd6c915
        self.ui.graphicsView.graph_selection_changed.connect(self._handle_graph_selection_changed)

    def init_models(self):
        """Initializes models."""
        super().init_models()
        for model in self._all_stacked_models:
            model.reset_db_maps(self.db_maps)
            model.init_model()
        self._set_default_parameter_data()

    @Slot(QModelIndex, object, object)
    def show_element_name_list_editor(self, index, entity_class_id, db_map):
        """Shows the element name list editor.

        Args:
            index (QModelIndex)
            entity_class_id (int)
            db_map (DatabaseMapping)
        """
        entity_class = self.db_mngr.get_item(db_map, "entity_class", entity_class_id)
        dimension_id_list = entity_class.get("dimension_id_list", ())
        dimension_names = []
        entity_byname_lists = []
        for id_ in dimension_id_list:
            dimension_name = self.db_mngr.get_item(db_map, "entity_class", id_).get("name")
            entity_name_list = [
                x["entity_byname"]
                for k in ("class_id", "superclass_id")
                for x in self.db_mngr.get_items_by_field(db_map, "entity", k, id_)
            ]
            dimension_names.append(dimension_name)
            entity_byname_lists.append(entity_name_list)
        entity_byname = index.data(Qt.ItemDataRole.EditRole)
        if entity_byname is not None:
            entity = db_map.get_item(
                "entity",
                entity_class_name=entity_class["name"],
                entity_byname=tuple(entity_byname.split(DB_ITEM_SEPARATOR)),
            )
            current_element_byname_list = entity["element_byname_list"] if entity else []
        else:
            current_element_byname_list = []
        editor = ElementNameListEditor(self, index, dimension_names, entity_byname_lists, current_element_byname_list)
        editor.show()

    def _set_default_parameter_data(self, index=None):
        """Sets default rows for parameter models according to given index.

        Args:
            index (QModelIndex): an index of the entity tree
        """
        if index is None or not index.isValid():
            default_db_map = next(iter(self.db_maps))
            default_data = dict(database=default_db_map.codename)
        else:
            item = index.model().item_from_index(index)
            default_db_map = item.first_db_map
            default_data = item.default_parameter_data()
        self.set_default_parameter_data(default_data, default_db_map)

    def set_default_parameter_data(self, default_data, default_db_map):
        for model in self._all_stacked_models:
            model.empty_model.db_map = default_db_map
            model.empty_model.set_default_row(**default_data)
            model.empty_model.set_rows_to_default(model.empty_model.rowCount() - 1)

    @Slot(QModelIndex, QModelIndex, list)
    def _update_empty_rows(self, top_left, bottom_right, roles):
        """Updates empty default data on empty rows if relevant entity (class) name has changed.

        Args:
            top_left (QModelIndex): top left corner of changed data in Entity tree
            bottom_right (QModelIndex): bottom right corner of changed data in Entity tree
            roles (list of Qt.ItemDataRole): affected item data roles
        """
        entity_selection_model = self.ui.treeView_entity.selectionModel()
        current_entity_index = entity_selection_model.currentIndex()
        if not current_entity_index.isValid() or (roles and Qt.ItemDataRole.DisplayRole not in roles):
            return
        selection = QItemSelection(top_left, bottom_right)
        if selection.contains(current_entity_index):
            self._set_default_parameter_data(current_entity_index)

    def clear_all_filters(self):
        for model in self._all_stacked_models:
            model.clear_auto_filter()
        self._filter_class_ids = {}
        self._filter_entity_ids = {}
        self._filter_alternative_ids = {}
        self._reset_filters()
        trees = [self.ui.treeView_entity, self.ui.scenario_tree_view, self.ui.alternative_tree_view]
        for tree in trees:
            tree.selectionModel().clearSelection()

    def _reset_filters(self):
        """Resets filters."""
        for model in self._all_stacked_models:
            model.set_filter_class_ids(self._filter_class_ids)
        for model in (self.parameter_value_model, self.entity_alternative_model):
            model.set_filter_entity_ids(self._filter_entity_ids)
            model.set_filter_alternative_ids(self._filter_alternative_ids)

    @Slot(list)
    def _handle_graph_selection_changed(self, selected_items):
        """Resets filter according to graph selection."""
        active_items = {}
        for x in selected_items:
            for db_map in x.db_maps:
                active_items.setdefault(db_map, []).extend(x.db_items(db_map))
        self._filter_class_ids = {}
        for db_map, items in active_items.items():
            self._filter_class_ids.setdefault(db_map, set()).update({x["class_id"] for x in items})
        self._filter_entity_ids = self.db_mngr.db_map_class_ids(active_items)
        self._reset_filters()

    def tear_down(self):
        if not super().tear_down():
            return False
        for model in self._all_stacked_models:
            model.stop_invalidating_filter()
        return True<|MERGE_RESOLUTION|>--- conflicted
+++ resolved
@@ -11,13 +11,7 @@
 ######################################################################################################################
 
 """Contains the StackedViewMixin class."""
-<<<<<<< HEAD
-from PySide6.QtCore import Qt, Slot, QModelIndex
-=======
-from PySide6.QtCore import QItemSelection, Qt, Slot, QModelIndex, QSignalBlocker
-from PySide6.QtWidgets import QHeaderView
-from PySide6.QtGui import QGuiApplication
->>>>>>> 0cd6c915
+from PySide6.QtCore import QItemSelection, Qt, Slot, QModelIndex
 from .element_name_list_editor import ElementNameListEditor
 from ..mvcmodels.compound_models import (
     CompoundParameterValueModel,
@@ -53,18 +47,7 @@
     def connect_signals(self):
         """Connects signals to slots."""
         super().connect_signals()
-<<<<<<< HEAD
-=======
-        self.ui.alternative_tree_view.alternative_selection_changed.connect(self._handle_alternative_selection_changed)
-        self.ui.scenario_tree_view.scenario_selection_changed.connect(
-            self._handle_scenario_alternative_selection_changed
-        )
-        self.ui.treeView_entity.tree_selection_changed.connect(
-            self._handle_entity_tree_selection_changed_in_parameter_tables
-        )
         self.ui.treeView_entity.model().dataChanged.connect(self._update_empty_rows)
->>>>>>> 0cd6c915
-        self.ui.graphicsView.graph_selection_changed.connect(self._handle_graph_selection_changed)
 
     def init_models(self):
         """Initializes models."""
