--- conflicted
+++ resolved
@@ -13,18 +13,12 @@
 """Classes for custom QGraphicsViews for the Entity graph view."""
 import os
 import sys
-<<<<<<< HEAD
-from PySide6.QtCore import Qt, QTimeLine, Signal, Slot, QRectF
-from PySide6.QtWidgets import QMenu, QGraphicsView, QInputDialog, QColorDialog
-from PySide6.QtGui import QCursor, QPainter, QIcon, QAction, QPageSize
-=======
 import tempfile
 from contextlib import contextmanager
 import numpy as np
 from PySide6.QtCore import Qt, QTimeLine, Signal, Slot, QRectF, QRunnable, QThreadPool
 from PySide6.QtWidgets import QMenu, QInputDialog, QColorDialog, QMessageBox, QLineEdit, QGraphicsScene
 from PySide6.QtGui import QCursor, QPainter, QIcon, QAction, QPageSize, QPixmap
->>>>>>> 082272a9
 from PySide6.QtPrintSupport import QPrinter
 from PySide6.QtSvg import QSvgGenerator
 from ...helpers import CharIconEngine, remove_first
@@ -284,31 +278,6 @@
         self._rebuild_action = self._menu.addAction("Rebuild", self._spine_db_editor.rebuild_graph)
         self._menu.aboutToShow.connect(self._update_actions_visibility)
 
-<<<<<<< HEAD
-    def _find(self):
-        expr, ok = QInputDialog.getText(self, "Find in graph...", "Enter entity names to find separated by comma.")
-        if not ok:
-            return
-        names = [x.strip() for x in expr.split(",")]
-        items = [item for item in self.entity_items if any(n == item.entity_name for n in names)]
-        if not items:
-            return
-        color = QColorDialog.getColor(Qt.yellow, self, "Choose highlight color")
-        for item in items:
-            item.set_highligh_color(color)
-
-    def increase_arc_length(self):
-        for item in self.entity_items:
-            item.setPos(1.1 * item.pos())
-            item.update_arcs_line()
-
-    def decrease_arc_length(self):
-        for item in self.entity_items:
-            item.setPos(item.pos() / 1.1)
-            item.update_arcs_line()
-
-=======
->>>>>>> 082272a9
     @Slot()
     def _update_actions_visibility(self):
         """Enables or disables actions according to current selection in the graph."""
