--- conflicted
+++ resolved
@@ -56,14 +56,9 @@
         self.ui.scenario_tree_view.scenario_selection_changed.connect(
             self._handle_scenario_alternative_selection_changed
         )
-<<<<<<< HEAD
         self.ui.treeView_entity.tree_selection_changed.connect(
             self._handle_entity_tree_selection_changed_in_parameter_tables
         )
-=======
-        self.ui.treeView_object.object_selection_changed.connect(self._handle_entity_tree_selection_changed)
-        self.ui.treeView_relationship.relationship_selection_changed.connect(self._handle_entity_tree_selection_changed)
->>>>>>> 4f35212d
         self.ui.graphicsView.graph_selection_changed.connect(self._handle_graph_selection_changed)
 
     def init_models(self):
@@ -157,7 +152,6 @@
         self._filter_entity_ids = self.db_mngr.db_map_ids(active_items)
         self._reset_filters()
 
-<<<<<<< HEAD
     @Slot(dict)
     def _handle_entity_tree_selection_changed_in_parameter_tables(self, selected_indexes):
         """Resets filter according to entity tree selection."""
@@ -173,71 +167,6 @@
             self._filter_alternative_ids.clear()
         self._reset_filters()
         self._set_default_parameter_data(self.ui.treeView_entity.selectionModel().currentIndex())
-=======
-    def _handle_object_tree_selection_changed(self, selected_indexes):
-        """Resets filter according to object tree selection."""
-        obj_cls_inds = set(selected_indexes.get("object_class", {}).keys())
-        obj_inds = set(selected_indexes.get("object", {}).keys())
-        rel_cls_inds = set(selected_indexes.get("relationship_class", {}).keys())
-        active_rel_inds = set(selected_indexes.get("relationship", {}).keys())
-        # Compute active indexes by merging in the parents from lower levels recursively
-        active_rel_cls_inds = rel_cls_inds | {ind.parent() for ind in active_rel_inds}
-        active_obj_inds = obj_inds | {ind.parent() for ind in active_rel_cls_inds}
-        active_obj_cls_inds = obj_cls_inds | {ind.parent() for ind in active_obj_inds}
-        filter_class_ids = self._db_map_ids(active_obj_cls_inds | active_rel_cls_inds)
-        filter_entity_ids = self._db_map_class_ids(active_obj_inds | active_rel_inds)
-        # Cascade (note that we carefully select where to cascade from, to avoid 'circularity')
-        obj_cls_ids = self._db_map_ids(obj_cls_inds | {ind.parent() for ind in obj_inds})
-        obj_ids = self._db_map_ids(obj_inds | {ind.parent() for ind in rel_cls_inds})
-        cascading_rel_clss = self.db_mngr.find_cascading_relationship_classes(obj_cls_ids, only_visible=False)
-        cascading_rels = self.db_mngr.find_cascading_relationships(obj_ids, only_visible=False)
-        for db_map, ids in self.db_mngr.db_map_ids(cascading_rel_clss).items():
-            filter_class_ids.setdefault(db_map, set()).update(ids)
-        for (db_map, class_id), ids in self.db_mngr.db_map_class_ids(cascading_rels).items():
-            filter_entity_ids.setdefault((db_map, class_id), set()).update(ids)
-        return filter_class_ids, filter_entity_ids
-
-    def _handle_relationship_tree_selection_changed(self, selected_indexes):
-        """Resets filter according to relationship tree selection."""
-        rel_cls_inds = set(selected_indexes.get("relationship_class", {}).keys())
-        active_rel_inds = set(selected_indexes.get("relationship", {}).keys())
-        active_rel_cls_inds = rel_cls_inds | {ind.parent() for ind in active_rel_inds}
-        return self._db_map_ids(active_rel_cls_inds), self._db_map_class_ids(active_rel_inds)
-
-    @Slot(dict, bool)
-    def _handle_entity_tree_selection_changed(self, selected_indexes, object_tree):
-        """Combines object and relationship selections from object and relationship tree views.
-
-        Args:
-            selected_indexes (dict): mapping from database map to set of alternative ids
-            object_tree (bool): if True, the selection was made in the Object tree, else in the Relationship tree
-        """
-        if Qt.KeyboardModifier.ControlModifier not in QGuiApplication.keyboardModifiers():
-            self._clear_all_other_selections(self.ui.treeView_object, self.ui.treeView_relationship)
-            if object_tree:
-                self._filter_class_ids_in_rel = {}
-                self._filter_entity_ids_in_rel = {}
-            else:
-                self._filter_class_ids_in_cls = {}
-                self._filter_entity_ids_in_cls = {}
-            self._filter_alternative_ids.clear()
-        if object_tree:
-            self._filter_class_ids_in_cls, self._filter_entity_ids_in_cls = self._handle_object_tree_selection_changed(
-                selected_indexes
-            )
-            self._set_default_parameter_data(self.ui.treeView_object.selectionModel().currentIndex())
-        else:
-            (
-                self._filter_class_ids_in_rel,
-                self._filter_entity_ids_in_rel,
-            ) = self._handle_relationship_tree_selection_changed(selected_indexes)
-            self._set_default_parameter_data(self.ui.treeView_relationship.selectionModel().currentIndex())
-        self._filter_class_ids = self._dict_intersection(self._filter_class_ids_in_cls, self._filter_class_ids_in_rel)
-        self._filter_entity_ids = self._dict_intersection(
-            self._filter_entity_ids_in_cls, self._filter_entity_ids_in_rel
-        )
-        self._reset_filters()
->>>>>>> 4f35212d
 
     @Slot(dict)
     def _handle_alternative_selection_changed(self, selected_db_map_alt_ids):
