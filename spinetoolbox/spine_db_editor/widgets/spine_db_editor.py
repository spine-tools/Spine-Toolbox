--- conflicted
+++ resolved
@@ -490,11 +490,7 @@
             self.import_from_json(file_path)
         elif extension == ".sqlite":
             self.import_from_sqlite(file_path)
-<<<<<<< HEAD
-        elif extension == "xlsx":
-=======
         elif extension == ".xlsx":
->>>>>>> 082272a9
             self.import_from_excel(file_path)
         else:
             self.msg_error.emit(f"Unrecognized file type {extension} - must be a .json, .sqlite, or .xlsx file")
