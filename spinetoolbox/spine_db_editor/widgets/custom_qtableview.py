--- conflicted
+++ resolved
@@ -15,18 +15,11 @@
 :author: M. Marin (KTH)
 :date:   18.5.2018
 """
+
 from dataclasses import replace
-
-<<<<<<< HEAD
 from PySide6.QtCore import Qt, Signal, Slot, QTimer, QModelIndex, QPoint
 from PySide6.QtWidgets import QTableView, QHeaderView, QMenu
 from PySide6.QtGui import QKeySequence, QAction
-=======
-from PySide2.QtCore import Qt, Signal, Slot, QTimer, QModelIndex, QPoint
-from PySide2.QtWidgets import QAction, QTableView, QMenu
-from PySide2.QtGui import QKeySequence
->>>>>>> 9f2982d5
-
 from .scenario_generator import ScenarioGenerator
 from ..mvcmodels.pivot_table_models import (
     ParameterValuePivotTableModel,
@@ -427,8 +420,8 @@
             parent (QWidget, optional): parent widget
         """
         super().__init__(parent)
-        self.setHorizontalScrollMode(QTableView.ScrollPerPixel)
-        self.setVerticalScrollMode(QTableView.ScrollPerPixel)
+        self.setHorizontalScrollMode(QTableView.ScrollMode.ScrollPerPixel)
+        self.setVerticalScrollMode(QTableView.ScrollMode.ScrollPerPixel)
         # NOTE: order of creation of header tables is important for them to stack properly
         self._left_header_table = CopyPasteTableView(self)
         self._top_header_table = CopyPasteTableView(self)
@@ -953,8 +946,8 @@
             header_table.show()
             header_table.verticalHeader().hide()
             header_table.horizontalHeader().hide()
-            header_table.setHorizontalScrollMode(QTableView.ScrollPerPixel)
-            header_table.setVerticalScrollMode(QTableView.ScrollPerPixel)
+            header_table.setHorizontalScrollMode(QTableView.ScrollMode.ScrollPerPixel)
+            header_table.setVerticalScrollMode(QTableView.ScrollMode.ScrollPerPixel)
             header_table.setStyleSheet("QTableView { border: none;}")
             self.viewport().stackUnder(header_table)
 
