######################################################################################################################
# Copyright (C) 2017-2022 Spine project consortium
# This file is part of Spine Toolbox.
# Spine Toolbox is free software: you can redistribute it and/or modify it under the terms of the GNU Lesser General
# Public License as published by the Free Software Foundation, either version 3 of the License, or (at your option)
# any later version. This program is distributed in the hope that it will be useful, but WITHOUT ANY WARRANTY;
# without even the implied warranty of MERCHANTABILITY or FITNESS FOR A PARTICULAR PURPOSE. See the GNU Lesser General
# Public License for more details. You should have received a copy of the GNU Lesser General Public License along with
# this program. If not, see <http://www.gnu.org/licenses/>.
######################################################################################################################

"""
Classes for custom context menus and pop-up menus.

:author: M. Marin (KTH)
:date:   13.5.2020
"""

<<<<<<< HEAD
from PySide6.QtWidgets import QWidgetAction, QMenu, QWidget
from PySide6.QtCore import Qt, QEvent, QPoint, Signal, Slot
from PySide6.QtGui import QKeyEvent, QKeySequence
from .custom_qwidgets import LazyFilterWidget, DataToValueFilterWidget
=======
from PySide2.QtWidgets import QMenu, QWidget
from PySide2.QtCore import Qt, QEvent, QPoint, Signal
from PySide2.QtGui import QKeyEvent, QKeySequence
>>>>>>> 9f2982d5
from ...widgets.custom_menus import FilterMenuBase
from ...mvcmodels.filter_checkbox_list_model import LazyFilterCheckboxListModel
from ...fetch_parent import FlexibleFetchParent
from ...helpers import DB_ITEM_SEPARATOR


class MainMenu(QMenu):
    def event(self, ev):
        """Intercepts shortcuts and instead sends an equivalent event with the 'Alt' modifier,
        so that mnemonics works with just the key.
        Also sends a key press event with the 'Alt' key when this menu shows,
        so that mnemonics are underlined on Windows.
        """
        if ev.type() == QEvent.KeyPress and ev.key() == Qt.Key_Alt:
            return True
        if ev.type() == QEvent.ShortcutOverride and ev.modifiers() == Qt.NoModifier:
            actions = self.actions() + [a for child in self.findChildren(QWidget) for a in child.actions()]
            mnemonics = [QKeySequence.mnemonic(a.text()) for a in actions]
            key_seq = QKeySequence(Qt.ALT | Qt.Key(ev.key()))
            if key_seq in mnemonics:
                ev = QKeyEvent(QEvent.KeyPress, ev.key(), Qt.AltModifier)
                qApp.postEvent(self, ev)  # pylint: disable=undefined-variable
                return True
        if ev.type() == QEvent.Show:
            pev = QKeyEvent(QEvent.KeyPress, Qt.Key_Alt, Qt.NoModifier)
            qApp.postEvent(self, pev)  # pylint: disable=undefined-variable
        return super().event(ev)


class ParameterViewFilterMenu(FilterMenuBase):

    filterChanged = Signal(str, object)

    def __init__(self, parent, db_mngr, db_maps, item_type, entity_class_id_key, field, show_empty=True):
        """
        Args:
            parent (SpineDBEditor)
            db_mngr (SpineDBManager)
            db_maps (Sequence of DatabaseMapping)
            item_type (str)
            entity_class_id_key (str)
            field (str): the field name
        """
        super().__init__(parent)
        self._item_type = item_type
        self._db_mngr = db_mngr
        self._entity_class_id_key = entity_class_id_key
        self._field = field
        self._menu_data = dict()  # Maps display value to set of (db map, entity_class_id, actual value) tuples
        fetch_parent = FlexibleFetchParent(
            self._item_type,
            handle_items_added=self._handle_items_added,
            handle_items_removed=self._handle_items_removed,
            accepts_item=self._accepts_item,
            owner=self,
            chunk_size=None,
        )
        self._set_up(LazyFilterCheckboxListModel, self, db_mngr, db_maps, fetch_parent, show_empty=show_empty)

    def set_filter_accepted_values(self, accepted_values):
        if self._filter._filter_model.canFetchMore(None):
            self._filter._filter_model.fetchMore(None)
        self._filter._filter_model.filter_by_condition(lambda x: x in accepted_values)
        self._filter._apply_filter()

    def set_filter_rejected_values(self, rejected_values):
        if self._filter._filter_model.canFetchMore(None):
            self._filter._filter_model.fetchMore(None)
        self._filter._filter_model.filter_by_condition(lambda x: x not in rejected_values)
        self._filter._apply_filter()

    def _get_value(self, item, db_map):
        if self._field == "database":
            return db_map.codename
        return item[self._field]

    def _get_display_value(self, item, db_map):
        if self._field in ("value", "default_value"):
            return self._db_mngr.get_value(db_map, self._item_type, item["id"], role=Qt.DisplayRole)
        if self._field in ("object_class_name_list", "object_name_list"):
            return DB_ITEM_SEPARATOR.join(item[self._field])
        return self._get_value(item, db_map) or "(empty)"

    def _accepts_item(self, item, db_map):
        return item.get(self._entity_class_id_key) is not None

    def _handle_items_added(self, db_map_data):
        to_add = set()
        for db_map, items in db_map_data.items():
            for item in items:
                display_value = self._get_display_value(item, db_map)
                value = self._get_value(item, db_map)
                to_add.add(display_value)
                self._menu_data.setdefault(display_value, set()).add((db_map, item["entity_class_id"], value))
        self.add_items_to_filter_list(to_add)

    def _handle_items_removed(self, db_map_data):
        for db_map, items in db_map_data.items():
            for item in items:
                display_value = self._get_display_value(item, db_map)
                value = self._get_value(item, db_map)
                self._menu_data.get(display_value, set()).discard((db_map, item["entity_class_id"], value))
        to_remove = {display_value for display_value, data in self._menu_data.items() if not data}
        for display_value in to_remove:
            del self._menu_data[display_value]
        self.remove_items_from_filter_list(to_remove)

    def _build_auto_filter(self, valid_values):
        """
        Builds the auto filter given valid values.

        Args:
            valid_values (Sequence): Values accepted by the filter.

        Returns:
            dict: mapping (db_map, entity_class_id) to set of valid values
        """
        if not self._filter.has_filter():
            return {}  # All-pass
        if not valid_values:
            return None  # You shall not pass
        auto_filter = {}
        for display_value in valid_values:
            for db_map, entity_class_id, value in self._menu_data[display_value]:
                auto_filter.setdefault((db_map, entity_class_id), set()).add(value)
        return auto_filter

    def emit_filter_changed(self, valid_values):
        """
        Builds auto filter and emits signal.

        Args:
            valid_values (Sequence): Values accepted by the filter.
        """
        auto_filter = self._build_auto_filter(valid_values)
        self.filterChanged.emit(self._field, auto_filter)


class TabularViewFilterMenu(FilterMenuBase):
    """Filter menu to use together with FilterWidget in TabularViewMixin."""

    filterChanged = Signal(str, set, bool)

    def __init__(self, parent, db_mngr, db_maps, item_type, accepts_item, identifier, show_empty=True):
        """
        Args:
            parent (SpineDBEditor)
            db_mngr (SpineDBManager)
            db_maps (Sequence of DatabaseMapping)
            item_type (str)
            accepts_item (function)
            identifier (int): index identifier
        """
        super().__init__(parent)
        self.anchor = parent
        self._db_mngr = db_mngr
        self._item_type = item_type
        self._identifier = identifier
        self._menu_data = {}
        fetch_parent = FlexibleFetchParent(
            self._item_type,
            handle_items_added=self._handle_items_added,
            handle_items_removed=self._handle_items_removed,
            accepts_item=accepts_item,
            owner=self,
            chunk_size=None,
        )
        self._set_up(LazyFilterCheckboxListModel, self, db_mngr, db_maps, fetch_parent, show_empty=show_empty)

    def _handle_items_added(self, db_map_data):
        to_add = set()
        for db_map, items in db_map_data.items():
            for item in items:
                for display_value, value in self._get_values(db_map, item):
                    to_add.add(display_value)
                    self._menu_data.setdefault(display_value, set()).add(value)
        self.add_items_to_filter_list(to_add)

    def _get_values(self, db_map, item):
        if self._item_type == "parameter_value":
            for index in self._db_mngr.get_value_indexes(db_map, "parameter_value", item["id"]):
                yield str(index), (None, index)
        else:
            yield item["name"], (db_map, item["id"])

    def _handle_items_removed(self, db_map_data):
        for db_map, items in db_map_data.items():
            for item in items:
                display_value = item["name"]
                self._menu_data.get(display_value, set()).discard((db_map, item["id"]))
        to_remove = {display_value for display_value, data in self._menu_data.items() if not data}
        for display_value in to_remove:
            del self._menu_data[display_value]
        self.remove_items_from_filter_list(to_remove)

    def emit_filter_changed(self, valid_values):
        valid_values = {db_map_id for v in valid_values for db_map_id in self._menu_data[v]}
        self.filterChanged.emit(self._identifier, valid_values, self._filter.has_filter())

    def event(self, event):
        if event.type() == QEvent.Show and self.anchor is not None:
            if self.anchor.area == "rows":
                pos = self.anchor.mapToGlobal(QPoint(0, 0)) + QPoint(0, self.anchor.height())
            elif self.anchor.area == "columns":
                pos = self.anchor.mapToGlobal(QPoint(0, 0)) + QPoint(self.anchor.width(), 0)
            self.move(pos)
        return super().event(event)<|MERGE_RESOLUTION|>--- conflicted
+++ resolved
@@ -16,16 +16,9 @@
 :date:   13.5.2020
 """
 
-<<<<<<< HEAD
-from PySide6.QtWidgets import QWidgetAction, QMenu, QWidget
-from PySide6.QtCore import Qt, QEvent, QPoint, Signal, Slot
+from PySide6.QtWidgets import QMenu, QWidget
+from PySide6.QtCore import Qt, QEvent, QPoint, Signal
 from PySide6.QtGui import QKeyEvent, QKeySequence
-from .custom_qwidgets import LazyFilterWidget, DataToValueFilterWidget
-=======
-from PySide2.QtWidgets import QMenu, QWidget
-from PySide2.QtCore import Qt, QEvent, QPoint, Signal
-from PySide2.QtGui import QKeyEvent, QKeySequence
->>>>>>> 9f2982d5
 from ...widgets.custom_menus import FilterMenuBase
 from ...mvcmodels.filter_checkbox_list_model import LazyFilterCheckboxListModel
 from ...fetch_parent import FlexibleFetchParent
