######################################################################################################################
# Copyright (C) 2017-2020 Spine project consortium
# This file is part of Spine Toolbox.
# Spine Toolbox is free software: you can redistribute it and/or modify it under the terms of the GNU Lesser General
# Public License as published by the Free Software Foundation, either version 3 of the License, or (at your option)
# any later version. This program is distributed in the hope that it will be useful, but WITHOUT ANY WARRANTY;
# without even the implied warranty of MERCHANTABILITY or FITNESS FOR A PARTICULAR PURPOSE. See the GNU Lesser General
# Public License for more details. You should have received a copy of the GNU Lesser General Public License along with
# this program. If not, see <http://www.gnu.org/licenses/>.
######################################################################################################################

"""
Compound models for object parameter definitions and values.
These models concatenate several 'single' models and one 'empty' model.

:authors: M. Marin (KTH)
:date:   28.6.2019
"""
from PySide2.QtCore import Qt, Signal
from PySide2.QtGui import QFont, QIcon
from ..helpers import rows_to_row_count_tuples
from ..widgets.custom_menus import ParameterViewFilterMenu
from .compound_table_model import CompoundWithEmptyTableModel
from .empty_parameter_models import (
    EmptyObjectParameterDefinitionModel,
    EmptyObjectParameterValueModel,
    EmptyRelationshipParameterDefinitionModel,
    EmptyRelationshipParameterValueModel,
)
from .single_parameter_models import (
    SingleObjectParameterDefinitionModel,
    SingleObjectParameterValueModel,
    SingleRelationshipParameterDefinitionModel,
    SingleRelationshipParameterValueModel,
)


class CompoundParameterModel(CompoundWithEmptyTableModel):
    """A model that concatenates several single parameter models
    and one empty parameter model.
    """

    remove_selection_requested = Signal()

    def __init__(self, parent, db_mngr, *db_maps):
        """Initializes model.

        Args:
            parent (DataStoreForm): the parent object
            db_mngr (SpineDBManager): the database manager
            *db_maps (DiffDatabaseMapping): the database maps included in the model
        """
        super().__init__(parent=parent, header=self._make_header())
        self._parent = parent
        self.db_mngr = db_mngr
        self.db_maps = db_maps
        self._accepted_entity_class_ids = {}  # Accepted by main filter
        self.remove_icon = QIcon(":/icons/menu_icons/cog_minus.svg")
        self._auto_filter_menus = {}
        self._auto_filter_menu_data = dict()  # Maps field to value to list of (db map, entity id, item id)
        self._inv_auto_filter_menu_data = dict()  # Maps field to (db map, entity id, item id) to value
        self._auto_filter = dict()  # Maps field to db map, to entity id, to *accepted* item ids

    def _make_header(self):
        raise NotImplementedError()

    @property
    def entity_class_type(self):
        """Returns the entity class type, either 'object class' or 'relationship class'.

        Returns:
            str
        """
        raise NotImplementedError()

    @property
    def item_type(self):
        """Returns the parameter item type, either 'parameter definition' or 'parameter value'.

        Returns:
            str
        """
        raise NotImplementedError()

    @property
    def _single_model_type(self):
        """
        Returns a constructor for the single models.

        Returns:
            SingleParameterModel
        """
        return {
            "object class": {
                "parameter definition": SingleObjectParameterDefinitionModel,
                "parameter value": SingleObjectParameterValueModel,
            },
            "relationship class": {
                "parameter definition": SingleRelationshipParameterDefinitionModel,
                "parameter value": SingleRelationshipParameterValueModel,
            },
        }[self.entity_class_type][self.item_type]

    @property
    def _empty_model_type(self):
        """
        Returns a constructor for the empty model.

        Returns:
            EmptyParameterModel
        """
        return {
            "object class": {
                "parameter definition": EmptyObjectParameterDefinitionModel,
                "parameter value": EmptyObjectParameterValueModel,
            },
            "relationship class": {
                "parameter definition": EmptyRelationshipParameterDefinitionModel,
                "parameter value": EmptyRelationshipParameterValueModel,
            },
        }[self.entity_class_type][self.item_type]

    @property
    def _entity_class_id_key(self):
        """
        Returns the key of the entity class id in the model items (either "object_class_id" or "relationship_class_id")

        Returns:
            str
        """
        return {"object class": "object_class_id", "relationship class": "relationship_class_id"}[
            self.entity_class_type
        ]

<<<<<<< HEAD
    @property
    def parameter_definition_id_key(self):
        return {"parameter definition": "id", "parameter value": "parameter_id"}[self.item_type]

    def _get_field_query_method(self, field):
        """Returns a method for retrieving 'field' values given db_map and id.
        Used in creating ``ParameterViewFilterMenu``s for header fields.

        Args:
            field (str): A field from the header

        Returns:
            method
        """
        get_field = self.db_mngr.get_field
        get_value = self.db_mngr.get_value
        return {
            "object_class_name": lambda db_map, id_: get_field(db_map, "object class", id_, "name"),
            "relationship_class_name": lambda db_map, id_: get_field(db_map, "relationship class", id_, "name"),
            "object_class_name_list": lambda db_map, id_: get_field(
                db_map, "relationship class", id_, "object_class_name_list"
            ).replace(",", self.db_mngr._GROUP_SEP),
            "object_name": lambda db_map, id_: get_field(db_map, "object", id_, "name"),
            "object_name_list": lambda db_map, id_: get_field(db_map, "relationship", id_, "object_name_list").replace(
                ",", self.db_mngr._GROUP_SEP
            ),
            "parameter_name": lambda db_map, id_: get_field(db_map, "parameter definition", id_, "parameter_name"),
            "description": lambda db_map, id_: get_field(db_map, "parameter definition", id_, "description"),
            "value_list_name": lambda db_map, id_: get_field(db_map, "parameter value list", id_, "name"),
            "value": lambda db_map, id_: get_value(db_map, "parameter value", id_, "value"),
            "default_value": lambda db_map, id_: get_value(db_map, "parameter definition", id_, "default_value"),
            "alternative_id": lambda db_map, id_: get_field(db_map, "alternative", id_, "name"),
            "database": lambda _, id_: id_,
        }.get(field)

    def get_field_item_data(self, field):
        """Returns item data for given field.

        Args:
            field (str): A field from the header

        Returns:
            str, str
        """
        return {
            "object_class_name": ("object_class_id", "object class"),
            "relationship_class_name": ("relationship_class_id", "relationship class"),
            "object_class_name_list": ("relationship_class_id", "relationship class"),
            "object_name": ("object_id", "object"),
            "object_name_list": ("relationship_id", "relationship"),
            "parameter_name": (self.parameter_definition_id_key, "parameter definition"),
            "value_list_name": ("value_list_id", "parameter value list"),
            "description": ("id", "parameter definition"),
            "value": ("id", "parameter value"),
            "default_value": ("id", "parameter definition"),
            "database": ("database", None),
            "alternative_id": ("alternative_id", "alternative"),
        }.get(field)

    def get_id_key(self, field):
        field_item_data = self.get_field_item_data(field)
        if field_item_data is None:
            return None
        return field_item_data[0]

=======
>>>>>>> 7d0cfeeb
    def init_model(self):
        """Initializes the model."""
        super().init_model()
        self._make_auto_filter_menus()

    def _make_auto_filter_menus(self):
        """Makes auto filter menus."""
        self._auto_filter_menus.clear()
        self._auto_filter_menu_data.clear()
        self._inv_auto_filter_menu_data.clear()
        for field in self.header:
            # TODO: show_empty=True
            self._auto_filter_menus[field] = menu = ParameterViewFilterMenu(self._parent, self, show_empty=False)
            menu.filterChanged.connect(
                lambda values, has_filter, field=field: self.update_auto_filter(field, values, has_filter)
            )

    def get_auto_filter_menu(self, logical_index):
        """Returns auto filter menu for given logical index from header view.

        Args:
            logical_index (int)

        Returns:
            ParameterViewFilterMenu
        """
        return self._auto_filter_menus.get(self.header[logical_index], None)

    def _add_data_to_filter_menus(self, sub_model):
        """Adds data of given sub-model to filter menus.

        Args:
            sub_model (SingleParameterModel)
        """
        db_items = sub_model.db_items()
        db_map = sub_model.db_map
        self._do_add_data_to_filter_menus(db_map, db_items)

    def _modify_data_in_filter_menus(self, action, db_map, db_items):
        """Modifies data in filter menus.

        Args:
            action (str): either 'add', 'remove', or 'update'
            db_map (DiffDatabaseMapping)
            db_items (list(dict))
        """

        def get_value_to_remove(db_map, db_item, field, field_menu_data, inv_field_menu_data):
            if action not in ("remove", "update"):
                return None
            entity_class_id = db_item.get(self._entity_class_id_key)
            item_id = db_item["id"]
            identifier = (db_map, entity_class_id, item_id)
            old_value = inv_field_menu_data.pop(identifier)
            old_items = field_menu_data[old_value]
            old_items.remove(identifier)
            if not old_items:
                del field_menu_data[old_value]
                return old_value

        def get_value_to_add(db_map, db_item, field, field_menu_data, inv_field_menu_data):
            if action not in ("add", "update"):
                return None
            entity_class_id = db_item.get(self._entity_class_id_key)
            item_id = db_item["id"]
            identifier = (db_map, entity_class_id, item_id)
            value = db_map.codename if field == "database" else db_item[field]
            inv_field_menu_data[identifier] = value
            if value not in field_menu_data:
                field_menu_data[value] = [identifier]
                return value
            field_menu_data[value].append(identifier)

        for field, menu in self._auto_filter_menus.items():
            values_to_add = list()
            values_to_remove = list()
            field_menu_data = self._auto_filter_menu_data.setdefault(field, {})
            inv_field_menu_data = self._inv_auto_filter_menu_data.setdefault(field, {})
            for db_item in db_items:
                to_remove = get_value_to_remove(db_map, db_item, field, field_menu_data, inv_field_menu_data)
                to_add = get_value_to_add(db_map, db_item, field, field_menu_data, inv_field_menu_data)
                if to_remove is not None:
                    values_to_remove.append(to_remove)
                if to_add is not None:
                    values_to_add.append(to_add)
            if values_to_remove:
                menu.remove_items_from_filter_list(values_to_remove)
            if values_to_add:
                menu.add_items_to_filter_list(values_to_add)

    def _do_add_data_to_filter_menus(self, db_map, db_items):
        self._modify_data_in_filter_menus("add", db_map, db_items)

    def _do_update_data_in_filter_menus(self, db_map, db_items):
        self._modify_data_in_filter_menus("update", db_map, db_items)

    def _do_remove_data_from_filter_menus(self, db_map, db_items):
        self._modify_data_in_filter_menus("remove", db_map, db_items)

    def headerData(self, section, orientation=Qt.Horizontal, role=Qt.DisplayRole):
        """Returns an italic font in case the given column has an autofilter installed."""
        italic_font = QFont()
        italic_font.setItalic(True)
        if (
            role == Qt.FontRole
            and orientation == Qt.Horizontal
            and self._auto_filter.get(self.header[section], {}) != {}
        ):
            return italic_font
        return super().headerData(section, orientation, role)

    def _create_single_models(self):
        """Returns a list of single models for this compound model, one for each entity class in each database.

        Returns:
            list
        """
        return []

    def _create_empty_model(self):
        """Returns the empty model for this compound model.

        Returns:
            EmptyParameterModel
        """
        return self._empty_model_type(self, self.header, self.db_mngr)

    def filter_accepts_model(self, model):
        """Returns a boolean indicating whether or not the given model should be included in this compound model.

        Args:
            model (SingleParameterModel, EmptyParameterModel)

        Returns:
            bool
        """
        if not model.can_be_filtered:
            return True
        if not self._auto_filter_accepts_model(model):
            return False
        if not self._main_filter_accepts_model(model):
            return False
        return True

    def _main_filter_accepts_model(self, model):
        if self._accepted_entity_class_ids is None:
            return False
        if self._accepted_entity_class_ids == {}:
            return True
        return model.entity_class_id in self._accepted_entity_class_ids.get(model.db_map, set())

    def _auto_filter_accepts_model(self, model):
        if None in self._auto_filter.values():
            return False
        for auto_filter in self._auto_filter.values():
            if not auto_filter:
                continue
            if model.db_map not in auto_filter:
                return False
            if model.entity_class_id not in auto_filter[model.db_map]:
                return False
        return True

    def accepted_single_models(self):
        """Returns a list of accepted single models by calling filter_accepts_model
        on each of them, just for convenience.

        Returns:
            list
        """
        return [m for m in self.single_models if self.filter_accepts_model(m)]

    @staticmethod
    def _settattr_if_different(obj, attr, val):
        """Sets the given attribute of the given object to the given value if it's different
        from the one currently stored. Used for updating filters.

        Returns:
            bool: True if the attributed was set, False otherwise
        """
        curr = getattr(obj, attr)
        if curr != val:
            setattr(obj, attr, val)
            return True
        return False

    def update_main_filter(self):
        """Updates and applies the main filter."""
        updated = self.update_compound_main_filter()
        for model in self.single_models:
            updated |= self.update_single_main_filter(model)
        if updated:
            self.refresh()

    def update_compound_main_filter(self):
        """Updates the main filter in the compound model by setting the _accepted_entity_class_ids attribute.

        Returns:
            bool: True if the filter was updated, None otherwise
        """
        a = bool(self._auto_filter)
        self._auto_filter = dict()
        b = self._settattr_if_different(
            self, "_accepted_entity_class_ids", self._parent.selected_entity_class_ids(self.entity_class_type)
        )
        return a or b

    def update_single_main_filter(self, model):
        """Updates the filter in the given single model by setting its _selected_param_def_ids attribute.

        Args:
            model (SingleParameterModel)

        Returns:
            bool: True if the filter was updated, None otherwise
        """
        a = bool(model._auto_filter)
        model._auto_filter.clear()
        selected_param_def_ids = self._parent.selected_param_def_ids[self.entity_class_type]
        if selected_param_def_ids is not None:
            selected_param_def_ids = selected_param_def_ids.get((model.db_map, model.entity_class_id), set())
        b = self._settattr_if_different(model, "_selected_param_def_ids", selected_param_def_ids)
        return a or b

    def update_auto_filter(self, field, valid_values, has_filter):
        """Updates and applies the auto filter.

        Args:
            field (str): the field name
            valid_values (list(str)): accepted values for the field
            has_filter (bool)
        """
        field_menu_data = self._auto_filter_menu_data[field]
        auto_filter = self._build_auto_filter(field_menu_data, valid_values, has_filter)
        updated = self.update_compound_auto_filter(field, auto_filter)
        for model in self.accepted_single_models():
            updated |= self.update_single_auto_filter(model, field)
        if updated:
            self.refresh()

    @staticmethod
    def _build_auto_filter(field_menu_data, valid_values, has_filter):
        if not has_filter:
            return {}  # All-pass
        if not valid_values:
            return None  # You shall not pass
        auto_filter = {}
        for value in valid_values:
            for db_map, entity_class_id, item_id in field_menu_data[value]:
                auto_filter.setdefault(db_map, {}).setdefault(entity_class_id, []).append(item_id)
        return auto_filter

    def update_compound_auto_filter(self, field, auto_filter):
        """Updates the auto filter for given column in the compound model.

        Args:
            field (str): the field name
            auto_filter (dict): maps tuple (database map, entity class id) to list of accepted ids for the field
        """
        if self._auto_filter.setdefault(field, {}) == auto_filter:
            return False
        self._auto_filter[field] = auto_filter
        return True

    def update_single_auto_filter(self, model, field):
        """Updates the auto filter for given column in the given single model.

        Args:
            model (SingleParameterModel): the model
            field (str): the field name

        Returns:
            bool: True if the auto-filtered values were updated, None otherwise
        """
        values = self._auto_filter[field].get(model.db_map, {}).get(model.entity_class_id, {})
        if values == model._auto_filter.get(field, {}):
            return False
        model._auto_filter[field] = values
        return True

    def _row_map_for_model(self, model):
        """Returns the row map for the given model.
        Reimplemented to take filter status into account.

        Args:
            model (SingleParameterModel, EmptyParameterModel)

        Returns:
            list: tuples (model, row number) for each accepted row
        """
        if not self.filter_accepts_model(model):
            return []
        return [(model, i) for i in model.accepted_rows()]

    def _models_with_db_map(self, db_map):
        """Returns a collection of single models with given db_map.

        Args:
            db_map (DiffDatabaseMapping)

        Returns:
            list
        """
        return [m for m in self.single_models if m.db_map == db_map]

    def receive_entity_classes_removed(self, db_map_data):
        """Runs when entity classes are removed from the dbs.
        Removes sub-models for the given entity classes and dbs.

        Args:
            db_map_data (dict): list of removed dict-items keyed by DiffDatabaseMapping
        """
        self.layoutAboutToBeChanged.emit()
        for db_map, data in db_map_data.items():
            ids = {x["id"] for x in data}
            for model in self._models_with_db_map(db_map):
                if model.entity_class_id in ids:
                    self.sub_models.remove(model)
        self.do_refresh()
        self.layoutChanged.emit()

    def _items_per_class(self, items):
        """Returns a dict mapping entity class ids to a set of items.

        Args:
            items (list)

        Returns:
            dict
        """
        d = dict()
        for item in items:
            entity_class_id = item.get(self._entity_class_id_key)
            if not entity_class_id:
                continue
            d.setdefault(entity_class_id, list()).append(item)
        return d

    def receive_parameter_data_added(self, db_map_data):
        """Runs when either parameter definitions or values are added to the dbs.
        Adds necessary sub-models and initializes them with data.
        Also notifies the empty model so it can remove rows that are already in.

        Args:
            db_map_data (dict): list of removed dict-items keyed by DiffDatabaseMapping
        """
        new_models = []
        for db_map, items in db_map_data.items():
            items_per_class = self._items_per_class(items)
            for entity_class_id, class_items in items_per_class.items():
                ids = [item["id"] for item in class_items]
                model = self._single_model_type(self.header, self.db_mngr, db_map, entity_class_id)
                model.reset_model(ids)
                single_row_map = super()._row_map_for_model(model)  # NOTE: super() is to get all (unfiltered) rows
                self._insert_single_row_map(single_row_map)
                new_models.append(model)
                self._do_add_data_to_filter_menus(db_map, class_items)
        pos = len(self.single_models)
        self.sub_models[pos:pos] = new_models
        self.empty_model.receive_parameter_data_added(db_map_data)

    def receive_parameter_data_updated(self, db_map_data):
        """Runs when either parameter definitions or values are updated in the dbs.
        Emits dataChanged so the parameter_name column is refreshed.

        Args:
            db_map_data (dict): list of updated dict-items keyed by DiffDatabaseMapping
        """
        for db_map, items in db_map_data.items():
            items_per_class = self._items_per_class(items)
            for class_items in items_per_class.values():
                self._do_update_data_in_filter_menus(db_map, class_items)
        self._emit_data_changed_for_column("parameter_name")
        # TODO: parameter definition names aren't refreshed unless we emit dataChanged,
        # whereas entity and class names don't need it. Why?

    def receive_parameter_data_removed(self, db_map_data):
        """Runs when either parameter definitions or values are removed from the dbs.
        Removes the affected rows from the corresponding single models.

        Args:
            db_map_data (dict): list of removed dict-items keyed by DiffDatabaseMapping
        """
        self.layoutAboutToBeChanged.emit()
        for db_map, items in db_map_data.items():
            items_per_class = self._items_per_class(items)
            for model in self._models_with_db_map(db_map):
                removed_ids = [x["id"] for x in items_per_class.get(model.entity_class_id, {})]
                if not removed_ids:
                    continue
                removed_rows = [row for row in range(model.rowCount()) if model._main_data[row] in removed_ids]
                for row, count in sorted(rows_to_row_count_tuples(removed_rows), reverse=True):
                    del model._main_data[row : row + count]
            for class_items in items_per_class.values():
                self._do_remove_data_from_filter_menus(db_map, class_items)
        self.do_refresh()
        self.layoutChanged.emit()

    def _emit_data_changed_for_column(self, field):
        """Lazily emits data changed for an entire column.

        Args:
            field (str): the column header
        """
        try:
            column = self.header.index(field)
        except ValueError:
            return
        self.dataChanged.emit(self.index(0, column), self.index(self.rowCount() - 1, column), [Qt.DisplayRole])

    def db_item(self, index):
        sub_index = self.map_to_sub(index)
        return sub_index.model().db_item(sub_index)

    def value_name(self, index):
        item = self.db_item(index)
        if item is None:
            return ""
        entity_name_key = {
            "parameter definition": {
                "object class": "object_class_name",
                "relationship class": "relationship_class_name",
            },
            "parameter value": {"object class": "object_name", "relationship class": "object_name_list"},
        }[self.item_type][self.entity_class_type]
        entity_name = item[entity_name_key].replace(",", self.db_mngr._GROUP_SEP)
        return entity_name + " - " + item["parameter_name"]


class CompoundObjectParameterMixin:
    """Implements the interface for populating and filtering a compound object parameter model."""

    @property
    def entity_class_type(self):
        return "object class"


class CompoundRelationshipParameterMixin:
    """Implements the interface for populating and filtering a compound relationship parameter model."""

    @property
    def entity_class_type(self):
        return "relationship class"


class CompoundParameterDefinitionMixin:
    """Handles signals from db mngr for parameter definition models."""

    @property
    def item_type(self):
        return "parameter definition"

    def receive_parameter_definition_tags_set(self, db_map_data):
        self._emit_data_changed_for_column("parameter_tag_list")


class CompoundParameterValueMixin:
    """Handles signals from db mngr for parameter value models."""

    @property
    def item_type(self):
        return "parameter value"

    @property
    def entity_type(self):
        """Returns the entity type, either 'object' or 'relationship'
        Used by update_single_main_filter.

        Returns:
            str
        """
        raise NotImplementedError()

    def update_single_main_filter(self, model):
        """Update the filter for the given model."""
        a = super().update_single_main_filter(model)
        b = self._settattr_if_different(
            model,
            "_selected_entity_ids",
            self._parent.selected_ent_ids[self.entity_type].get((model.db_map, model.entity_class_id), set()),
        )
        return a or b

    def receive_alternatives_updated(self, db_map_data):
        """Updated alternative column

        Args:
            db_map_data (dict): list of updated dict-items keyed by DiffDatabaseMapping
        """
        self._emit_data_changed_for_column("alternative_id")


class CompoundObjectParameterDefinitionModel(
    CompoundObjectParameterMixin, CompoundParameterDefinitionMixin, CompoundParameterModel
):
    """A model that concatenates several single object parameter definition models
    and one empty object parameter definition model.
    """

    def _make_header(self):
        return [
            "object_class_name",
            "parameter_name",
            "value_list_name",
            "parameter_tag_list",
            "default_value",
            "description",
            "database",
        ]


class CompoundRelationshipParameterDefinitionModel(
    CompoundRelationshipParameterMixin, CompoundParameterDefinitionMixin, CompoundParameterModel
):
    """A model that concatenates several single relationship parameter definition models
    and one empty relationship parameter definition model.
    """

    def _make_header(self):
        return [
            "relationship_class_name",
            "object_class_name_list",
            "parameter_name",
            "value_list_name",
            "parameter_tag_list",
            "default_value",
            "description",
            "database",
        ]


class CompoundObjectParameterValueModel(
    CompoundObjectParameterMixin, CompoundParameterValueMixin, CompoundParameterModel
):
    """A model that concatenates several single object parameter value models
    and one empty object parameter value model.
    """

    def _make_header(self):
        return ["object_class_name", "object_name", "parameter_name", "alternative_id", "value", "database"]

    @property
    def entity_type(self):
        return "object"


class CompoundRelationshipParameterValueModel(
    CompoundRelationshipParameterMixin, CompoundParameterValueMixin, CompoundParameterModel
):
    """A model that concatenates several single relationship parameter value models
    and one empty relationship parameter value model.
    """

    def _make_header(self):
        return ["relationship_class_name", "object_name_list", "parameter_name", "alternative_id", "value", "database"]

    @property
    def entity_type(self):
        return "relationship"<|MERGE_RESOLUTION|>--- conflicted
+++ resolved
@@ -132,74 +132,6 @@
             self.entity_class_type
         ]
 
-<<<<<<< HEAD
-    @property
-    def parameter_definition_id_key(self):
-        return {"parameter definition": "id", "parameter value": "parameter_id"}[self.item_type]
-
-    def _get_field_query_method(self, field):
-        """Returns a method for retrieving 'field' values given db_map and id.
-        Used in creating ``ParameterViewFilterMenu``s for header fields.
-
-        Args:
-            field (str): A field from the header
-
-        Returns:
-            method
-        """
-        get_field = self.db_mngr.get_field
-        get_value = self.db_mngr.get_value
-        return {
-            "object_class_name": lambda db_map, id_: get_field(db_map, "object class", id_, "name"),
-            "relationship_class_name": lambda db_map, id_: get_field(db_map, "relationship class", id_, "name"),
-            "object_class_name_list": lambda db_map, id_: get_field(
-                db_map, "relationship class", id_, "object_class_name_list"
-            ).replace(",", self.db_mngr._GROUP_SEP),
-            "object_name": lambda db_map, id_: get_field(db_map, "object", id_, "name"),
-            "object_name_list": lambda db_map, id_: get_field(db_map, "relationship", id_, "object_name_list").replace(
-                ",", self.db_mngr._GROUP_SEP
-            ),
-            "parameter_name": lambda db_map, id_: get_field(db_map, "parameter definition", id_, "parameter_name"),
-            "description": lambda db_map, id_: get_field(db_map, "parameter definition", id_, "description"),
-            "value_list_name": lambda db_map, id_: get_field(db_map, "parameter value list", id_, "name"),
-            "value": lambda db_map, id_: get_value(db_map, "parameter value", id_, "value"),
-            "default_value": lambda db_map, id_: get_value(db_map, "parameter definition", id_, "default_value"),
-            "alternative_id": lambda db_map, id_: get_field(db_map, "alternative", id_, "name"),
-            "database": lambda _, id_: id_,
-        }.get(field)
-
-    def get_field_item_data(self, field):
-        """Returns item data for given field.
-
-        Args:
-            field (str): A field from the header
-
-        Returns:
-            str, str
-        """
-        return {
-            "object_class_name": ("object_class_id", "object class"),
-            "relationship_class_name": ("relationship_class_id", "relationship class"),
-            "object_class_name_list": ("relationship_class_id", "relationship class"),
-            "object_name": ("object_id", "object"),
-            "object_name_list": ("relationship_id", "relationship"),
-            "parameter_name": (self.parameter_definition_id_key, "parameter definition"),
-            "value_list_name": ("value_list_id", "parameter value list"),
-            "description": ("id", "parameter definition"),
-            "value": ("id", "parameter value"),
-            "default_value": ("id", "parameter definition"),
-            "database": ("database", None),
-            "alternative_id": ("alternative_id", "alternative"),
-        }.get(field)
-
-    def get_id_key(self, field):
-        field_item_data = self.get_field_item_data(field)
-        if field_item_data is None:
-            return None
-        return field_item_data[0]
-
-=======
->>>>>>> 7d0cfeeb
     def init_model(self):
         """Initializes the model."""
         super().init_model()
