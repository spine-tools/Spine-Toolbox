--- conflicted
+++ resolved
@@ -17,7 +17,6 @@
 """
 from PySide6.QtCore import Qt, Signal
 from PySide6.QtGui import QStandardItemModel, QStandardItem
-
 from spinedb_api.filters.scenario_filter import SCENARIO_FILTER_TYPE
 from spinedb_api.filters.tool_filter import TOOL_FILTER_TYPE
 from ..project_commands import SetFiltersOnlineCommand
@@ -52,13 +51,11 @@
         def append_filter_items(parent_item, filter_names, filter_type, online, online_default):
             for name in filter_names[filter_type]:
                 filter_item = QStandardItem(name)
-<<<<<<< HEAD
-                checked = Qt.CheckState.Checked if name not in disabled else Qt.CheckState.Unchecked
-=======
-                filter_item.setData(Qt.Checked if online.get(name, online_default) else Qt.Unchecked, Qt.CheckStateRole)
->>>>>>> f2f2d801
+                filter_item.setData(
+                    Qt.CheckState.Checked if online.get(name, online_default) else Qt.CheckState.Unchecked,
+                    Qt.ItemDataRole.CheckStateRole,
+                )
                 filter_item.setFlags(Qt.ItemIsEnabled | Qt.ItemIsSelectable | Qt.ItemIsUserCheckable)
-                filter_item.setCheckState(checked)
                 parent_item.appendRow(filter_item)
 
         self.clear()
