######################################################################################################################
# Copyright (C) 2017 - 2019 Spine project consortium
# This file is part of Spine Toolbox.
# Spine Toolbox is free software: you can redistribute it and/or modify it under the terms of the GNU Lesser General
# Public License as published by the Free Software Foundation, either version 3 of the License, or (at your option)
# any later version. This program is distributed in the hope that it will be useful, but WITHOUT ANY WARRANTY;
# without even the implied warranty of MERCHANTABILITY or FITNESS FOR A PARTICULAR PURPOSE. See the GNU Lesser General
# Public License for more details. You should have received a copy of the GNU Lesser General Public License along with
# this program. If not, see <http://www.gnu.org/licenses/>.
######################################################################################################################

"""
Tool class.

:author: P. Savolainen (VTT)
:date:   19.12.2017
"""
import fnmatch
import logging
import os
import shutil
import tempfile
import pathlib
import glob
from PySide2.QtCore import Slot, Qt, QUrl, QFileInfo, QTimeLine, QFileSystemWatcher
from PySide2.QtGui import QDesktopServices, QStandardItemModel, QStandardItem
from PySide2.QtWidgets import QFileIconProvider
from spinetoolbox.executioner import ExecutionState
from spinetoolbox.project_item import ProjectItem, ProjectItemResource
from spinetoolbox.config import TOOL_OUTPUT_DIR
from spinetoolbox.widgets.custom_menus import ToolSpecificationOptionsPopupmenu
from spinetoolbox.project_items.tool.widgets.custom_menus import ToolContextMenu
from spinetoolbox.helpers import create_dir, create_output_dir_timestamp


class Tool(ProjectItem):
    def __init__(self, toolbox, name, description, x, y, tool="", execute_in_work=True):
        """Tool class.

        Args:
            toolbox (ToolboxUI): QMainWindow instance
            name (str): Object name
            description (str): Object description
            x (float): Initial X coordinate of item icon
            y (float): Initial Y coordinate of item icon
            tool (str): Name of this Tool's Tool specification
            execute_in_work (bool): Execute associated Tool specification in work (True) or source directory (False)
        """
        super().__init__(toolbox, name, description, x, y)
        self.source_file_model = QStandardItemModel()
        self.populate_source_file_model(None)
        self.input_file_model = QStandardItemModel()
        self.populate_input_file_model(None)
        self.opt_input_file_model = QStandardItemModel()
        self.populate_opt_input_file_model(None)
        self.output_file_model = QStandardItemModel()
        self.populate_output_file_model(None)
        self.specification_model = QStandardItemModel()
        self.populate_specification_model(False)
        self.source_files = list()
        self.execute_in_work = execute_in_work
        self._tool_specification = self._toolbox.tool_specification_model.find_tool_specification(tool)
        if tool != "" and not self._tool_specification:
            # Clarifications for user
            self._toolbox.msg_error.emit(
                "Tool <b>{0}</b> should have a Tool "
                "specification <b>{1}</b> but it was not found".format(self.name, tool)
            )
        self.set_tool_specification(self._tool_specification)
        if not self._tool_specification:
            self._tool_specification_name = ""
        else:
            self._tool_specification_name = self.tool_specification().name
        self.tool_specification_options_popup_menu = None
        self.instance = None  # Instance of this Tool that can be sent to a subprocess for processing
        self.extra_cmdline_args = ''  # This may be used for additional Tool specific command line arguments
        # Base directory for execution, maybe it should be called `execution_dir`
        self.basedir = None
        # Make directory for results
        self.output_dir = os.path.join(self.data_dir, TOOL_OUTPUT_DIR)
        self.output_dir_watcher = QFileSystemWatcher(self)
        self.watch_output_dir()
        self.output_dir_watcher.directoryChanged.connect(lambda path: self.item_changed.emit())

    def watch_output_dir(self):
        if not os.path.isdir(self.output_dir):
            return
        self.output_dir_watcher.addPath(self.output_dir)
        sub_dir_paths = [os.path.join(root, d) for root, dirs, _ in os.walk(self.output_dir) for d in dirs]
        self.output_dir_watcher.addPaths(sub_dir_paths)

    @staticmethod
    def item_type():
        """See base class."""
        return "Tool"

    @staticmethod
    def category():
        """See base class."""
        return "Tools"

    def make_signal_handler_dict(self):
        """Returns a dictionary of all shared signals and their handlers.
        This is to enable simpler connecting and disconnecting."""
        s = super().make_signal_handler_dict()
        s[self._properties_ui.toolButton_tool_open_dir.clicked] = lambda checked=False: self.open_directory()
        s[self._properties_ui.pushButton_tool_results.clicked] = self.open_results
        s[self._properties_ui.comboBox_tool.currentIndexChanged] = self.update_tool_specification
        s[self._properties_ui.radioButton_execute_in_work.toggled] = self.update_execution_mode
        return s

    def activate(self):
        """Restore selections and connect signals."""
        self.restore_selections()
        super().connect_signals()

    def deactivate(self):
        """Save selections and disconnect signals."""
        self.save_selections()
        if not super().disconnect_signals():
            logging.error("Item %s deactivation failed.", self.name)
            return False
        return True

    def restore_selections(self):
        """Restore selections into shared widgets when this project item is selected."""
        self._properties_ui.label_tool_name.setText(self.name)
        self._properties_ui.treeView_specification.setModel(self.specification_model)
        if self._tool_specification_name == "":
            self._properties_ui.comboBox_tool.setCurrentIndex(-1)
            self.set_tool_specification(None)
        else:
            tool_specification = self._toolbox.tool_specification_model.find_tool_specification(
                self._tool_specification_name
            )
            row = self._toolbox.tool_specification_model.tool_specification_row(self._tool_specification_name)
            self._properties_ui.comboBox_tool.setCurrentIndex(row)  # Row in tool temp model
            self.set_tool_specification(tool_specification)

    def save_selections(self):
        """Save selections in shared widgets for this project item into instance variables."""
        if not self._tool_specification:
            self._tool_specification_name = ""
        else:
            self._tool_specification_name = self.tool_specification().name
        self.execute_in_work = self._properties_ui.radioButton_execute_in_work.isChecked()

    @Slot(bool, name="update_execution_mode")
    def update_execution_mode(self, checked):
        """Slot for execute in work radio button toggled signal."""
        self.execute_in_work = checked

    @Slot(int, name="update_tool_specification")
    def update_tool_specification(self, row):
        """Update Tool specification according to selection in the specification comboBox.

        Args:
            row (int): Selected row in the comboBox
        """
        if row == -1:
            self._properties_ui.comboBox_tool.setCurrentIndex(-1)
            self.set_tool_specification(None)
        else:
            new_tool = self._toolbox.tool_specification_model.tool_specification(row)
            self.set_tool_specification(new_tool)

    def set_tool_specification(self, tool_specification):
        """Sets Tool specification for this Tool. Removes Tool specification if None given as argument.

        Args:
            tool_specification (ToolSpecification): Tool specification of this Tool. None removes the specification.
        """
        self._tool_specification = tool_specification
        self.update_tool_models()
        self.update_tool_ui()
        self.item_changed.emit()

    def update_tool_ui(self):
        """Update Tool UI to show Tool specification details. Used when Tool specification is changed.
        Overrides execution mode (work or source) with the specification default."""
        if not self._properties_ui:
            # This happens when calling self.set_tool_specification() in the __init__ method,
            # because the UI only becomes available *after* adding the item to the project_item_model... problem??
            return
        if not self.tool_specification():
            self._properties_ui.lineEdit_tool_args.setText("")
            self._properties_ui.radioButton_execute_in_work.setChecked(True)
        else:
            self._properties_ui.lineEdit_tool_args.setText(" ".join(self.tool_specification().cmdline_args))
            if self.execute_in_work:
                self._properties_ui.radioButton_execute_in_work.setChecked(True)
            else:
                self._properties_ui.radioButton_execute_in_source.setChecked(True)
        self.tool_specification_options_popup_menu = ToolSpecificationOptionsPopupmenu(self._toolbox, self)
        self._properties_ui.toolButton_tool_specification.setMenu(self.tool_specification_options_popup_menu)
        self._properties_ui.treeView_specification.expandAll()

    def update_tool_models(self):
        """Update Tool models with Tool specification details. Used when Tool specification is changed.
        Overrides execution mode (work or source) with the specification default."""
        if not self.tool_specification():
            self.populate_source_file_model(None)
            self.populate_input_file_model(None)
            self.populate_opt_input_file_model(None)
            self.populate_output_file_model(None)
            self.populate_specification_model(populate=False)
        else:
            self.populate_source_file_model(self.tool_specification().includes)
            self.populate_input_file_model(self.tool_specification().inputfiles)
            self.populate_opt_input_file_model(self.tool_specification().inputfiles_opt)
            self.populate_output_file_model(self.tool_specification().outputfiles)
            self.populate_specification_model(populate=True)
            self.execute_in_work = self.tool_specification().execute_in_work

    @Slot(bool, name="open_results")
    def open_results(self, checked=False):
        """Open output directory in file browser."""
        if not os.path.exists(self.output_dir):
            self._toolbox.msg_warning.emit(
                "Tool <b>{0}</b> has no results. " "Click Execute to generate them.".format(self.name)
            )
            return
        url = "file:///" + self.output_dir
        # noinspection PyTypeChecker, PyCallByClass, PyArgumentList
        res = QDesktopServices.openUrl(QUrl(url, QUrl.TolerantMode))
        if not res:
            self._toolbox.msg_error.emit("Failed to open directory: {0}".format(self.output_dir))

    @Slot(name="edit_tool_specification")
    def edit_tool_specification(self):
        """Open Tool specification editor for the Tool specification attached to this Tool."""
        index = self._toolbox.tool_specification_model.tool_specification_index(self.tool_specification().name)
        self._toolbox.edit_tool_specification(index)

    @Slot(name="open_tool_specification_file")
    def open_tool_specification_file(self):
        """Open Tool specification file."""
        index = self._toolbox.tool_specification_model.tool_specification_index(self.tool_specification().name)
        self._toolbox.open_tool_specification_file(index)

    @Slot(name="open_tool_main_program_file")
    def open_tool_main_program_file(self):
        """Open Tool specification main program file in an external text edit application."""
        index = self._toolbox.tool_specification_model.tool_specification_index(self.tool_specification().name)
        self._toolbox.open_tool_main_program_file(index)

    @Slot(name="open_tool_main_directory")
    def open_tool_main_directory(self):
        """Open directory where the Tool specification main program is located in file explorer."""
        if not self.tool_specification():
            return
        dir_url = "file:///" + self.tool_specification().path
        self._toolbox.open_anchor(QUrl(dir_url, QUrl.TolerantMode))

    def tool_specification(self):
        """Returns Tool specification."""
        return self._tool_specification

    def populate_source_file_model(self, items):
        """Add required source files (includes) into a model.
        If items is None or an empty list, model is cleared."""
        self.source_file_model.clear()
        if items is not None:
            for item in items:
                qitem = QStandardItem(item)
                qitem.setFlags(~Qt.ItemIsEditable)
                qitem.setData(QFileIconProvider().icon(QFileInfo(item)), Qt.DecorationRole)
                self.source_file_model.appendRow(qitem)

    def populate_input_file_model(self, items):
        """Add required Tool input files into a model.
        If items is None or an empty list, model is cleared."""
        self.input_file_model.clear()
        if items is not None:
            for item in items:
                qitem = QStandardItem(item)
                qitem.setFlags(~Qt.ItemIsEditable)
                qitem.setData(QFileIconProvider().icon(QFileInfo(item)), Qt.DecorationRole)
                self.input_file_model.appendRow(qitem)

    def populate_opt_input_file_model(self, items):
        """Add optional Tool specification files into a model.
        If items is None or an empty list, model is cleared."""
        self.opt_input_file_model.clear()
        if items is not None:
            for item in items:
                qitem = QStandardItem(item)
                qitem.setFlags(~Qt.ItemIsEditable)
                qitem.setData(QFileIconProvider().icon(QFileInfo(item)), Qt.DecorationRole)
                self.opt_input_file_model.appendRow(qitem)

    def populate_output_file_model(self, items):
        """Add Tool output files into a model.
         If items is None or an empty list, model is cleared."""
        self.output_file_model.clear()
        if items is not None:
            for item in items:
                qitem = QStandardItem(item)
                qitem.setFlags(~Qt.ItemIsEditable)
                qitem.setData(QFileIconProvider().icon(QFileInfo(item)), Qt.DecorationRole)
                self.output_file_model.appendRow(qitem)

    def populate_specification_model(self, populate):
        """Add all tool specifications to a single QTreeView.

        Args:
            populate (bool): False to clear model, True to populate.
        """
        self.specification_model.clear()
        self.specification_model.setHorizontalHeaderItem(0, QStandardItem("Template specification"))  # Add header
        # Add category items
        source_file_category_item = QStandardItem("Source files")
        input_category_item = QStandardItem("Input files")
        opt_input_category_item = QStandardItem("Optional input files")
        output_category_item = QStandardItem("Output files")
        self.specification_model.appendRow(source_file_category_item)
        self.specification_model.appendRow(input_category_item)
        self.specification_model.appendRow(opt_input_category_item)
        self.specification_model.appendRow(output_category_item)
        if populate:
            if self.source_file_model.rowCount() > 0:
                for row in range(self.source_file_model.rowCount()):
                    text = self.source_file_model.item(row).data(Qt.DisplayRole)
                    qitem = QStandardItem(text)
                    qitem.setFlags(~Qt.ItemIsEditable)
                    qitem.setData(QFileIconProvider().icon(QFileInfo(text)), Qt.DecorationRole)
                    source_file_category_item.appendRow(qitem)
            if self.input_file_model.rowCount() > 0:
                for row in range(self.input_file_model.rowCount()):
                    text = self.input_file_model.item(row).data(Qt.DisplayRole)
                    qitem = QStandardItem(text)
                    qitem.setFlags(~Qt.ItemIsEditable)
                    qitem.setData(QFileIconProvider().icon(QFileInfo(text)), Qt.DecorationRole)
                    input_category_item.appendRow(qitem)
            if self.opt_input_file_model.rowCount() > 0:
                for row in range(self.opt_input_file_model.rowCount()):
                    text = self.opt_input_file_model.item(row).data(Qt.DisplayRole)
                    qitem = QStandardItem(text)
                    qitem.setFlags(~Qt.ItemIsEditable)
                    qitem.setData(QFileIconProvider().icon(QFileInfo(text)), Qt.DecorationRole)
                    opt_input_category_item.appendRow(qitem)
            if self.output_file_model.rowCount() > 0:
                for row in range(self.output_file_model.rowCount()):
                    text = self.output_file_model.item(row).data(Qt.DisplayRole)
                    qitem = QStandardItem(text)
                    qitem.setFlags(~Qt.ItemIsEditable)
                    qitem.setData(QFileIconProvider().icon(QFileInfo(text)), Qt.DecorationRole)
                    output_category_item.appendRow(qitem)

    def update_name_label(self):
        """Update Tool tab name label. Used only when renaming project items."""
        self._properties_ui.label_tool_name.setText(self.name)

<<<<<<< HEAD
    def _update_basedir(self):
        """Updates the path to the base directory for tool execution, depending on 'execute_in_work'."""
=======
    def prepare_for_resource_discovery(self):
        """Updates the path to the base directory, depending on `execute_in_work`.
        """
>>>>>>> 5c59fe93
        if not self.tool_specification():
            # Don't worry, execution will handle this eventually
            return
        if self.execute_in_work:
            work_dir = self._toolbox.work_dir
            self.basedir = tempfile.mkdtemp(
                suffix='__toolbox', prefix=self.tool_specification().short_name + '__', dir=work_dir
            )
        else:
            self.basedir = self.tool_specification().path

    def available_resources_downstream(self, upstream_resources):
        """See base class."""
        if not self.basedir:
            return []
        resources = list()
        for i in range(self.output_file_model.rowCount()):
            filename = self.output_file_model.item(i, 0).data(Qt.DisplayRole)
            output_file = os.path.abspath(os.path.join(self.basedir, filename))
            resource = ProjectItemResource(
                self, "file", url=pathlib.Path(output_file).as_uri(), metadata=dict(future=True)
            )
            resources.append(resource)
        return resources

    def _do_execute(self, resources_upstream, resources_downstream):
        if not self.tool_specification():
            self._toolbox.msg_warning.emit("Tool <b>{0}</b> has no Tool specification to execute".format(self.name))
            return ExecutionState.CONTINUE
        if self.execute_in_work:
            work_or_source = "work"
            work_dir = self._toolbox.work_dir
            if not work_dir:
                self._toolbox.msg_error.emit("Work directory missing. Please check Settings.")
                return ExecutionState.ABORT
            if not self.basedir:
                self.basedir = tempfile.mkdtemp(
                    suffix='__toolbox', prefix=self.tool_specification().short_name + '__', dir=work_dir
            )
            # Make work directory anchor with path as tooltip
            work_anchor = (
                "<a style='color:#99CCFF;' title='"
                + self.basedir
                + "' href='file:///"
                + self.basedir
                + "'>work directory</a>"
            )
            self._toolbox.msg.emit(
                "*** Copying Tool specification <b>{0}</b> source files to {1} ***".format(
                    self.tool_specification().name, work_anchor
                )
            )
            if not self.copy_program_files():
                self._toolbox.msg_error.emit("Copying program files to base directory failed.")
                return ExecutionState.ABORT
        else:
            work_or_source = "source"
        # Make source directory anchor with path as tooltip
        anchor = "<a style='color:#99CCFF;' title='{0}' href='file:///{0}'>{1} directory</a>".format(
            self.basedir, work_or_source
        )
        self._toolbox.msg.emit(
            "*** Executing Tool specification <b>{0}</b> in {1} ***".format(self.tool_specification().name, anchor)
        )
        # Find required input files for ToolInstance (if any)
        if self.input_file_model.rowCount() > 0:
            self._toolbox.msg.emit("*** Checking Tool specification requirements ***")
            n_dirs, n_files = self.count_files_and_dirs()
            # logging.debug("Tool requires {0} dirs and {1} files".format(n_dirs, n_files))
            if n_files > 0:
                self._toolbox.msg.emit("*** Searching for required input files ***")
                file_paths = self.find_input_files(resources_upstream)
                not_found = [k for k, v in file_paths.items() if v is None]
                if not_found:
                    self._toolbox.msg_error.emit("Required file(s) <b>{0}</b> not found".format(", ".join(not_found)))
                    return ExecutionState.ABORT
                # Required files and dirs should have been found at this point, so create instance
                self._toolbox.msg.emit("*** Copying input files to {0} directory ***".format(work_or_source))
                # Copy input files to ToolInstance work or source directory
                if not self.copy_input_files(file_paths):
                    self._toolbox.msg_error.emit("Copying input files failed. Tool execution aborted.")
                    return ExecutionState.ABORT
            else:  # just for testing
                # logging.debug("No input files to copy")
                pass
            if n_dirs > 0:
                self._toolbox.msg.emit("*** Creating input subdirectories to {0} directory ***".format(work_or_source))
                if not self.create_input_dirs():
                    # Creating directories failed -> abort
                    self._toolbox.msg_error.emit("Creating input subdirectories failed. Tool execution aborted.")
                    return ExecutionState.ABORT
        # Check if there are any optional input files to copy
        if self.opt_input_file_model.rowCount() > 0:
            self._toolbox.msg.emit("*** Searching for optional input files ***")
            optional_file_paths = self.find_optional_input_files(resources_upstream)
            for k, v in optional_file_paths.items():
                self._toolbox.msg.emit("\tFound <b>{0}</b> files matching pattern <b>{1}</b>".format(len(v), k))
            if not self.copy_optional_input_files(optional_file_paths):
                self._toolbox.msg_warning.emit("Copying optional input files failed")
        if not self.create_output_dirs():
            self._toolbox.msg_error.emit("Creating output subdirectories failed. Tool execution aborted.")
            return ExecutionState.ABORT
        self.get_icon().start_animation()
        self.instance = self.tool_specification().create_tool_instance(self.basedir)
        self.instance.prepare()  # Make command and stuff
        self.instance.instance_finished_signal.connect(self.handle_execution_finished)
        self._toolbox.msg.emit(
            "*** Starting instance of Tool specification <b>{0}</b> ***".format(self.tool_specification().name)
        )
        self.instance.execute()
        return ExecutionState.WAIT  # handle_execution_finished() will declare whether to continue or not

    def count_files_and_dirs(self):
        """Count the number of files and directories in required input files model.

        Returns:
            Tuple containing the number of required files and directories.
        """
        n_dir = 0
        n_file = 0
        for i in range(self.input_file_model.rowCount()):
            req_file_path = self.input_file_model.item(i, 0).data(Qt.DisplayRole)
            # Check if this a directory or a file
            _, filename = os.path.split(req_file_path)
            if not filename:
                # It's a directory
                n_dir += 1
            else:
                # It's a file
                n_file += 1
        return n_dir, n_file

    def create_input_dirs(self):
        """Iterate items in required input files and check
        if there are any directories to create. Create found
        directories directly to work or source directory.

        Returns:
            Boolean variable depending on success
        """
        for i in range(self.input_file_model.rowCount()):
            req_file_path = self.input_file_model.item(i, 0).data(Qt.DisplayRole)
            # Check if this a directory or a file
            path, filename = os.path.split(req_file_path)
            if not filename:
                # It's a directory
                # logging.debug("path {0} should be created to work folder".format(path))
                path_to_create = os.path.join(self.basedir, path)
                try:
                    create_dir(path_to_create)
                except OSError:
                    self._toolbox.msg_error.emit(
                        "[OSError] Creating directory {0} failed." " Check permissions.".format(path_to_create)
                    )
                    return False
                self._toolbox.msg.emit("\tDirectory <b>{0}{1}</b> created".format(os.path.sep, path))
            else:
                # It's a file -> skip
                pass
        return True

    def copy_input_files(self, paths):
        """Copy input files from given paths to work or source directory, depending on
        where the Tool specification requires them to be.

        Args:
            paths (dict): Key is path to destination file, value is path to source file.

        Returns:
            Boolean variable depending on operation success
        """
        n_copied_files = 0
        for dst, src_path in paths.items():
            if not os.path.exists(src_path):
                self._toolbox.msg_error.emit("\tFile <b>{0}</b> does not exist".format(src_path))
                return False
            # Join work directory path to dst (dst is the filename including possible subfolders, e.g. 'input/f.csv')
            dst_path = os.path.abspath(os.path.join(self.basedir, dst))
            # Create subdirectories if necessary
            dst_subdir, fname = os.path.split(dst)
            if not dst_subdir:
                # No subdirectories to create
                self._toolbox.msg.emit("\tCopying file <b>{0}</b>".format(fname))
            else:
                # Create subdirectory structure to work or source directory
                work_subdir_path = os.path.abspath(os.path.join(self.basedir, dst_subdir))
                if not os.path.exists(work_subdir_path):
                    try:
                        create_dir(work_subdir_path)
                    except OSError:
                        self._toolbox.msg_error.emit(
                            "[OSError] Creating directory <b>{0}</b> failed.".format(work_subdir_path)
                        )
                        return False
                self._toolbox.msg.emit(
                    "\tCopying file <b>{0}</b> into subdirectory <b>{2}{1}</b>".format(fname, dst_subdir, os.path.sep)
                )
            try:
                shutil.copyfile(src_path, dst_path)
                n_copied_files += 1
            except OSError as e:
                self._toolbox.msg_error.emit("Copying file <b>{0}</b> to <b>{1}</b> failed".format(src_path, dst_path))
                self._toolbox.msg_error.emit("{0}".format(e))
                if e.errno == 22:
                    msg = (
                        "The reason might be:\n"
                        "[1] The destination file already exists and it cannot be "
                        "overwritten because it is locked by Julia or some other application.\n"
                        "[2] You don't have the necessary permissions to overwrite the file.\n"
                        "To solve the problem, you can try the following:\n[1] Execute the Tool in work "
                        "directory.\n[2] If you are executing a Julia Tool with Julia 0.6.x, upgrade to "
                        "Julia 0.7 or newer.\n"
                        "[3] Close any other background application(s) that may have locked the file.\n"
                        "And try again.\n"
                    )
                    self._toolbox.msg_warning.emit(msg)
                return False
        self._toolbox.msg.emit("\tCopied <b>{0}</b> input file(s)".format(n_copied_files))
        return True

    def copy_optional_input_files(self, paths):
        """Copy optional input files from given paths to work or source directory, depending on
        where the Tool specification requires them to be.

        Args:
            paths (dict): Key is the optional file name pattern, value is a list of paths to source files.

        Returns:
            Boolean variable depending on operation success
        """
        n_copied_files = 0
        for dst, src_paths in paths.items():
            if not isinstance(src_paths, list):
                self._toolbox.msg_error.emit("Copying optional input files failed. src_paths should be a list.")
                return False
            for src_path in src_paths:
                if not os.path.exists(src_path):
                    self._toolbox.msg_error.emit("\tFile <b>{0}</b> does not exist".format(src_path))
                    continue
                # Get file name that matched the search pattern
                _, dst_fname = os.path.split(src_path)
                # Check if the search pattern included subdirectories (e.g. 'input/*.csv')
                # This means that /input/ directory should be created to work (or source) directory
                # before copying the files
                dst_subdir, _search_pattern = os.path.split(dst)
                if not dst_subdir:
                    # No subdirectories to create
                    self._toolbox.msg.emit("\tCopying optional file <b>{0}</b>".format(dst_fname))
                    dst_path = os.path.abspath(os.path.join(self.basedir, dst_fname))
                else:
                    # Create subdirectory structure to work or source directory
                    work_subdir_path = os.path.abspath(os.path.join(self.basedir, dst_subdir))
                    if not os.path.exists(work_subdir_path):
                        try:
                            create_dir(work_subdir_path)
                        except OSError:
                            self._toolbox.msg_error.emit(
                                "[OSError] Creating directory <b>{0}</b> failed.".format(work_subdir_path)
                            )
                            continue
                    self._toolbox.msg.emit(
                        "\tCopying optional file <b>{0}</b> into subdirectory <b>{2}{1}</b>".format(
                            dst_fname, dst_subdir, os.path.sep
                        )
                    )
                    dst_path = os.path.abspath(os.path.join(work_subdir_path, dst_fname))
                try:
                    shutil.copyfile(src_path, dst_path)
                    n_copied_files += 1
                except OSError as e:
                    self._toolbox.msg_error.emit(
                        "Copying optional file <b>{0}</b> to <b>{1}</b> failed".format(src_path, dst_path)
                    )
                    self._toolbox.msg_error.emit("{0}".format(e))
                    if e.errno == 22:
                        msg = (
                            "The reason might be:\n"
                            "[1] The destination file already exists and it cannot be "
                            "overwritten because it is locked by Julia or some other application.\n"
                            "[2] You don't have the necessary permissions to overwrite the file.\n"
                            "To solve the problem, you can try the following:\n[1] Execute the Tool in work "
                            "directory.\n[2] If you are executing a Julia Tool with Julia 0.6.x, upgrade to "
                            "Julia 0.7 or newer.\n"
                            "[3] Close any other background application(s) that may have locked the file.\n"
                            "And try again.\n"
                        )
                        self._toolbox.msg_warning.emit(msg)
        self._toolbox.msg.emit("\tCopied <b>{0}</b> optional input file(s)".format(n_copied_files))
        return True

    def copy_program_files(self):
        """Copies Tool specification source files to base directory."""
        # Make work directory anchor with path as tooltip
        work_anchor = "<a style='color:#99CCFF;' title='{0}' href='file:///{0}'>work directory</a>".format(self.basedir)
        self._toolbox.msg.emit(
            "*** Copying Tool specification <b>{0}</b> program files to {1} ***".format(
                self.tool_specification().name, work_anchor
            )
        )
        n_copied_files = 0
        for i in range(self.source_file_model.rowCount()):
            filepath = self.source_file_model.item(i, 0).data(Qt.DisplayRole)
            dirname, file_pattern = os.path.split(filepath)
            src_dir = os.path.join(self.tool_specification().path, dirname)
            dst_dir = os.path.join(self.basedir, dirname)
            # Create the destination directory
            try:
                create_dir(dst_dir)
            except OSError:
                self._toolbox.msg_error.emit("Creating directory <b>{0}</b> failed".format(dst_dir))
                return False
            # Copy file if necessary
            if file_pattern:
                for src_file in glob.glob(os.path.abspath(os.path.join(src_dir, file_pattern))):
                    dst_file = os.path.abspath(os.path.join(dst_dir, os.path.basename(src_file)))
                    # logging.debug("Copying file {} to {}".format(src_file, dst_file))
                    try:
                        shutil.copyfile(src_file, dst_file)
                        n_copied_files += 1
                    except OSError as e:
                        logging.error(e)
                        self._toolbox.msg_error.emit(
                            "\tCopying file <b>{0}</b> to <b>{1}</b> failed".format(src_file, dst_file)
                        )
                        return False
        if n_copied_files == 0:
            self._toolbox.msg_warning.emit("Warning: No files copied")
        else:
            self._toolbox.msg.emit("\tCopied <b>{0}</b> file(s)".format(n_copied_files))
        return True

    def find_input_files(self, resources_upstream):
        """Iterates files in required input files model and looks for them from upstream items.

        Args:
            resources_upstream (list): resources available from upstream items

        Returns:
            Dictionary mapping required files to path where they are found, or to None if not found
        """
        file_paths = dict()
        for i in range(self.input_file_model.rowCount()):
            req_file_path = self.input_file_model.item(i, 0).data(Qt.DisplayRole)
            # Just get the filename if there is a path attached to the file
            _, filename = os.path.split(req_file_path)
            if not filename:
                # It's a directory
                continue
            file_paths[req_file_path] = self.find_file(filename, resources_upstream)
        return file_paths

    def find_optional_input_files(self, resources_upstream):
        """Tries to find optional input files from previous project items in the DAG. Returns found paths.

        Args:
            resources_upstream (list): resources available from upstream items

        Returns:
            Dictionary of optional input file paths or an empty dictionary if no files found. Key is the
            optional input item and value is a list of paths that matches the item.
        """
        file_paths = dict()
        for i in range(self.opt_input_file_model.rowCount()):
            file_path = self.opt_input_file_model.item(i, 0).data(Qt.DisplayRole)
            # Just get the filename if there is a path attached to the file
            _, pattern = os.path.split(file_path)  # Filename may be a pattern (contains wildcards * or ?)
            if not pattern:
                # It's a directory -> skip
                continue
            found_files = self.find_optional_files(pattern, resources_upstream)
            if not found_files:
                self._toolbox.msg_warning.emit("\tNo files matching pattern <b>{0}</b> found".format(pattern))
            else:
                file_paths[file_path] = found_files
        return file_paths

    @staticmethod
    def available_filepaths_upstream(resources_upstream):
        """
        Returns filepaths from given available resources upstream.

        Args:
            resources_upstream (list): resources available from upstream items
        Returns:
            a list of file paths, possibly including patterns
        """
        filepaths = []
        for resource in resources_upstream:
            if resource.type_ == "file" or (resource.type_ == "database" and resource.scheme == "sqlite"):
                filepaths += glob.glob(resource.path)
        return filepaths

    def find_file(self, filename, resources_upstream):
        """Returns the first occurrence of full path to given file name in files available
        from the execution instance, or None if file was not found.

        Args:
            filename (str): Searched file name (no path) TODO: Change to pattern
            resources_upstream (list): list of resources available from upstream items

        Returns:
            str: Full path to file if found, None if not found
        """
        for filepath in self.available_filepaths_upstream(resources_upstream):
            _, file_candidate = os.path.split(filepath)
            if file_candidate == filename:
                # logging.debug("Found path for {0} from dc refs: {1}".format(filename, dc_ref))
                return filepath
        return None

    def find_optional_files(self, pattern, resources_upstream):
        """Returns a list of found paths to files that match the given pattern in files available
        from the execution instance.

        Args:
            pattern (str): file pattern
            resources_upstream (list): list of resources available from upstream items
        Returns:
            list: List of (full) paths
        """
        filepaths = self.available_filepaths_upstream(resources_upstream)
        # Find matches when pattern includes wildcards
        if "*" in pattern and not "?" in pattern:
            return fnmatch.filter(filepaths, pattern)  # Returns matches in list
        if "?" in pattern:
            # Separate file names from paths
            matches = list()
            for filepath in filepaths:
                _, fname = os.path.split(filepath)
                # Match just the filename to pattern
                if fnmatch.fnmatch(fname, pattern):  # Returns True or False if pattern matches fname
                    matches.append(filepath)
            return matches
        # Pattern is an exact filename (no wildcards)
        match = self.find_file(pattern, resources_upstream)
        if match is not None:
            return [match]
        return []

    @Slot(int, name="handle_execution_finished")
    def handle_execution_finished(self, return_code):
        """Tool specification execution finished.

        Args:
            return_code (int): Process exit code
        """
        self.get_icon().stop_animation()
        # Disconnect instance finished signal
        self.instance.instance_finished_signal.disconnect(self.handle_execution_finished)
        if return_code == 0:
            self._toolbox.msg_success.emit("Tool <b>{0}</b> execution finished".format(self.name))
        else:
            self._toolbox.msg_error.emit("Tool <b>{0}</b> execution failed".format(self.name))
        self.handle_output_files(return_code)
        if not self._project.execution_instance:
            # Happens sometimes when Stop button is pressed
            return
        self._project.execution_instance.project_item_execution_finished_signal.emit(ExecutionState.CONTINUE)

    def handle_output_files(self, ret):
        """Creates a timestamped result directory for Tool specification output files. Starts copying Tool
        specification output files from work directory to result directory and print messages to Event
        Log depending on how the operation went.

        Args:
            ret (int): Tool specification process return value
        """
        output_dir_timestamp = create_output_dir_timestamp()  # Get timestamp when tool finished
        # Create an output folder with timestamp and copy output directly there
        if ret != 0:
            result_path = os.path.abspath(os.path.join(self.output_dir, 'failed', output_dir_timestamp))
        else:
            result_path = os.path.abspath(os.path.join(self.output_dir, output_dir_timestamp))
        try:
            create_dir(result_path)
        except OSError:
            self._toolbox.msg_error.emit(
                "\tError creating timestamped output directory. "
                "Tool specification output files not copied. Please check directory permissions."
            )
            return
        # Make link to output folder
        result_anchor = "<a style='color:#BB99FF;' title='{0}' href='file:///{0}'>results directory</a>".format(
            result_path
        )
        self._toolbox.msg.emit("*** Archiving output files to {0} ***".format(result_anchor))
        if self.output_file_model.rowCount() > 0:
            saved_files, failed_files = self.copy_output_files(result_path)
            if not saved_files:
                # If no files were saved
                self._toolbox.msg_error.emit("\tNo files saved")
            else:
                # If there are saved files
                # Split list into filenames and their paths
                filenames, _ = zip(*saved_files)
                self._toolbox.msg.emit("\tThe following output files were saved to results directory")
                for filename in filenames:
                    self._toolbox.msg.emit("\t\t<b>{0}</b>".format(filename))
            if failed_files:
                # If saving some or all files failed
                self._toolbox.msg_warning.emit("\tThe following output files were not found")
                for failed_file in failed_files:
                    failed_fname = os.path.split(failed_file)[1]
                    self._toolbox.msg_warning.emit("\t\t<b>{0}</b>".format(failed_fname))
        else:
            tip_anchor = (
                "<a style='color:#99CCFF;' title='When you add output files to the Tool specification,\n "
                "they will be archived into results directory. Also, output files are passed to\n "
                "subsequent project items.' href='#'>Tip</a>"
            )
            self._toolbox.msg_warning.emit(
                "\tNo output files defined for this Tool specification. {0}".format(tip_anchor)
            )

    def create_output_dirs(self):
        """Makes sure that work directory has the necessary output directories for Tool output files.
        Checks only "outputfiles" list. Alternatively you can add directories to "inputfiles" list
        in the tool definition file.

        Returns:
            bool: True for success, False otherwise.

        Raises:
            OSError: If creating an output directory to work fails.
        """
        # TODO: Remove duplicate directory names from the list of created directories.
        for i in range(self.output_file_model.rowCount()):
            out_file_path = self.output_file_model.item(i, 0).data(Qt.DisplayRole)
            dirname = os.path.split(out_file_path)[0]
            if dirname == '':
                continue
            dst_dir = os.path.join(self.basedir, dirname)
            try:
                create_dir(dst_dir)
            except OSError:
                self._toolbox.msg_error.emit("Creating work output directory '{}' failed".format(dst_dir))
                return False
        return True

    def copy_output_files(self, target_dir):
        """Copies Tool specification output files from work directory to given target directory.

        Args:
            target_dir (str): Destination directory for Tool specification output files

        Returns:
            tuple: Contains two lists. The first list contains paths to successfully
            copied files. The second list contains paths (or patterns) of Tool specification
            output files that were not found.

        Raises:
            OSError: If creating a directory fails.
        """
        failed_files = list()
        saved_files = list()
        # logging.debug("Saving result files to <{0}>".format(target_dir))
        for i in range(self.output_file_model.rowCount()):
            pattern = self.output_file_model.item(i, 0).data(Qt.DisplayRole)
            # Create subdirectories if necessary
            dst_subdir, fname_pattern = os.path.split(pattern)
            # logging.debug("pattern:{0} dst_subdir:{1} fname_pattern:{2}".format(pattern, dst_subdir, fname_pattern))
            target = os.path.abspath(os.path.join(target_dir, dst_subdir))
            if not os.path.exists(target):
                try:
                    create_dir(target)
                except OSError:
                    self._toolbox.msg_error.emit("[OSError] Creating directory <b>{0}</b> failed.".format(target))
                    continue
                self._toolbox.msg.emit("\tCreated result subdirectory <b>{0}{1}</b>".format(os.path.sep, dst_subdir))
            # Check for wildcards in pattern
            if ('*' in pattern) or ('?' in pattern):
                for fname_path in glob.glob(os.path.abspath(os.path.join(self.basedir, pattern))):
                    # fname_path is a full path
                    fname = os.path.split(fname_path)[1]  # File name (no path)
                    dst = os.path.abspath(os.path.join(target, fname))
                    full_fname = os.path.join(dst_subdir, fname)
                    try:
                        shutil.copyfile(fname_path, dst)
                        saved_files.append((full_fname, dst))
                    except OSError:
                        self._toolbox.msg_error.emit(
                            "[OSError] Copying pattern {0} to {1} failed".format(fname_path, dst)
                        )
                        failed_files.append(full_fname)
            else:
                output_file = os.path.abspath(os.path.join(self.basedir, pattern))
                # logging.debug("Looking for {0}".format(output_file))
                if not os.path.isfile(output_file):
                    failed_files.append(pattern)
                    continue
                # logging.debug("Saving file {0}".format(fname_pattern))
                dst = os.path.abspath(os.path.join(target, fname_pattern))
                # logging.debug("Copying to {0}".format(dst))
                try:
                    shutil.copyfile(output_file, dst)
                    saved_files.append((pattern, dst))
                except OSError:
                    self._toolbox.msg_error.emit(
                        "[OSError] Copying output file {0} to {1} failed".format(output_file, dst)
                    )
                    failed_files.append(pattern)
        return saved_files, failed_files

    def stop_execution(self):
        """Stops executing this Tool."""
        self.get_icon().stop_animation()
        self.instance.instance_finished_signal.disconnect(self.handle_execution_finished)
        self._toolbox.msg_warning.emit("Stopping Tool <b>{0}</b>".format(self.name))
        self.instance.terminate_instance()
        # Note: QSubProcess, PythonReplWidget, and JuliaREPLWidget emit project_item_execution_finished_signal

    def _do_handle_dag_changed(self, resources_upstream):
        """See base class."""
        if not self.tool_specification():
            self.add_notification(
                "This Tool is not connected to a Tool specification. Set it in the Tool Properties Panel."
            )
            return
        file_paths = self.find_input_files(resources_upstream)
        not_found = [k for k, v in file_paths.items() if v is None]
        if not_found:
            self.add_notification(
                "File(s) {0} needed to execute this Tool are not provided by any input item. "
                "Connect items that provide the required files to this Tool.".format(", ".join(not_found))
            )

    def item_dict(self):
        """Returns a dictionary corresponding to this item."""
        d = super().item_dict()
        if not self.tool_specification():
            d["tool"] = ""
        else:
            d["tool"] = self.tool_specification().name
        d["execute_in_work"] = self.execute_in_work
        return d

    def custom_context_menu(self, parent, pos):
        """Returns the context menu for this item.

        Args:
            parent (QWidget): The widget that is controlling the menu
            pos (QPoint): Position on screen
        """
        return ToolContextMenu(parent, self, pos)

    def apply_context_menu_action(self, parent, action):
        """Applies given action from context menu. Implement in subclasses as needed.

        Args:
            parent (QWidget): The widget that is controlling the menu
            action (str): The selected action
        """
        super().apply_context_menu_action(parent, action)
        if action == "Results...":
            self.open_results()
        elif action == "Stop":
            # Check that the wheel is still visible, because execution may have stopped before the user clicks Stop
            if self.get_icon().timer.state() != QTimeLine.Running:
                self._toolbox.msg.emit("Tool <b>{0}</b> is not running".format(self.name))
            else:
                self.stop_execution()  # Proceed with stopping
        elif action == "Edit Tool specification":
            self.edit_tool_specification()
        elif action == "Edit main program file...":
            self.open_tool_main_program_file()

    def rename(self, new_name):
        """Rename this item.

        Args:
            new_name (str): New name

        Returns:
            bool: Boolean value depending on success
        """
        ret = super().rename(new_name)
        if not ret:
            return False
        self.output_dir = os.path.join(self.data_dir, TOOL_OUTPUT_DIR)
        if self.output_dir_watcher.directories():
            self.output_dir_watcher.removePaths(self.output_dir_watcher.directories())
        self.watch_output_dir()
        return True

    def notify_destination(self, source_item):
        """See base class."""
        if source_item.item_type() == "Data Store":
            self._toolbox.msg.emit(
                "Link established. Data Store <b>{0}</b> url will "
                "be passed to Tool <b>{1}</b> when executing.".format(source_item.name, self.name)
            )
        elif source_item.item_type() == "Data Connection":
            self._toolbox.msg.emit(
                "Link established. Tool <b>{0}</b> will look for input "
                "files from <b>{1}</b>'s references and data directory.".format(self.name, source_item.name)
            )
        elif source_item.item_type() == "Exporter":
            self._toolbox.msg.emit(
                "Link established. The file exported by <b>{0}</b> will "
                "be passed to Tool <b>{1}</b> when executing.".format(source_item.name, self.name)
            )
        elif source_item.item_type() == "Tool":
            self._toolbox.msg.emit("Link established.")
        else:
            super().notify_destination(source_item)

    @staticmethod
    def default_name_prefix():
        """see base class"""
        return "Tool"<|MERGE_RESOLUTION|>--- conflicted
+++ resolved
@@ -351,14 +351,8 @@
         """Update Tool tab name label. Used only when renaming project items."""
         self._properties_ui.label_tool_name.setText(self.name)
 
-<<<<<<< HEAD
-    def _update_basedir(self):
-        """Updates the path to the base directory for tool execution, depending on 'execute_in_work'."""
-=======
     def prepare_for_resource_discovery(self):
-        """Updates the path to the base directory, depending on `execute_in_work`.
-        """
->>>>>>> 5c59fe93
+        """Updates the path to the base directory, depending on `execute_in_work`."""
         if not self.tool_specification():
             # Don't worry, execution will handle this eventually
             return
