######################################################################################################################
# Copyright (C) 2017 - 2019 Spine project consortium
# This file is part of Spine Toolbox.
# Spine Toolbox is free software: you can redistribute it and/or modify it under the terms of the GNU Lesser General
# Public License as published by the Free Software Foundation, either version 3 of the License, or (at your option)
# any later version. This program is distributed in the hope that it will be useful, but WITHOUT ANY WARRANTY;
# without even the implied warranty of MERCHANTABILITY or FITNESS FOR A PARTICULAR PURPOSE. See the GNU Lesser General
# Public License for more details. You should have received a copy of the GNU Lesser General Public License along with
# this program. If not, see <http://www.gnu.org/licenses/>.
######################################################################################################################

"""
Contains Importer project item class.

:authors: P. Savolainen (VTT), P. Vennström (VTT), A. Soininen (VTT)
:date:   10.6.2019
"""

import logging
import os
import json
from PySide2.QtCore import Qt, Slot, QFileInfo
from PySide2.QtGui import QStandardItem, QStandardItemModel
from PySide2.QtWidgets import QFileIconProvider, QListWidget, QDialog, QVBoxLayout, QDialogButtonBox
from spinetoolbox.executioner import ExecutionState
from spinetoolbox.project_item import ProjectItem
from spinetoolbox.helpers import create_dir
from spinetoolbox.spine_io.importers.csv_reader import CSVConnector
from spinetoolbox.spine_io.importers.excel_reader import ExcelConnector
from spinetoolbox.widgets.import_preview_window import ImportPreviewWindow
from spinetoolbox.tool_specifications import PythonTool
from . import importer_program


class Importer(ProjectItem):
    def __init__(self, toolbox, name, description, mappings, x, y):
        """Importer class.

        Args:
            toolbox (ToolboxUI): QMainWindow instance
            name (str): Project item name
            description (str): Project item description
            mappings (dict): dict with mapping settings
            x (float): Initial icon scene X coordinate
            y (float): Initial icon scene Y coordinate
        """
        super().__init__(toolbox, name, description, x, y)
        # Make logs subdirectory for this item
        self.logs_dir = os.path.join(self.data_dir, "logs")
        try:
            create_dir(self.logs_dir)
        except OSError:
            self._toolbox.msg_error.emit(
                "[OSError] Creating directory {0} failed. Check permissions.".format(self.logs_dir)
            )
        # Variables for saving selections when item is (de)activated
        if mappings is None:
            mappings = dict()
        else:
            # convert table_types and table_row_types keys to int since json always has strings as keys.
            for table_settings in mappings.values():
                table_types = table_settings.get("table_types", {})
                table_settings["table_types"] = {
                    table_name: {int(col): t for col, t in col_types.items()}
                    for table_name, col_types in table_types.items()
                }
                table_row_types = table_settings.get("table_row_types", {})
                table_settings["table_row_types"] = {
                    table_name: {int(row): t for row, t in row_types.items()}
                    for table_name, row_types in table_row_types.items()
                }
        self.settings = mappings
        self.file_model = QStandardItemModel()
        self.all_files = []  # All source files
        self.unchecked_files = []  # Unchecked source files
        self.basedir = os.path.dirname(os.path.abspath(importer_program.__file__))
        self.importer_tool_spec = PythonTool(
            self._toolbox, f"{self.name} tool", "python", self.basedir, ["importer_program.py"], execute_in_work=False
        )
        self.instance = None  # Instance of the above tool spec
        # connector class
        self._preview_widget = {}  # Key is the filepath, value is the ImportPreviewWindow instance

    @staticmethod
    def item_type():
        """See base class."""
        return "Importer"

    @staticmethod
    def category():
        """See base class."""
        return "Importers"

    @Slot(QStandardItem, name="_handle_file_model_item_changed")
    def _handle_file_model_item_changed(self, item):
        if item.checkState() == Qt.Checked:
            self.unchecked_files.remove(item.text())
            self._toolbox.msg.emit(
                "<b>{0}:</b> Source file '{1}' will be processed at execution.".format(self.name, item.text())
            )
        elif item.checkState() != Qt.Checked:
            self.unchecked_files.append(item.text())
            self._toolbox.msg.emit(
                "<b>{0}:</b> Source file '{1}' will *NOT* be processed at execution.".format(self.name, item.text())
            )

    def make_signal_handler_dict(self):
        """Returns a dictionary of all shared signals and their handlers.
        This is to enable simpler connecting and disconnecting."""
        s = super().make_signal_handler_dict()
        s[self._properties_ui.toolButton_open_dir.clicked] = lambda checked=False: self.open_directory()
        s[self._properties_ui.pushButton_import_editor.clicked] = self._handle_import_editor_clicked
        s[self._properties_ui.treeView_files.doubleClicked] = self._handle_files_double_clicked
        return s

    def activate(self):
        """Restores selections and connects signals."""
        self.restore_selections()
        super().connect_signals()

    def deactivate(self):
        """Saves selections and disconnects signals."""
        self.save_selections()
        if not super().disconnect_signals():
            logging.error("Item %s deactivation failed.", self.name)
            return False
        return True

    def restore_selections(self):
        """Restores selections into shared widgets when this project item is selected."""
        self._properties_ui.label_name.setText(self.name)
        self._properties_ui.treeView_files.setModel(self.file_model)
        self.file_model.itemChanged.connect(self._handle_file_model_item_changed)

    def save_selections(self):
        """Saves selections in shared widgets for this project item into instance variables."""
        self._properties_ui.treeView_files.setModel(None)
        self.file_model.itemChanged.disconnect(self._handle_file_model_item_changed)

    def update_name_label(self):
        """Update Importer properties tab name label. Used only when renaming project items."""
        self._properties_ui.label_name.setText(self.name)

    @Slot(bool, name="_handle_import_editor_clicked")
    def _handle_import_editor_clicked(self, checked=False):
        """Opens Import editor for the file selected in list view."""
        index = self._properties_ui.treeView_files.currentIndex()
        self.open_import_editor(index)

    @Slot("QModelIndex", name="_handle_files_double_clicked")
    def _handle_files_double_clicked(self, index):
        """Opens Import editor for the double clicked index."""
        self.open_import_editor(index)

    def open_import_editor(self, index):
        """Opens Import editor for the given index."""
        importee = index.data()
        if importee is None:
            self._toolbox.msg_error.emit("Please select a source file from the list first.")
            return
        if not os.path.exists(importee):
            self._toolbox.msg_error.emit("Invalid path: {0}".format(importee))
            return
        # Raise current form for the selected file if any
        preview_widget = self._preview_widget.get(importee, None)
        if preview_widget:
            if preview_widget.windowState() & Qt.WindowMinimized:
                # Remove minimized status and restore window with the previous state (maximized/normal state)
                preview_widget.setWindowState(preview_widget.windowState() & ~Qt.WindowMinimized | Qt.WindowActive)
                preview_widget.activateWindow()
            else:
                preview_widget.raise_()
            return
        # Create a new form for the selected file
        settings = self.settings.setdefault(importee, {})
        # Try and get connector from settings
        source_type = settings.get("source_type", None)
        if source_type is not None:
            connector = eval(source_type)  # pylint: disable=eval-used
        else:
            # Ask user
            connector = self.get_connector(importee)
            if not connector:
                # Aborted by the user
                return
        self._toolbox.msg.emit("Opening Import editor for file: {0}".format(importee))
        preview_widget = self._preview_widget[importee] = ImportPreviewWindow(
            self, importee, connector, settings, self._toolbox
        )
        preview_widget.settings_updated.connect(lambda s, importee=importee: self.save_settings(s, importee))
        preview_widget.connection_failed.connect(lambda m, importee=importee: self._connection_failed(m, importee))
        preview_widget.destroyed.connect(lambda o=None, importee=importee: self._preview_destroyed(importee))
        preview_widget.start_ui()

    def get_connector(self, importee):
        """Shows a QDialog to select a connector for the given source file.
        Mimics similar routine in `spine_io.widgets.import_widget.ImportDialog`
        """
        connector_list = [CSVConnector, ExcelConnector]  # TODO: add others as needed
        connector_names = [c.DISPLAY_NAME for c in connector_list]
        dialog = QDialog(self._toolbox)
        dialog.setLayout(QVBoxLayout())
        connector_list_wg = QListWidget()
        connector_list_wg.addItems(connector_names)
        # Set current item in `connector_list_wg` based on file extension
        _filename, file_extension = os.path.splitext(importee)
        if file_extension.lower().startswith(".xls"):
            row = connector_list.index(ExcelConnector)
        elif file_extension.lower() == ".csv":
            row = connector_list.index(CSVConnector)
        else:
            row = None
        if row:
            connector_list_wg.setCurrentRow(row)
        button_box = QDialogButtonBox(QDialogButtonBox.Ok | QDialogButtonBox.Cancel)
        button_box.button(QDialogButtonBox.Ok).clicked.connect(dialog.accept)
        button_box.button(QDialogButtonBox.Cancel).clicked.connect(dialog.reject)
        connector_list_wg.doubleClicked.connect(dialog.accept)
        dialog.layout().addWidget(connector_list_wg)
        dialog.layout().addWidget(button_box)
        _dirname, filename = os.path.split(importee)
        dialog.setWindowTitle("Select connector for '{}'".format(filename))
        answer = dialog.exec_()
        if answer:
            row = connector_list_wg.currentIndex().row()
            return connector_list[row]

    def select_connector_type(self, index):
        """Opens dialog to select connector type for the given index."""
        importee = index.data()
        connector = self.get_connector(importee)
        if not connector:
            # Aborted by the user
            return
        settings = self.settings.setdefault(importee, {})
        settings["source_type"] = connector.__name__

    def _connection_failed(self, msg, importee):
        self._toolbox.msg.emit(msg)
        preview_widget = self._preview_widget.pop(importee, None)
        if preview_widget:
            preview_widget.close()

    def save_settings(self, settings, importee):
        self.settings[importee].update(settings)

    def _preview_destroyed(self, importee):
        self._preview_widget.pop(importee, None)

    def update_file_model(self, items):
        """Add given list of items to the file model. If None or
        an empty list given, the model is cleared."""
        self.all_files = items
        self.file_model.clear()
        self.file_model.setHorizontalHeaderItem(0, QStandardItem("Source files"))  # Add header
        if items is not None:
            for item in items:
                qitem = QStandardItem(item)
                qitem.setEditable(False)
                qitem.setCheckable(True)
                if item in self.unchecked_files:
                    qitem.setCheckState(Qt.Unchecked)
                else:
                    qitem.setCheckState(Qt.Checked)
                qitem.setData(QFileIconProvider().icon(QFileInfo(item)), Qt.DecorationRole)
                self.file_model.appendRow(qitem)

    def _do_execute(self, resources_upstream, resources_downstream):
        """Executes this Importer."""
<<<<<<< HEAD
        self._toolbox.msg.emit("")
        self._toolbox.msg.emit("Executing Importer <b>{0}</b>".format(self.name))
        self._toolbox.msg.emit("***")

        inst = self._toolbox.project().execution_instance
        all_data = []
        all_errors = []

        checked_files = [f for f in self.all_files if f not in self.unchecked_files]
        for source in checked_files:
            settings = self.settings.get(source, None)
            if settings is None or not settings:
                self._toolbox.msg_warning.emit(
                    "<b>{0}:</b> There are no mappings defined for {1}, moving on...".format(self.name, source)
                )
                continue
            source_type = settings["source_type"]
            connector = eval(source_type)()  # pylint: disable=eval-used
            connector.connect_to_source(source)
            table_mappings = {
                name: mapping
                for name, mapping in settings["table_mappings"].items()
                if name in settings["selected_tables"]
            }
            table_options = {
                name: options
                for name, options in settings["table_options"].items()
                if name in settings["selected_tables"]
            }
            table_types = {
                name: types for name, types in settings["table_types"].items() if name in settings["selected_tables"]
            }
            table_row_types = {
                name: types
                for name, types in settings["table_row_types"].items()
                if name in settings["selected_tables"]
            }
            data, errors = connector.get_mapped_data(
                table_mappings, table_options, table_types, table_row_types, max_rows=-1
            )
            self._toolbox.msg.emit(
                "<b>{0}:</b> Read {1} data from {2} with {3} errors".format(
                    self.name, sum(len(d) for d in data.values()), source, len(errors)
                )
            )
            all_data.append(data)
            all_errors.extend(errors)
        if all_errors:
            # Log errors in a time stamped file into the logs directory
            timestamp = create_log_file_timestamp()
            logfilepath = os.path.abspath(os.path.join(self.logs_dir, timestamp + "_error.log"))
            with open(logfilepath, 'w') as f:
                for err in all_errors:
                    f.write("{}\n".format(err))
            # Make error log file anchor with path as tooltip
            logfile_anchor = (
                "<a style='color:#BB99FF;' title='" + logfilepath + "' href='file:///" + logfilepath + "'>error log</a>"
            )
            self._toolbox.msg_error.emit(
                "There where errors while executing <b>{0}</b>. {1}".format(self.name, logfile_anchor)
            )
            self._toolbox.project().execution_instance.project_item_execution_finished_signal.emit(ExecutionState.ABORT)
        if all_data:
            # Add mapped data to a dict in the execution instance.
            # If execution reaches a Data Store, the mapped data will be imported into the corresponding url
            resource = ProjectItemResource(self, "data", data=all_data, metadata=dict(for_import=True))
            inst.advertise_resources(self.name, resource)
        self._toolbox.project().execution_instance.project_item_execution_finished_signal.emit(ExecutionState.CONTINUE)
=======
        self.get_icon().start_animation()
        args = [
            self.name,
            [f for f in self.all_files if f not in self.unchecked_files],
            self.settings,
            [r.url for r in resources_downstream if r.type_ == "database"],
            self.logs_dir,
        ]
        self.importer_tool_spec.cmdline_args = [json.dumps(arg) for arg in args]
        self.instance = self.importer_tool_spec.create_tool_instance(self.basedir)
        self.instance.prepare()  # Make command and stuff
        self.instance.instance_finished_signal.connect(self.handle_execution_finished)
        self.instance.instance_finished_signal.connect(self.instance.deleteLater)
        self.instance.execute(semisilent=True)
        return ExecutionState.WAIT

    @Slot(int)
    def handle_execution_finished(self, return_code):
        """Importer thread finished.

        Args:
            return_code (int): Process exit code
        """
        self.get_icon().stop_animation()
        if return_code == 0:
            self._toolbox.msg_success.emit("Importer <b>{0}</b> execution finished".format(self.name))
        else:
            self._toolbox.msg_error.emit("Importer <b>{0}</b> execution failed".format(self.name))
        if not self._project.execution_instance:
            # May happen sometimes when Stop button is pressed
            return
        self._project.execution_instance.project_item_execution_finished_signal.emit(ExecutionState.CONTINUE)
>>>>>>> 38e7aa3b

    def stop_execution(self):
        """Stops executing this Importer."""
        self.get_icon().stop_animation()
        self._toolbox.msg_warning.emit("Stopping {0}".format(self.name))
        self.instance.terminate_instance()
        self.instance.deleteLater()
        # Note: QSubProcess and PythonReplWidget emit project_item_execution_finished_signal

    def _do_handle_dag_changed(self, resources_upstream):
        """See base class."""
        file_list = [r.path for r in resources_upstream if r.type_ == "file" and not r.metadata.get("is_output")]
        self.update_file_model(set(file_list))
        if not file_list:
            self.add_notification(
                "This Importer does not have any input data. "
                "Connect Data Connections to this Importer to use their data as input."
            )

    def item_dict(self):
        """Returns a dictionary corresponding to this item."""
        d = super().item_dict()
        d["mappings"] = self.settings
        return d

    def notify_destination(self, source_item):
        """See base class."""
        if source_item.item_type() == "Data Connection":
            self._toolbox.msg.emit(
                "Link established. You can define mappings on data from "
                "<b>{0}</b> using item <b>{1}</b>.".format(source_item.name, self.name)
            )
        elif source_item.item_type() == "Data Store":
            # Does this type of link do anything?
            self._toolbox.msg.emit("Link established.")
        else:
            super().notify_destination(source_item)

    @staticmethod
    def default_name_prefix():
        """see base class"""
        return "Importer"

    def tear_down(self):
        """Close all preview widgets
        """
        for widget in self._preview_widget.values():
            widget.close()<|MERGE_RESOLUTION|>--- conflicted
+++ resolved
@@ -267,76 +267,6 @@
 
     def _do_execute(self, resources_upstream, resources_downstream):
         """Executes this Importer."""
-<<<<<<< HEAD
-        self._toolbox.msg.emit("")
-        self._toolbox.msg.emit("Executing Importer <b>{0}</b>".format(self.name))
-        self._toolbox.msg.emit("***")
-
-        inst = self._toolbox.project().execution_instance
-        all_data = []
-        all_errors = []
-
-        checked_files = [f for f in self.all_files if f not in self.unchecked_files]
-        for source in checked_files:
-            settings = self.settings.get(source, None)
-            if settings is None or not settings:
-                self._toolbox.msg_warning.emit(
-                    "<b>{0}:</b> There are no mappings defined for {1}, moving on...".format(self.name, source)
-                )
-                continue
-            source_type = settings["source_type"]
-            connector = eval(source_type)()  # pylint: disable=eval-used
-            connector.connect_to_source(source)
-            table_mappings = {
-                name: mapping
-                for name, mapping in settings["table_mappings"].items()
-                if name in settings["selected_tables"]
-            }
-            table_options = {
-                name: options
-                for name, options in settings["table_options"].items()
-                if name in settings["selected_tables"]
-            }
-            table_types = {
-                name: types for name, types in settings["table_types"].items() if name in settings["selected_tables"]
-            }
-            table_row_types = {
-                name: types
-                for name, types in settings["table_row_types"].items()
-                if name in settings["selected_tables"]
-            }
-            data, errors = connector.get_mapped_data(
-                table_mappings, table_options, table_types, table_row_types, max_rows=-1
-            )
-            self._toolbox.msg.emit(
-                "<b>{0}:</b> Read {1} data from {2} with {3} errors".format(
-                    self.name, sum(len(d) for d in data.values()), source, len(errors)
-                )
-            )
-            all_data.append(data)
-            all_errors.extend(errors)
-        if all_errors:
-            # Log errors in a time stamped file into the logs directory
-            timestamp = create_log_file_timestamp()
-            logfilepath = os.path.abspath(os.path.join(self.logs_dir, timestamp + "_error.log"))
-            with open(logfilepath, 'w') as f:
-                for err in all_errors:
-                    f.write("{}\n".format(err))
-            # Make error log file anchor with path as tooltip
-            logfile_anchor = (
-                "<a style='color:#BB99FF;' title='" + logfilepath + "' href='file:///" + logfilepath + "'>error log</a>"
-            )
-            self._toolbox.msg_error.emit(
-                "There where errors while executing <b>{0}</b>. {1}".format(self.name, logfile_anchor)
-            )
-            self._toolbox.project().execution_instance.project_item_execution_finished_signal.emit(ExecutionState.ABORT)
-        if all_data:
-            # Add mapped data to a dict in the execution instance.
-            # If execution reaches a Data Store, the mapped data will be imported into the corresponding url
-            resource = ProjectItemResource(self, "data", data=all_data, metadata=dict(for_import=True))
-            inst.advertise_resources(self.name, resource)
-        self._toolbox.project().execution_instance.project_item_execution_finished_signal.emit(ExecutionState.CONTINUE)
-=======
         self.get_icon().start_animation()
         args = [
             self.name,
@@ -369,7 +299,6 @@
             # May happen sometimes when Stop button is pressed
             return
         self._project.execution_instance.project_item_execution_finished_signal.emit(ExecutionState.CONTINUE)
->>>>>>> 38e7aa3b
 
     def stop_execution(self):
         """Stops executing this Importer."""
