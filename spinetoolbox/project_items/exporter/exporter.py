######################################################################################################################
# Copyright (C) 2017 - 2019 Spine project consortium
# This file is part of Spine Toolbox.
# Spine Toolbox is free software: you can redistribute it and/or modify it under the terms of the GNU Lesser General
# Public License as published by the Free Software Foundation, either version 3 of the License, or (at your option)
# any later version. This program is distributed in the hope that it will be useful, but WITHOUT ANY WARRANTY;
# without even the implied warranty of MERCHANTABILITY or FITNESS FOR A PARTICULAR PURPOSE. See the GNU Lesser General
# Public License for more details. You should have received a copy of the GNU Lesser General Public License along with
# this program. If not, see <http://www.gnu.org/licenses/>.
######################################################################################################################

"""
Exporter project item.

:author: A. Soininen (VTT)
:date:   5.9.2019
"""

from copy import deepcopy
import json
import logging
import pathlib
import os.path
from PySide2.QtCore import Slot
from spinedb_api.database_mapping import DatabaseMapping
from spinetoolbox.project_item import ProjectItem, ProjectItemResource
<<<<<<< HEAD
from spinetoolbox.helpers import deserialize_path, serialize_path, serialize_url
=======
from spinetoolbox.spine_io import gdx_utils
>>>>>>> 3abea15b
from spinetoolbox.spine_io.exporters import gdx
from .widgets.gdx_export_settings import GdxExportSettings
from .widgets.export_list_item import ExportListItem


class Exporter(ProjectItem):
    """
    This project item handles all functionality regarding exporting a database to a file.

    Currently, only .gdx format is supported.
    """

    _missing_output_file_notification = (
        "Output file name(s) missing. See the settings in the Exporter Properties panel."
    )

    def __init__(
        self,
        toolbox,
        name,
        description,
        database_urls=None,
        database_to_file_name_map=None,
        settings_file_names=None,
        x=0.0,
        y=0.0,
    ):
        """
        Args:
            toolbox (ToolboxUI): a ToolboxUI instance
            name (str): item name
            description (str): item description
            database_urls (list): a list of serialized connected database urls
            database_to_file_name_map (dict): mapping from database path (str) to an output file name (str)
            settings_file_names (list): mapping from database path (str) to export settings file name (str)
            x (float): initial X coordinate of item icon
            y (float): initial Y coordinate of item icon
        """
        super().__init__(toolbox, name, description, x, y)
        self._settings_windows = dict()
        self._settings = dict()
        if database_urls is None:
            database_urls = list()
        self._database_urls = [deserialize_path(path, self._project.project_dir) for path in database_urls]
        if database_to_file_name_map is None:
            self._database_to_file_name_map = dict()
        else:
            path_to_url_map = {
                serialized["path"]: deserialized for serialized, deserialized in zip(database_urls, self._database_urls)
            }
            normalized_db_to_file_name_map = dict()
            for db_path, rel_output_file_path in database_to_file_name_map.items():
                file_path = os.path.abspath(os.path.join(self._project.project_dir, rel_output_file_path))
                file_path = os.path.relpath(file_path, self.data_dir)
                try:
                    normalized_db_to_file_name_map[path_to_url_map[db_path]] = file_path
                except KeyError as error:
                    self._toolbox.msg_warning.emit("Could not resolve export file name for database {}".format(error))
            self._database_to_file_name_map = normalized_db_to_file_name_map
        # Convert settings file paths to absolute (if available)
        if settings_file_names is not None:
            abs_settings_paths = [
                os.path.abspath(os.path.join(self._project.project_dir, s)) for s in settings_file_names
            ]
            for file_name in abs_settings_paths:
                try:
                    with open(file_name) as input_file:
                        data = json.load(input_file)
                        database_path = data["database path"]
                        settings = gdx.Settings.from_dict(data)
                        self._settings[database_path] = settings
                except FileNotFoundError:
                    self._toolbox.msg_warning.emit(
                        "{} not found. Using default settings for exporting.".format(file_name)
                    )
        self._activated = False

    @staticmethod
    def item_type():
        """See base class."""
        return "Exporter"

    @staticmethod
    def category():
        """See base class."""
        return "Exporters"

    def make_signal_handler_dict(self):
        """Returns a dictionary of all shared signals and their handlers."""
        s = {self._properties_ui.open_directory_button.clicked: self.open_directory}
        return s

    def activate(self):
        """Restores selections and connects signals."""
        self._properties_ui.item_name_label.setText(self.name)
        self.update_database_list()
        super().connect_signals()
        self._activated = True

    def deactivate(self):
        """Saves selections and disconnects signals."""
        self.save_selections()
        if not super().disconnect_signals():
            logging.error("Item %s deactivation failed.", self.name)
            return False
        self._activated = False
        return True

    def save_selections(self):
        """Saves selections in shared widgets for this project item into instance variables."""

    def update_database_list(self):
        """Updates the database list in the properties tab."""
        database_list_storage = self._properties_ui.databases_list_layout
        urls_already_in_items = list()
        for i in range(database_list_storage.count()):
            item_url = database_list_storage.itemAt(i).widget().url_field.text()
            if item_url not in self._database_urls:
                widget_to_remove = database_list_storage.takeAt(i)
                widget_to_remove.widget().file_name_changed.disconnect()
                widget_to_remove.widget().deleteLater()
            else:
                urls_already_in_items.append(item_url)
        for url in self._database_urls:
            if url in urls_already_in_items:
                continue
            file_name = self._database_to_file_name_map.get(url, '')
            item = ExportListItem(url, file_name)
            database_list_storage.insertWidget(0, item)
            # pylint: disable=cell-var-from-loop
            item.refresh_settings_clicked.connect(self._refresh_settings_for_database)
            item.open_settings_clicked.connect(self._show_settings)
            item.file_name_changed.connect(self._update_out_file_name)

    def execute_forward(self, resources):
        """See base class."""
        self._database_urls = [r.url for r in resources if r.type_ == "database"]
        gams_system_directory = self._resolve_gams_system_directory()
        if gams_system_directory is None:
<<<<<<< HEAD
            self._toolbox.msg_error.emit("<b>{}</b>: Cannot proceed. No GAMS installation found.".format(self.name))
            if self._toolbox.project().execution_instance is not None:
                self._toolbox.project().execution_instance.project_item_execution_finished_signal.emit(
                    ExecutionState.ABORT
                )
=======
            self._toolbox.msg_error.emit("<b>{}</b>: Cannot proceed. No GAMS installation found.")
            return False
>>>>>>> 3abea15b
        for url in self._database_urls:
            file_name = self._database_to_file_name_map.get(url, None)
            if file_name is None:
                self._toolbox.msg_error.emit("No file name given to export database {}.".format(url))
                return False
            database_map = DatabaseMapping(url)
            settings = self._settings.get(url, None)
            if settings is None:
                settings = gdx.make_settings(database_map)
                self._settings[url] = settings
            out_path = os.path.join(self.data_dir, file_name)
            gdx.to_gdx_file(database_map, out_path, settings, gams_system_directory)
            database_map.connection.close()
            self._toolbox.msg_success.emit("File <b>{0}</b> written".format(out_path))
        return True

    def _do_handle_dag_changed(self, resources):
        """See base class."""
        self._database_urls = [r.url for r in resources if r.type_ == "database"]
        for mapped_database in list(self._database_to_file_name_map):
            if mapped_database not in self._database_urls:
                del self._database_to_file_name_map[mapped_database]
        files = self._database_to_file_name_map.values()
        notify_about_missing_output_file = False
        if "" in files:
            notify_about_missing_output_file = True
        else:
            for url in self._database_urls:
                if url not in self._database_to_file_name_map:
                    notify_about_missing_output_file = True
                    break
        if notify_about_missing_output_file:
            self.add_notification(Exporter._missing_output_file_notification)
        if self._activated:
            self.update_database_list()

    @Slot(str)
    def _show_settings(self, database_url):
        """Opens the item's settings window."""
        settings = self._settings.get(database_url, None)
        if settings is None:
            database_map = self._project.db_mngr.get_db_map(database_url)
            settings = gdx.make_settings(database_map)
            self._settings[database_url] = settings
            database_map.connection.close()
        # Give window its own settings so Cancel doesn't change anything here.
        settings = deepcopy(settings)
        settings_window = self._settings_windows.get(database_url, None)
        if settings_window is None:
            settings_window = GdxExportSettings(settings, database_url, self._toolbox)
            self._settings_windows[database_url] = settings_window
        settings_window.button_box.accepted.connect(lambda: self._update_settings_from_settings_window(database_url))
        settings_window.window_closing.connect(lambda: self._discard_settings_window(database_url))
        settings_window.show()

    @Slot(str, str)
    def _update_out_file_name(self, file_name, database_path):
        """Updates the output file name for given database"""
        if file_name:
            self.clear_notifications()
        else:
            self.add_notification(Exporter._missing_output_file_notification)
        self._database_to_file_name_map[database_path] = file_name
        self.item_changed.emit()

    def item_dict(self):
        """Returns a dictionary corresponding to this item's configuration."""
        d = super().item_dict()
        # Convert input db paths to relative
        db_to_rel_file_name_map = dict()
        d["database_urls"] = [serialize_url(url, self._project.project_dir) for url in self._database_to_file_name_map]
        for serialized_db, (db, output_file_name) in zip(d["database_urls"], self._database_to_file_name_map.items()):
            db_to_rel_file_name_map[serialized_db["path"]] = os.path.relpath(
                os.path.join(self.data_dir, output_file_name), self._project.project_dir
            )
        d["database_to_file_name_map"] = db_to_rel_file_name_map
        settings_file_names = self._save_settings()
        # Convert settings file paths to relative
        settings_files_relpath = [os.path.relpath(s, self._project.project_dir) for s in settings_file_names]
        d["settings_file_names"] = settings_files_relpath
        return d

    @staticmethod
    def upgrade_from_no_version_to_version_1(item_name, old_item_dict, old_project_dir):
        """See base class."""
        database_urls = list()
        new_exporter = dict(old_item_dict)
        new_exporter["database_to_file_name_map"] = dict()
        for old_db_url, output_path in old_item_dict["database_to_file_name_map"].items():
            serialized_old_db_path = serialize_url(old_db_url, old_project_dir)
            database_urls.append(serialized_old_db_path)
            if serialized_old_db_path["relative"]:
                serialized_old_db_path["path"] = os.path.join(".spinetoolbox", serialized_old_db_path["path"])
            new_exporter["database_to_file_name_map"][serialized_old_db_path["path"]] = os.path.join(
                ".spinetoolbox", "items", item_name, output_path
            )
        new_exporter["database_urls"] = database_urls
        return new_exporter

    def _update_settings_from_settings_window(self, database_path):
        """Updates the export settings for given database from the settings window."""
        settings_window = self._settings_windows[database_path]
        self._settings[database_path] = settings_window.settings
        settings_window.close()

    def _discard_settings_window(self, database_path):
        """Discards the settings window for given database."""
        del self._settings_windows[database_path]

    def _save_settings(self):
        """Saves all export settings to .json files in the item's data directory."""
        file_names = list()
        for index, (database_path, settings) in enumerate(self._settings.items()):
            settings_dictionary = settings.to_dict()
            settings_dictionary["database path"] = database_path
            file_name = os.path.join(self.data_dir, "export_settings_{}.json".format(index + 1))
            with open(file_name, "w") as output_file:
                json.dump(settings_dictionary, output_file, sort_keys=True, indent=4)
                file_names.append(file_name)
        return file_names

    def update_name_label(self):
        """See `ProjectItem.update_name_label()`."""
        self._properties_ui.item_name_label.setText(self.name)

    def _resolve_gams_system_directory(self):
        """Returns GAMS system path from Toolbox settings or None if GAMS default is to be used."""
        path = self._toolbox.qsettings().value("appSettings/gamsPath", defaultValue=None)
        if not path:
            path = gdx_utils.find_gams_directory()
        if path is not None and os.path.isfile(path):
            path = os.path.dirname(path)
        return path

    def notify_destination(self, source_item):
        """See base class."""
        if source_item.item_type() == "Data Store":
            self._toolbox.msg.emit(
                "Link established. Data Store <b>{0}</b> will be "
                "exported to a .gdx file by <b>{1}</b> when executing.".format(source_item.name, self.name)
            )
        else:
            super().notify_destination(source_item)

    @Slot(str)
    def _refresh_settings_for_database(self, url):
        """Refreshes database export settings after changes in database's structure/data."""
        original_settings = self._settings.get(url, None)
        database_map = self._project.db_mngr.get_db_map(url)
        new_settings = gdx.make_settings(database_map)
        database_map.connection.close()
        if original_settings is None:
            self._settings[url] = new_settings
            return
        original_settings.update(new_settings)

    @staticmethod
    def default_name_prefix():
        """See base class."""
        return "Exporter"

    def output_resources_forward(self):
        """See base class."""
        files = self._database_to_file_name_map.values()
        paths = [os.path.join(self.data_dir, file_name) for file_name in files]
        resources = [ProjectItemResource(self, "file", url=pathlib.Path(path).as_uri()) for path in paths]
        return resources<|MERGE_RESOLUTION|>--- conflicted
+++ resolved
@@ -24,11 +24,8 @@
 from PySide2.QtCore import Slot
 from spinedb_api.database_mapping import DatabaseMapping
 from spinetoolbox.project_item import ProjectItem, ProjectItemResource
-<<<<<<< HEAD
 from spinetoolbox.helpers import deserialize_path, serialize_path, serialize_url
-=======
 from spinetoolbox.spine_io import gdx_utils
->>>>>>> 3abea15b
 from spinetoolbox.spine_io.exporters import gdx
 from .widgets.gdx_export_settings import GdxExportSettings
 from .widgets.export_list_item import ExportListItem
@@ -168,16 +165,8 @@
         self._database_urls = [r.url for r in resources if r.type_ == "database"]
         gams_system_directory = self._resolve_gams_system_directory()
         if gams_system_directory is None:
-<<<<<<< HEAD
-            self._toolbox.msg_error.emit("<b>{}</b>: Cannot proceed. No GAMS installation found.".format(self.name))
-            if self._toolbox.project().execution_instance is not None:
-                self._toolbox.project().execution_instance.project_item_execution_finished_signal.emit(
-                    ExecutionState.ABORT
-                )
-=======
             self._toolbox.msg_error.emit("<b>{}</b>: Cannot proceed. No GAMS installation found.")
             return False
->>>>>>> 3abea15b
         for url in self._database_urls:
             file_name = self._database_to_file_name_map.get(url, None)
             if file_name is None:
