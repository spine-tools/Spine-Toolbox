######################################################################################################################
# Copyright (C) 2017 - 2019 Spine project consortium
# This file is part of Spine Toolbox.
# Spine Toolbox is free software: you can redistribute it and/or modify it under the terms of the GNU Lesser General
# Public License as published by the Free Software Foundation, either version 3 of the License, or (at your option)
# any later version. This program is distributed in the hope that it will be useful, but WITHOUT ANY WARRANTY;
# without even the implied warranty of MERCHANTABILITY or FITNESS FOR A PARTICULAR PURPOSE. See the GNU Lesser General
# Public License for more details. You should have received a copy of the GNU Lesser General Public License along with
# this program. If not, see <http://www.gnu.org/licenses/>.
######################################################################################################################

"""
BaseProjectItem and ProjectItem classes.

:authors: P. Savolainen (VTT)
:date:   4.10.2018
"""

import os
import logging
from PySide2.QtCore import Qt, Signal, QUrl
from PySide2.QtWidgets import QInputDialog
from PySide2.QtGui import QDesktopServices
from urllib.parse import urlparse
from widgets.custom_menus import CategoryProjectItemContextMenu, ProjectItemContextMenu
from metaobject import MetaObject
from helpers import create_dir


class BaseProjectItem(MetaObject):
    def __init__(self, name, description):
        """Base class for all project items.

        Args:
            name (str): Object name
            description (str): Object description
        """
        super().__init__(name, description)
        self._parent = None  # Parent BaseProjectItem. Set when add_child is called
        self._children = list()  # Child BaseProjectItems. Appended when new items are inserted into model.

    def flags(self):
        """Returns the item flags."""
        return Qt.NoItemFlags

    def parent(self):
        """Returns parent project item."""
        return self._parent

    def child_count(self):
        """Returns the number of child project items."""
        return len(self._children)

    def children(self):
        """Returns the children of this project item."""
        return self._children

    def child(self, row):
        """Returns child BaseProjectItem on given row.

        Args:
            row (int): Row of child to return

        Returns:
            BaseProjectItem on given row or None if it does not exist
        """
        try:
            item = self._children[row]
        except IndexError:
            logging.error("[%s] has no child on row %s", self.name, row)
            return None
        return item

    def row(self):
        """Returns the row on which this project item is located."""
        if self._parent is not None:
            r = self._parent.children().index(self)
            # logging.debug("{0} is on row:{1}".format(self.name, r))
            return r
        return 0

    def add_child(self, child_item):
        """Base method that shall be overridden in subclasses."""
        return False

    def remove_child(self, row):
        """Remove the child of this BaseProjectItem from given row. Do not call this method directly.
        This method is called by ProjectItemModel when items are removed.

        Args:
            row (int): Row of child to remove

        Returns:
            True if operation succeeded, False otherwise
        """
        if row < 0 or row > len(self._children):
            return False
        child = self._children.pop(row)
        child._parent = None
        return True

    def custom_context_menu(self, parent, pos):
        """Returns the context menu for this item. Implement in subclasses as needed.
        Args:
            parent (QWidget): The widget that is controlling the menu
            pos (QPoint): Position on screen
        """
        return NotImplemented

    def apply_context_menu_action(self, parent, action):
        """Applies given action from context menu. Implement in subclasses as needed.

        Args:
            parent (QWidget): The widget that is controlling the menu
            action (str): The selected action
        """


class RootProjectItem(BaseProjectItem):
    """Class for the root project item."""

    def __init__(self):
        super().__init__("root", "The Root Project Item.")

    def add_child(self, child_item):
        """Adds given category item as the child of this root project item. New item is added as the last item.

        Args:
            child_item (CategoryProjectItem): Item to add

        Returns:
            True for success, False otherwise
        """
        if isinstance(child_item, CategoryProjectItem):
            self._children.append(child_item)
            child_item._parent = self
            return True
        logging.error("You can only add a category item as a child of the root item")
        return False


class CategoryProjectItem(BaseProjectItem):
    """Class for category project items.

    Attributes:
        name (str): Category name
        description (str): Category description
        item_maker (function): A function for creating items in this category
        icon_maker (function): A function for creating icons (QGraphicsItems) for items in this category
        add_form_maker (function): A function for creating the form to add items to this category
        properties_ui (object): An object holding the Item Properties UI
    """

    def __init__(self, name, description, item_maker, icon_maker, add_form_maker, properties_ui):
        """Class constructor."""
        super().__init__(name, description)
        self._item_maker = item_maker
        self._icon_maker = icon_maker
        self._add_form_maker = add_form_maker
        self._properties_ui = properties_ui

    def flags(self):
        """Returns the item flags."""
        return Qt.ItemIsEnabled

    def item_maker(self):
        """Returns the item maker method."""
        return self._item_maker

    def add_child(self, child_item):
        """Adds given project item as the child of this category item. New item is added as the last item.

        Args:
            child_item (ProjectItem): Item to add

        Returns:
            True for success, False otherwise
        """
        if isinstance(child_item, ProjectItem):
            self._children.append(child_item)
            child_item._parent = self
            icon = self._icon_maker(child_item._toolbox, child_item.x - 35, child_item.y - 35, 70, 70, child_item.name)
            child_item.set_icon(icon)
            child_item.set_properties_ui(self._properties_ui)
            return True
        logging.error("You can only add a project item as a child of a category item")
        return False

    def custom_context_menu(self, parent, pos):
        """Returns the context menu for this item.

        Args:
            parent (QWidget): The widget that is controlling the menu
            pos (QPoint): Position on screen
        """
        return CategoryProjectItemContextMenu(parent, pos)

    def apply_context_menu_action(self, parent, action):
        """Applies given action from context menu. Implement in subclasses as needed.

        Args:
            parent (QWidget): The widget that is controlling the menu
            action (str): The selected action
        """
        if action == "Open project directory...":
            file_url = "file:///" + parent._project.project_dir
            parent.open_anchor(QUrl(file_url, QUrl.TolerantMode))
        else:  # No option selected
            pass


class ProjectItem(BaseProjectItem):
    """Class for project items that are not category nor root.
    These items can be executed, refreshed, and so on.

    Attributes:
        toolbox (ToolboxUI): QMainWindow instance
        name (str): Item name
        description (str): Item description
        x (int): horizontal position in the screen
        y (int): vertical position in the screen
    """

    item_changed = Signal(name="item_changed")

    def __init__(self, toolbox, name, description, x, y):
        """Class constructor."""
        super().__init__(name, description)
        self._toolbox = toolbox
        self._project = self._toolbox.project()
        self.x = x
        self.y = y
        self._properties_ui = None
        self._icon = None
        self._sigs = None
        # Make project directory for this Item
        self.data_dir = os.path.join(self._project.project_dir, self.short_name)
        try:
            create_dir(self.data_dir)
        except OSError:
            self._toolbox.msg_error.emit(
                "[OSError] Creating directory {0} failed." " Check permissions.".format(self.data_dir)
            )

    def flags(self):
        """Returns the item flags."""
        return Qt.ItemIsEnabled | Qt.ItemIsSelectable | Qt.ItemIsEditable

    def make_signal_handler_dict(self):
        """Returns a dictionary of all shared signals and their handlers.
        This is to enable simpler connecting and disconnecting.
        Must be implemented in subclasses.
        """
        return dict()

    def connect_signals(self):
        """Connect signals to handlers."""
        # NOTE: item_changed is not shared with other proj. items so there's no need to disconnect it
        self.item_changed.connect(lambda: self._toolbox.project().simulate_item_execution(self.name))
        for signal, handler in self._sigs.items():
            signal.connect(handler)

    def disconnect_signals(self):
        """Disconnect signals from handlers and check for errors."""
        for signal, handler in self._sigs.items():
            try:
                ret = signal.disconnect(handler)
            except RuntimeError:
                self._toolbox.msg_error.emit("RuntimeError in disconnecting <b>{0}</b> signals".format(self.name))
                logging.error("RuntimeError in disconnecting signal %s from handler %s", signal, handler)
                return False
            if not ret:
                self._toolbox.msg_error.emit("Disconnecting signal in {0} failed".format(self.name))
                logging.error("Disconnecting signal %s from handler %s failed", signal, handler)
                return False
        return True

    def set_properties_ui(self, properties_ui):
        self._properties_ui = properties_ui
        self._sigs = self.make_signal_handler_dict()

    def set_icon(self, icon):
        self._icon = icon

    def get_icon(self):
        """Returns the graphics item representing this item in the scene."""
        return self._icon

    def clear_notifications(self):
        """Clear all notifications from the exclamation icon."""
        self.get_icon().exclamation_icon.clear_notifications()

    def add_notification(self, text):
        """Add a notification to the exclamation icon."""
        self.get_icon().exclamation_icon.add_notification(text)

    def set_rank(self, rank):
        """Set rank of this item for displaying in the design view."""
        self.get_icon().rank_icon.set_rank(rank)

    def execute(self):
        """Executes this item."""

    def simulate_execution(self, inst):
        """Simulates executing this item."""
        self.clear_notifications()
        self.set_rank(inst.rank)

    def invalidate_workflow(self, edges):
        """Notifies that this item's workflow is not acyclic.

        Args:
            edges (list): A list of edges that make the graph acyclic after removing them.
        """
        edges = ["{0} -> {1}".format(*edge) for edge in edges]
        self.clear_notifications()
        self.set_rank("x")
        self.add_notification(
            "The workflow defined for this item has loops and thus cannot be executed. "
            "Possible fix: remove link(s) {0}.".format(", ".join(edges))
        )

    def item_dict(self):
        """Returns a dictionary corresponding to this item."""
        return {
            "short name": self.short_name,
            "description": self.description,
            "x": self.get_icon().sceneBoundingRect().center().x(),
            "y": self.get_icon().sceneBoundingRect().center().y(),
        }

    def custom_context_menu(self, parent, pos):
        """Returns the context menu for this item.

        Args:
            parent (QWidget): The widget that is controlling the menu
            pos (QPoint): Position on screen
        """
        return ProjectItemContextMenu(parent, pos)

    def apply_context_menu_action(self, parent, action):
        """Applies given action from context menu. Implement in subclasses as needed.

        Args:
            parent (QWidget): The widget that is controlling the menu
            action (str): The selected action
        """
        if action == "Open directory...":
            self.open_directory()
        elif action == "Rename":
            # noinspection PyCallByClass
            answer = QInputDialog.getText(
                self._toolbox,
                "Rename Item",
                "New name:",
                text=self.name,
                flags=Qt.WindowTitleHint | Qt.WindowCloseButtonHint,
            )
            if not answer[1]:
                pass
            else:
                new_name = answer[0]
                self.rename(new_name)
        elif action == "Remove item":
            delete_int = int(self._toolbox._qsettings.value("appSettings/deleteData", defaultValue="0"))
            delete_bool = delete_int != 0
            ind = self._toolbox.project_item_model.find_item(self.name)
            self._toolbox.remove_item(ind, delete_item=delete_bool, check_dialog=True)

    def rename(self, new_name):
        """Rename this item."""
        ind = self._toolbox.project_item_model.find_item(self.name)
        self._toolbox.project_item_model.setData(ind, new_name)

    def open_directory(self):
        """Open this item's data directory in file explorer."""
        url = "file:///" + self.data_dir
        # noinspection PyTypeChecker, PyCallByClass, PyArgumentList
        res = QDesktopServices.openUrl(QUrl(url, QUrl.TolerantMode))
        if not res:
            self._toolbox.msg_error.emit("Failed to open directory: {0}".format(self.data_dir))

    def tear_down(self):
        """Tears down this item. Called by toolbox just before closing.
        Implement in subclasses to eg close all QMainWindows opened by this item.
        """

<<<<<<< HEAD

class ProjectItemResource:
    """Class to hold a resource made available by a project item
    and that may be consumed by another project item."""

    def __init__(self, provider, type_, url="", data=None, metadata=None):
        """Init class.

        Args:
            provider (ProjectItem): The item that provides the resource
            type_ (str): The resource type, either "file", "database", or "data" (for now)
            url (str): The url of the resource
            data (object): The data in the resource
            metadata (dict): Some metadata providing extra information about the resource. For now it has two keys:
                - is_output (bool): whether the resource is an output from a process, e.g., a Tool ouput file
                - for_import (bool): whether the resource is data to be imported into a Spine db
        """
        self.provider = provider
        self.type_ = type_
        self.url = url
        self.parsed_url = urlparse(url)
        self.data = data
        if not metadata:
            metadata = dict()
        self.metadata = metadata

    @property
    def path(self):
        """Returns the resource path, as obtained from parsing the url."""
        return self.parsed_url.path

    @property
    def scheme(self):
        """Returns the resource scheme, as obtained from parsing the url."""
        return self.parsed_url.scheme
=======
    def update_name_label(self):
        """
        Updates the name label on the properties widget when renaming an item.

        Must be reimplemented by subclasses.
        """
        raise NotImplementedError()
>>>>>>> de7f179a
<|MERGE_RESOLUTION|>--- conflicted
+++ resolved
@@ -385,7 +385,14 @@
         Implement in subclasses to eg close all QMainWindows opened by this item.
         """
 
-<<<<<<< HEAD
+    def update_name_label(self):
+        """
+        Updates the name label on the properties widget when renaming an item.
+
+        Must be reimplemented by subclasses.
+        """
+        raise NotImplementedError()
+
 
 class ProjectItemResource:
     """Class to hold a resource made available by a project item
@@ -420,13 +427,4 @@
     @property
     def scheme(self):
         """Returns the resource scheme, as obtained from parsing the url."""
-        return self.parsed_url.scheme
-=======
-    def update_name_label(self):
-        """
-        Updates the name label on the properties widget when renaming an item.
-
-        Must be reimplemented by subclasses.
-        """
-        raise NotImplementedError()
->>>>>>> de7f179a
+        return self.parsed_url.scheme