--- conflicted
+++ resolved
@@ -404,7 +404,22 @@
         """
         raise NotImplementedError()
 
-<<<<<<< HEAD
+    def notify_destination(self, source_item):
+        """
+        Informs an item that it has become the destination of a connection between two items.
+
+        The default implementation logs a warning message. Subclasses should reimplement this if they need
+        more specific behavior.
+
+        Args:
+            source_item (ProjectItem): connection source item
+        """
+        self._toolbox.msg_warning.emit(
+            "Link established. Interaction between a "
+            "<b>{0}</b> and a <b>{1}</b> has not been "
+            "implemented yet.".format(source_item.item_type, self.item_type)
+        )
+
 
 class ProjectItemResource:
     """Class to hold a resource made available by a project item
@@ -439,21 +454,4 @@
     @property
     def scheme(self):
         """Returns the resource scheme, as obtained from parsing the url."""
-        return self.parsed_url.scheme
-=======
-    def notify_destination(self, source_item):
-        """
-        Informs an item that it has become the destination of a connection between two items.
-
-        The default implementation logs a warning message. Subclasses should reimplement this if they need
-        more specific behavior.
-
-        Args:
-            source_item (ProjectItem): connection source item
-        """
-        self._toolbox.msg_warning.emit(
-            "Link established. Interaction between a "
-            "<b>{0}</b> and a <b>{1}</b> has not been "
-            "implemented yet.".format(source_item.item_type, self.item_type)
-        )
->>>>>>> eb87fed0
+        return self.parsed_url.scheme