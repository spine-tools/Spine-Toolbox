######################################################################################################################
# Copyright (C) 2017-2022 Spine project consortium
# This file is part of Spine Toolbox.
# Spine Toolbox is free software: you can redistribute it and/or modify it under the terms of the GNU Lesser General
# Public License as published by the Free Software Foundation, either version 3 of the License, or (at your option)
# any later version. This program is distributed in the hope that it will be useful, but WITHOUT ANY WARRANTY;
# without even the implied warranty of MERCHANTABILITY or FITNESS FOR A PARTICULAR PURPOSE. See the GNU Lesser General
# Public License for more details. You should have received a copy of the GNU Lesser General Public License along with
# this program. If not, see <http://www.gnu.org/licenses/>.
######################################################################################################################

"""
The SpineDBWorker class

:authors: P. Vennström (VTT) and M. Marin (KTH)
:date:   2.10.2019
"""
from functools import wraps
import itertools
<<<<<<< HEAD
from enum import Enum, unique, auto
from PySide6.QtCore import QObject, Signal, Slot
from spinedb_api import DiffDatabaseMapping, SpineDBAPIError
=======
from PySide2.QtCore import QObject, Signal, Slot
from spinedb_api import DatabaseMapping, SpineDBAPIError
>>>>>>> 9f2982d5
from .helpers import busy_effect, separate_metadata_and_item_metadata
from .qthread_pool_executor import QtBasedThreadPoolExecutor


_CHUNK_SIZE = 1000


def _db_map_lock(func):
    """A wrapper for SpineDBWorker that locks the database for the duration of the wrapped method.

    In case the locking fails, the wrapped method will not be invoked.

    Args:
        func (Callable): method to wrap
    """

    @wraps(func)
    def new_function(self, *args, **kwargs):
        lock = self._db_mngr.db_map_locks.get(self._db_map)
        if lock is None or not lock.tryLock():
            return
        try:
            return func(self, *args, **kwargs)
        finally:
            lock.unlock()

    return new_function


def _by_chunks(it):
    """
    Iterate given iterator by chunks.

    Args:
        it (Iterable)
    Yields:
        list: chunk of items
    """
    while True:
        chunk = list(itertools.islice(it, _CHUNK_SIZE))
        yield chunk
        if not chunk:
            break


class SpineDBWorker(QObject):
    """Does all the communication with a certain DB for SpineDBManager, in a non-GUI thread."""

    _more_available = Signal(object)
    _will_have_children_change = Signal(list)

    def __init__(self, db_mngr, db_url):
        super().__init__()
        self._parents_by_type = {}
        self._add_item_callbacks = {}
        self._update_item_callbacks = {}
        self._remove_item_callbacks = {}
        self._db_mngr = db_mngr
        self._db_url = db_url
        self._db_map = None
        self._committing = False
        self._current_fetch_token = 0
        self._queries = {}
        self._fetched_ids = {}
        self._fetched_item_types = set()
        self.commit_cache = {}
        self._executor = QtBasedThreadPoolExecutor(max_workers=1)
        self._advance_query_callbacks = {}
        self._more_available.connect(self.fetch_more)
        self._will_have_children_change.connect(self._handle_will_have_children_change)

    def _get_parents(self, item_type):
        parents = self._parents_by_type.get(item_type, set())
        for parent in list(parents):
            if parent.is_obsolete:
                parents.remove(parent)
        return parents

    def clean_up(self):
        self._executor.shutdown()
        self.deleteLater()

    def query(self, sq_name):
        """For tests."""
        return self._executor.submit(self._query, sq_name).result()

    def _query(self, sq_name):
        return self._db_map.query(getattr(self._db_map, sq_name)).all()

    def get_db_map(self, *args, **kwargs):
        return self._executor.submit(self._get_db_map, *args, **kwargs).result()

    def _get_db_map(self, *args, **kwargs):
        self._db_map = DatabaseMapping(self._db_url, *args, sqlite_timeout=2, **kwargs)
        return self._db_map

    def reset_queries(self):
        """Resets queries and clears caches."""
        self._current_fetch_token += 1
        self._queries.clear()
        self._fetched_ids.clear()
        self._fetched_item_types.clear()
        self._advance_query_callbacks.clear()

    def _reset_fetching_if_required(self, parent):
        """Sets fetch parent's token or resets the parent if fetch tokens don't match.

        Args:
            parent (FetchParent): fetch parent
        """
        if parent.fetch_token is None:
            parent.fetch_token = self._current_fetch_token
        elif parent.fetch_token != self._current_fetch_token:
            self._add_item_callbacks.pop(parent, None)
            self._update_item_callbacks.pop(parent, None)
            self._remove_item_callbacks.pop(parent, None)
            parent.reset_fetching(self._current_fetch_token)

    def advance_query(self, item_type):
        """Advances the DB query that fetches items of given type.

        Args:
            item_type (str)

        Returns:
            bool
        """
        if item_type in self._fetched_item_types:
            return False
        return self._executor.submit(self._do_advance_query, item_type).result()

    def _advance_query(self, item_type, callback=None):
        """Schedules a progression of the DB query that fetches items of given type.
        Adds the given callback to the collection of callbacks to call when the query progresses.

        Args:
            item_type (str)
            callback (Function or None)
        """
        if item_type in self._fetched_item_types:
            return
        if item_type in self._advance_query_callbacks:
            self._advance_query_callbacks[item_type].add(callback)
            return
        self._advance_query_callbacks[item_type] = {callback}
        self._executor.submit(self._do_advance_query, item_type)

    @busy_effect
    @_db_map_lock
    def _do_advance_query(self, item_type):
        """Advances the DB query that fetches items of given type and caches the results.

        Args:
            item_type (str)

        Returns:
            bool: True if new items were fetched from the DB, False otherwise.
        """
        if item_type not in self._queries:
            try:
                sq_name = self._db_map.cache_sqs[item_type]
            except KeyError:
                return False
            query = self._db_map.query(getattr(self._db_map, sq_name))
            self._queries[item_type] = _by_chunks(
                x._asdict() for x in query.yield_per(_CHUNK_SIZE).enable_eagerloads(False)
            )
        query = self._queries[item_type]
        chunk = next(query, [])
        if not chunk:
            self._fetched_item_types.add(item_type)
        else:
            self._db_mngr.add_items_to_cache(item_type, {self._db_map: chunk})
            self._fetched_ids.setdefault(item_type, []).extend([x["id"] for x in chunk])
            self._populate_commit_cache(item_type, chunk)
        for callback in self._advance_query_callbacks.pop(item_type, ()):
            if callback is not None:
                callback()
        return bool(chunk)

    def _register_fetch_parent(self, parent):
        """Registers the given parent and starts checking whether it will have children if fetched.

        Args:
            parent (FetchParent)
        """
        parents = self._parents_by_type.setdefault(parent.fetch_item_type, set())
        if parent not in parents:
            parents.add(parent)
            self._update_parents_will_have_children(parent.fetch_item_type)

    def _update_parents_will_have_children(self, item_type):
        """Schedules a restart of the process that checks whether parents associated to given type will have children.

        Args:
            item_type (str)
        """
        self._executor.submit(self._do_update_parents_will_have_children, item_type)

    def _do_update_parents_will_have_children(self, item_type):
        """Updates the ``will_have_children`` property for all parents associated to given type.

        Args:
            item_type (str)
        """
        # 1. Initialize the list of parents to check (those with will_have_children equal to None)
        # 2. Obtain the next item of given type from cache.
        # 3. Check if the unchecked parents accept the item. Set will_have_children to True if any of them does
        #    and remove them from the list to check.
        # 4. If there are no more items in cache, advance the query and if it brings more items, go back to 2.
        # 5. If the query is completed, set will_have_children to False for all remaining parents to check and quit.
        # 6. If at any moment the set of parents associated to given type is mutated, quit so we can start over.
        parents = self._get_parents(item_type)
        position = 0
        while True:
            parents_to_check = {parent for parent in parents if parent.will_have_children is None}
            if not parents_to_check:
                break
            for id_ in self._fetched_ids.get(item_type, [])[position:]:
                if self._get_parents(item_type) != parents:
                    # New parents registered - we need to start over
                    return
                position += 1
                item = self._db_mngr.get_item(self._db_map, item_type, id_)
                for parent in parents_to_check.copy():
                    if parent.accepts_item(item, self._db_map):
                        parent.will_have_children = True
                        parents_to_check.remove(parent)
                if not parents_to_check:
                    break
            if not parents_to_check:
                break
            self._do_advance_query(item_type)
            if position == len(self._fetched_ids.get(item_type, ())):
                for parent in parents_to_check:
                    parent.will_have_children = False
                self._will_have_children_change.emit(parents_to_check)
                break

    @Slot(list)
    @staticmethod
    def _handle_will_have_children_change(parents):
        for parent in parents:
            parent.will_have_children_change()

    def _iterate_cache(self, parent):
        """Iterates the cache for given parent while updating its ``position`` property.
        Iterated items are added to the parent if it accepts them.

        Args:
            parent (FetchParent): the parent.

        Returns:
            bool: Whether the parent can stop fetching from now
        """
        item_type = parent.fetch_item_type
        added_count = 0
        for id_ in self._fetched_ids.get(item_type, [])[parent.position(self._db_map) :]:
            parent.increment_position(self._db_map)
            item = self._db_mngr.get_item(self._db_map, item_type, id_)
            if not item:
                # Happens in one unit test
                continue
            if parent.accepts_item(item, self._db_map):
                self._bind_item(parent, item)
                if item.is_valid():
                    parent.add_item(self._db_map, item)
                    added_count += 1
                if added_count == parent.chunk_size:
                    break
        if parent.chunk_size is None:
            return False
        return added_count > 0

    def _bind_item(self, parent, item):
        item.readd_callbacks.add(self._make_add_item_callback(parent))
        item.update_callbacks.add(self._make_update_item_callback(parent))
        item.remove_callbacks.add(self._make_remove_item_callback(parent))

    def _add_item(self, parent, item):
        if parent.is_obsolete:
            self._add_item_callbacks.pop(parent, None)
            return False
        parent.add_item(self._db_map, item)
        return True

    def _update_item(self, parent, item):
        if parent.is_obsolete:
            self._update_item_callbacks.pop(parent, None)
            return False
        parent.update_item(self._db_map, item)
        return True

    def _remove_item(self, parent, item):
        if parent.is_obsolete:
            self._remove_item_callbacks.pop(parent, None)
            return False
        parent.remove_item(self._db_map, item)
        return True

    def _make_add_item_callback(self, parent):
        if parent not in self._add_item_callbacks:
            self._add_item_callbacks[parent] = lambda item, parent=parent: self._add_item(parent, item)
        return self._add_item_callbacks[parent]

    def _make_update_item_callback(self, parent):
        if parent not in self._update_item_callbacks:
            self._update_item_callbacks[parent] = lambda item, parent=parent: self._update_item(parent, item)
        return self._update_item_callbacks[parent]

    def _make_remove_item_callback(self, parent):
        if parent not in self._remove_item_callbacks:
            self._remove_item_callbacks[parent] = lambda item, parent=parent: self._remove_item(parent, item)
        return self._remove_item_callbacks[parent]

    def can_fetch_more(self, parent):
        """Returns whether more data can be fetched for parent.
        Also, registers the parent to notify it of any relevant DB modifications later on.

        Args:
            parent (FetchParent): fetch parent

        Returns:
            bool: True if more data is available, False otherwise
        """
        self._reset_fetching_if_required(parent)
        self._register_fetch_parent(parent)
        return parent.will_have_children is not False and not parent.is_fetched and not parent.is_busy

    @Slot(object)
    def fetch_more(self, parent):
        """Fetches items from the database.

        Args:
            parent (FetchParent): fetch parent
        """
        self._reset_fetching_if_required(parent)
        self._register_fetch_parent(parent)
        parent.set_busy(True)
        if not self._iterate_cache(parent) and not parent.is_fetched:
            self._advance_query(parent.fetch_item_type, callback=lambda: self._handle_query_advanced(parent))

    def _handle_query_advanced(self, parent):
        if parent.position(self._db_map) < len(self._fetched_ids.get(parent.fetch_item_type, ())):
            self._more_available.emit(parent)
        else:
            parent.set_fetched(True)
            parent.set_busy(False)

    def fetch_all(self, fetch_item_types=None, only_descendants=False, include_ancestors=False):
        if fetch_item_types is None:
            fetch_item_types = set(self._db_map.ITEM_TYPES)
        if only_descendants:
            fetch_item_types = {
                descendant
                for item_type in fetch_item_types
                for descendant in self._db_map.descendant_tablenames.get(item_type, ())
            }
        if include_ancestors:
            fetch_item_types |= {
                ancestor
                for item_type in fetch_item_types
                for ancestor in self._db_map.ancestor_tablenames.get(item_type, ())
            }
        fetch_item_types -= self._fetched_item_types
        if fetch_item_types:
            _ = self._executor.submit(self._fetch_all, fetch_item_types).result()

    def _fetch_all(self, item_types):
        for item_type in item_types:
            while self._do_advance_query(item_type):
                pass

    def _populate_commit_cache(self, item_type, items):
        if item_type == "commit":
            return
        if item_type == "entity_group":  # FIXME: the entity_group table has no commit_id column :(
            return
        for item in items:
            self.commit_cache.setdefault(item["commit_id"], {}).setdefault(item_type, list()).append(item["id"])

    def close_db_map(self):
        _ = self._executor.submit(self._close_db_map).result()

    def _close_db_map(self):
        if not self._db_map.connection.closed:
            self._db_map.connection.close()

    def _split_items_by_type(self, item_type, items):
        if item_type in ("parameter_value_metadata", "entity_metadata"):
            db_map_item_metadata, db_map_metadata = separate_metadata_and_item_metadata({self._db_map: items})
            metadata = db_map_metadata.get(self._db_map)
            item_metadata = db_map_item_metadata.get(self._db_map)
            if metadata:
                yield "metadata", metadata
            if item_metadata:
                yield item_type, item_metadata
        else:
            yield item_type, items

    @busy_effect
    def add_items(self, orig_items, item_type, readd, check, cache, callback):
        """Adds items to db.

        Args:
            orig_items (dict): lists of items to add or update
            item_type (str): item type
            readd (bool) : Whether to re-add items that were previously removed
            check (bool): Whether to check integrity
            cache (dict): Cache
            callback (None or function): something to call with the result
        """
        method_name = {
            "object_class": "add_object_classes",
            "object": "add_objects",
            "relationship_class": "add_wide_relationship_classes",
            "relationship": "add_wide_relationships",
            "entity_group": "add_entity_groups",
            "parameter_definition": "add_parameter_definitions",
            "parameter_value": "add_parameter_values",
            "parameter_value_list": "add_parameter_value_lists",
            "list_value": "add_list_values",
            "alternative": "add_alternatives",
            "scenario": "add_scenarios",
            "scenario_alternative": "add_scenario_alternatives",
            "feature": "add_features",
            "tool": "add_tools",
            "tool_feature": "add_tool_features",
            "tool_feature_method": "add_tool_feature_methods",
            "metadata": "add_metadata",
            "entity_metadata": "add_ext_entity_metadata",
            "parameter_value_metadata": "add_ext_parameter_value_metadata",
        }[item_type]
        check &= not self._committing
        readd |= self._committing
        with self._db_map.override_committing(self._committing):
            items, errors = getattr(self._db_map, method_name)(
                *orig_items, check=check, readd=readd, return_items=True, cache=cache
            )
        if errors:
            self._db_mngr.error_msg.emit({self._db_map: errors})
        if self._committing:
            if callback is not None:
                callback({})
            return
        for actual_item_type, actual_items in self._split_items_by_type(item_type, items):
            if not readd:
                actual_items = self._db_mngr.add_items_to_cache(actual_item_type, {self._db_map: actual_items})[
                    self._db_map
                ]
                self._fetched_ids.setdefault(actual_item_type, []).extend([x["id"] for x in actual_items])
                for parent in self._get_parents(actual_item_type):
                    self.fetch_more(parent)
            else:
                for actual_item in actual_items:
                    actual_item.cascade_readd()
            db_map_data = {self._db_map: actual_items}
            if item_type == actual_item_type and callback is not None:
                callback(db_map_data)
            self._db_mngr.items_added.emit(actual_item_type, db_map_data)

    @busy_effect
    def update_items(self, orig_items, item_type, check, cache, callback):
        """Updates items in db.

        Args:
            orig_items (dict): lists of items to add or update
            item_type (str): item type
            check (bool): Whether or not to check integrity
            cache (dict): Cache
            callback (None or function): something to call with the result
        """
        method_name = {
            "object_class": "update_object_classes",
            "object": "update_objects",
            "relationship_class": "update_wide_relationship_classes",
            "relationship": "update_wide_relationships",
            "parameter_definition": "update_parameter_definitions",
            "parameter_value": "update_parameter_values",
            "parameter_value_list": "update_parameter_value_lists",
            "list_value": "update_list_values",
            "alternative": "update_alternatives",
            "scenario": "update_scenarios",
            "scenario_alternative": "update_scenario_alternatives",
            "feature": "update_features",
            "tool": "update_tools",
            "tool_feature": "update_tool_features",
            "tool_feature_method": "update_tool_feature_methods",
            "metadata": "update_metadata",
            "entity_metadata": "update_ext_entity_metadata",
            "parameter_value_metadata": "update_ext_parameter_value_metadata",
        }[item_type]
        check &= not self._committing
        with self._db_map.override_committing(self._committing):
            items, errors = getattr(self._db_map, method_name)(*orig_items, check=check, return_items=True, cache=cache)
        if errors:
            self._db_mngr.error_msg.emit({self._db_map: errors})
        if self._committing:
            if callback is not None:
                callback({})
            return
        for actual_item_type, actual_items in self._split_items_by_type(item_type, items):
            self._db_mngr.update_items_in_cache(actual_item_type, {self._db_map: actual_items})
            db_map_data = {self._db_map: [{**x} for x in actual_items]}
            if item_type == actual_item_type and callback is not None:
                callback(db_map_data)
            self._db_mngr.items_updated.emit(actual_item_type, db_map_data)

    @busy_effect
    def remove_items(self, item_type, ids, callback):
        """Removes items from database.

        Args:
            ids_per_type (dict): lists of items to remove keyed by item type (str)
        """
        if self._committing:
            with self._db_map.override_committing(self._committing):
                try:
                    self._db_map.cascade_remove_items(**{item_type: ids})
                except SpineDBAPIError as err:
                    self._db_mngr.error_msg.emit({self._db_map: [err]})
            if callback is not None:
                callback({})
            return
        db_map_data = self._db_mngr.remove_items_in_cache(item_type, {self._db_map: ids})
        if callback is not None:
            callback(db_map_data)
        self._db_mngr.items_removed.emit(item_type, db_map_data)

    def commit_session(self, commit_msg, cookie=None):
        """Initiates commit session.

        Args:
            commit_msg (str): commit message
            cookie (Any): a cookie to include in session_committed signal
        """
        # Make sure that the worker thread has a reference to undo stacks even if they get deleted
        # in the GUI thread.
        undo_stack = self._db_mngr.undo_stack[self._db_map]
        self._executor.submit(self._commit_session, commit_msg, undo_stack, cookie).result()

    def _commit_session(self, commit_msg, undo_stack, cookie=None):
        """Commits session for given database maps.

        Args:
            commit_msg (str): commit message
            undo_stack (AgedUndoStack): undo stack that outlive the DB manager
            cookie (Any): a cookie to include in session_committed signal
        """
        self._committing = True
        undo_stack.commit()
        self._committing = False
        try:
            self._db_map.commit_session(commit_msg)
            self._db_mngr.session_committed.emit({self._db_map}, cookie)
        except SpineDBAPIError as err:
            self._db_mngr.error_msg.emit({self._db_map: [err.msg]})
        undo_stack.setClean()

    def rollback_session(self):
        """Initiates rollback session in the worker thread."""
        # Make sure that the worker thread has a reference to undo stacks even if they get deleted
        # in the GUI thread.
        undo_stack = self._db_mngr.undo_stack[self._db_map]
        self._executor.submit(self._rollback_session, undo_stack)

    def _rollback_session(self, undo_stack):
        """Rolls back session.

        Args:
            undo_stack (AgedUndoStack): undo stack that outlive the DB manager
        """
        try:
            self._db_map.reset_session()
            self._db_mngr.session_rolled_back.emit({self._db_map})
        except SpineDBAPIError as err:
            self._db_mngr.error_msg.emit({self._db_map: [err.msg]})
        undo_stack.setClean()<|MERGE_RESOLUTION|>--- conflicted
+++ resolved
@@ -17,14 +17,8 @@
 """
 from functools import wraps
 import itertools
-<<<<<<< HEAD
-from enum import Enum, unique, auto
 from PySide6.QtCore import QObject, Signal, Slot
-from spinedb_api import DiffDatabaseMapping, SpineDBAPIError
-=======
-from PySide2.QtCore import QObject, Signal, Slot
 from spinedb_api import DatabaseMapping, SpineDBAPIError
->>>>>>> 9f2982d5
 from .helpers import busy_effect, separate_metadata_and_item_metadata
 from .qthread_pool_executor import QtBasedThreadPoolExecutor
 
