######################################################################################################################
# Copyright (C) 2017-2022 Spine project consortium
# This file is part of Spine Toolbox.
# Spine Toolbox is free software: you can redistribute it and/or modify it under the terms of the GNU Lesser General
# Public License as published by the Free Software Foundation, either version 3 of the License, or (at your option)
# any later version. This program is distributed in the hope that it will be useful, but WITHOUT ANY WARRANTY;
# without even the implied warranty of MERCHANTABILITY or FITNESS FOR A PARTICULAR PURPOSE. See the GNU Lesser General
# Public License for more details. You should have received a copy of the GNU Lesser General Public License along with
# this program. If not, see <http://www.gnu.org/licenses/>.
######################################################################################################################

"""
The SpineDBWorker class

:authors: P. Vennström (VTT) and M. Marin (KTH)
:date:   2.10.2019
"""
from functools import wraps
import itertools
from enum import Enum, unique, auto
from PySide2.QtCore import QObject, Signal, Slot
from spinedb_api import DiffDatabaseMapping, SpineDBAPIError
from .helpers import busy_effect, separate_metadata_and_item_metadata, FetchParent
from .qthread_pool_executor import QtBasedThreadPoolExecutor


@unique
class _Event(Enum):
    FETCH = auto()
    FETCH_STATUS_CHANGE = auto()
    ADD_ITEMS = auto()
    UPDATE_ITEMS = auto()
    REMOVE_ITEMS = auto()
    COMMIT_SESSION = auto()
    ROLLBACK_SESSION = auto()


_CHUNK_SIZE = 1000


def _db_map_lock(func):
    """A wrapper for SpineDBWorker that locks the database for the duration of the wrapped method.

    In case the locking fails, the wrapped method will not be invoked.

    Args:
        func (Callable): method to wrap
    """

    @wraps(func)
    def new_function(self, *args, **kwargs):
        lock = self._db_mngr.db_map_locks.get(self._db_map)
        if lock is None or not lock.tryLock():
            return
        try:
            return func(self, *args, **kwargs)
        finally:
            lock.unlock()

    return new_function


class SpineDBWorker(QObject):
    """Does all the communication with a certain DB for SpineDBManager, in a non-GUI thread."""

    _something_happened = Signal(object, tuple)

    def __init__(self, db_mngr, db_url):
        super().__init__()
        self._parents = set()
        self._db_mngr = db_mngr
        self._db_url = db_url
        self._db_map = None
        self._current_fetch_token = 0
        self._removed_ids = {}
        self._query_has_elements_by_key = {}
        self._fetched_item_types = set()
        self.commit_cache = {}
        self._executor = QtBasedThreadPoolExecutor(max_workers=1)
        self._something_happened.connect(self._handle_something_happened)

    def clean_up(self):
        self._executor.shutdown()
        self.deleteLater()

    @Slot(object, tuple)
    def _handle_something_happened(self, event, args):
        {
            _Event.FETCH: self._fetch_event,
            _Event.FETCH_STATUS_CHANGE: self._fetch_status_change_event,
            _Event.ADD_ITEMS: self._add_items_event,
            _Event.UPDATE_ITEMS: self._update_items_event,
            _Event.REMOVE_ITEMS: self._remove_items_event,
            _Event.COMMIT_SESSION: self._commit_session_event,
            _Event.ROLLBACK_SESSION: self._rollback_session_event,
        }[event](*args)

    def query(self, sq_name):
        """For tests."""
        return self._executor.submit(self._query, sq_name).result()

    def _query(self, sq_name):
        return self._db_map.query(getattr(self._db_map, sq_name)).all()

    def get_db_map(self, *args, **kwargs):
        return self._executor.submit(self._get_db_map, *args, **kwargs).result()

    def _get_db_map(self, *args, **kwargs):
        self._db_map = DiffDatabaseMapping(self._db_url, *args, **kwargs)
        return self._db_map

    def reset_queries(self):
        """Resets queries and clears caches."""
        self._current_fetch_token += 1
        self._fetched_item_types.clear()
        self._query_has_elements_by_key.clear()
        self._removed_ids.clear()

    def _reset_fetching_if_required(self, parent):
        """Sets fetch parent's token or resets the parent if fetch tokens don't match.

        Args:
            parent (FetchParent): fetch parent
        """
        if parent.fetch_token is None:
            parent.fetch_token = self._current_fetch_token
        elif parent.fetch_token != self._current_fetch_token:
            parent.reset_fetching(self._current_fetch_token)

    def can_fetch_more(self, parent):
        """Returns whether more data can be fetches for parent.

        Args:
            parent (FetchParent): fetch parent

        Returns:
            bool: True if more data is available, False otherwise
        """
        self._parents.add(parent)
        self._reset_fetching_if_required(parent)
        if parent.is_fetched or parent.is_busy_fetching:
            return False
        if parent.query_initialized == FetchParent.Init.UNINITIALIZED:
            parent.query_initialized = FetchParent.Init.IN_PROGRESS
            self._executor.submit(self._init_query, parent)
            return True
        if parent.query_initialized == FetchParent.Init.IN_PROGRESS:
            return True
        if parent.query_initialized == FetchParent.Init.FAILED:
            return False
        return self._query_has_elements(parent)

    @busy_effect
    def _init_query(self, parent):
        """Initializes query for parent.

        Args:
            parent (FetchParent): fetch parent
        """
        lock = self._db_mngr.db_map_locks.get(self._db_map)
        if lock is None or not lock.tryLock():
            parent.query_initialized = FetchParent.Init.FAILED
            return
        try:
            self._setdefault_query(parent)
            if not self._query_has_elements(parent):
                parent.set_fetched(True)
                self._something_happened.emit(_Event.FETCH_STATUS_CHANGE, (parent,))
        finally:
            parent.query_initialized = FetchParent.Init.FINISHED
            lock.unlock()

    @staticmethod
    def _fetch_status_change_event(parent):
        parent.fetch_status_change()

    def _setdefault_query(self, parent):
        """Creates a query for parent. Stores both the query and whether it has elements.

        Args:
            parent (FetchParent): fetch parent
        """
        if parent.query is None:
            parent.query = self._make_query_for_parent(parent)
            self._setdefault_query_key(parent)
            if parent.query_key not in self._query_has_elements_by_key:
                self._query_has_elements_by_key[parent.query_key] = bool(parent.query.first())
        return parent.query

    def _query_has_elements(self, parent):
        """Checks whether query has something to return.

        Args:
            parent (FetchParent): fetch parent

        Returns:
            bool: True if query will give records, False otherwise
        """
        return self._query_has_elements_by_key[self._setdefault_query_key(parent)]

    @staticmethod
    def _setdefault_query_key(parent):
        """Returns parent's query key or creates and sets a new one if it doesn't exist.

        Args:
            parent (FetchParent): fetch parent

        Returns:
            str: query key
        """
        if parent.query_key is None:
            parent.query_key = str(parent.query.statement.compile(compile_kwargs={"literal_binds": True}))
        return parent.query_key

    def fetch_more(self, parent):
        """Fetches items from the database.

        Args:
            parent (FetchParent): fetch parent
        """
        self._reset_fetching_if_required(parent)
        parent.set_busy_fetching(True)
        self._executor.submit(self._fetch_more, parent)

    @busy_effect
    @_db_map_lock
    def _fetch_more(self, parent):
        iterator = self._get_iterator(parent)
        chunk = next(iterator, [])
        if chunk:
            more_available = True
            removed_ids = self._removed_ids.get(parent.fetch_item_type)
            if removed_ids is not None:
                chunk = [item for item in chunk if item["id"] not in removed_ids]
        else:
            more_available = False
        self._something_happened.emit(_Event.FETCH, (parent, chunk, more_available))

<<<<<<< HEAD
    def _fetch_event(self, parent, chunk):
        if chunk:
            db_map_data = {self._db_map: chunk}
            self._db_mngr.cache_items(parent.fetch_item_type, db_map_data)
            parent.handle_items_added(db_map_data)
        elif parent.query is not None:
=======
    def _fetch_event(self, parent, chunk, more_available):
        # Mark parent as unbusy, but after emitting the 'added' signal below otherwise we have an infinite fetch loop
        QTimer.singleShot(0, lambda: parent.set_busy_fetching(False))
        if chunk:
            signal = self._db_mngr.added_signals[parent.fetch_item_type]
            signal.emit({self._db_map: chunk})
        elif not more_available and parent.query is not None:
>>>>>>> 1ba36d0c
            parent.set_fetched(True)
        parent.set_busy_fetching(False)

    def fetch_all(self, fetch_item_types=None, only_descendants=False, include_ancestors=False):
        if fetch_item_types is None:
            fetch_item_types = set(self._db_map.ITEM_TYPES)
        if only_descendants:
            fetch_item_types = {
                descendant
                for item_type in fetch_item_types
                for descendant in self._db_map.descendant_tablenames.get(item_type, ())
            }
        if include_ancestors:
            fetch_item_types |= {
                ancestor
                for item_type in fetch_item_types
                for ancestor in self._db_map.ancestor_tablenames.get(item_type, ())
            }
        fetch_item_types -= self._fetched_item_types
        if not fetch_item_types:
            # FIXME: Needed? QCoreApplication.processEvents()
            return
        _ = self._executor.submit(self._fetch_all, fetch_item_types).result()

    @busy_effect
    @_db_map_lock
    def _fetch_all(self, item_types):
        for item_type in item_types:
            query, _ = self._make_query_for_item_type(item_type)
            if query is None:
                continue
            for chunk in _make_iterator(query):
                self._populate_commit_cache(item_type, chunk)
                self._db_mngr.cache_items(item_type, {self._db_map: chunk})
            self._fetched_item_types.add(item_type)

    def _make_query_for_parent(self, parent):
        """Makes a database query for given item type.

        Args:
            parent (object): the object that requests the fetching

        Returns:
            Query: database query
        """
        query, subquery = self._make_query_for_item_type(parent.fetch_item_type)
        return parent.filter_query(query, subquery, self._db_map)

    def _make_query_for_item_type(self, item_type):
        try:
            subquery_name = self._db_map.cache_sqs[item_type]
        except KeyError:
            return None, None
        subquery = getattr(self._db_map, subquery_name)
        query = self._db_map.query(subquery)
        return query, subquery

    def _get_iterator(self, parent):
        if parent.query_iterator is None:
            # For some reason queries that haven't been iterated before don't
            # keep up with deleted items. Reset the query here as a workaround.
            parent.query = self._make_query_for_parent(parent)
            parent.query_iterator = _make_iterator(self._setdefault_query(parent))
        return parent.query_iterator

    def _populate_commit_cache(self, item_type, items):
        if item_type == "commit":
            return
        if item_type == "entity_group":  # FIXME: the entity_group table has no commit_id column :(
            return
        for item in items:
            self.commit_cache.setdefault(item["commit_id"], {}).setdefault(item_type, list()).append(item["id"])

    def close_db_map(self):
        _ = self._executor.submit(self._close_db_map).result()

    def _close_db_map(self):
        if not self._db_map.connection.closed:
            self._db_map.connection.close()

    def get_entity_metadata(self, entity_id):
        """Queries metadata records for a single entity synchronously.

        Args:
            entity_id (int): entity id

        Returns:
            list of namedtuple: entity metadata records
        """
        return self._executor.submit(self._get_entity_metadata, entity_id).result()

    def _get_entity_metadata(self, entity_id):
        """Queries metadata records for a single entity.

        Args:
            entity_id (int): entity id

        Returns:
            list of namedtuple: entity metadata records
        """
        sq = self._db_map.ext_entity_metadata_sq
        return self._db_map.query(sq).filter(sq.c.entity_id == entity_id).all()

    def get_parameter_value_metadata(self, parameter_value_id):
        """Queries metadata records for a single parameter value synchronously.

        Args:
            parameter_value_id (int): parameter value id

        Returns:
            list of namedtuple: parameter value metadata records
        """
        return self._executor.submit(self._get_parameter_value_metadata, parameter_value_id).result()

    def _get_parameter_value_metadata(self, parameter_value_id):
        """Queries metadata records for a single parameter value.

        Args:
            parameter_value_id (int): parameter value id

        Returns:
            list of namedtuple: parameter value metadata records
        """
        sq = self._db_map.ext_parameter_value_metadata_sq
        return self._db_map.query(sq).filter(sq.c.parameter_value_id == parameter_value_id).all()

    def _update_special_refs(self, item_type, ids):
        cascading_ids_by_type = self._db_mngr.special_cascading_ids(self._db_map, item_type, ids)
        self._do_update_special_refs(cascading_ids_by_type)

    def _do_update_special_refs(self, cascading_ids_by_type, fill_missing=True):
        for cascading_item_type, cascading_ids in cascading_ids_by_type.items():
            cascading_items = self._db_mngr.make_items_from_ids(
                self._db_map, cascading_item_type, cascading_ids, fill_missing=fill_missing
            )
            for parent in {x for x in self._parents if x.fetch_item_type == cascading_item_type}:
                children = [x for x in cascading_items if parent.accepts_item(x, self._db_map)]
                parent.handle_items_updated({self._db_map: children})

    def _split_items_by_type(self, item_type, items):
        if item_type in ("parameter_value_metadata", "entity_metadata"):
            db_map_item_metadata, db_map_metadata = separate_metadata_and_item_metadata({self._db_map: items})
            metadata = db_map_metadata.get(self._db_map)
            item_metadata = db_map_item_metadata.get(self._db_map)
            if metadata:
                yield "metadata", metadata
            if item_metadata:
                yield item_type, item_metadata
        else:
            yield item_type, items

    def add_items(self, items, item_type, readd, check, cache, callback):
        """Adds items to db.

        Args:
            items (dict): lists of items to add or update
            item_type (str): item type
<<<<<<< HEAD
            readd (bool) : Whether to re-add items that were previously removed
            check (bool): Whether or not to check integrity
=======
            signal_name (str) : signal attribute of SpineDBManager to emit if successful
            check (bool): Whether to check integrity
>>>>>>> 1ba36d0c
            cache (dict): Cache
            callback (None or function): something to call with the result
        """
        self._executor.submit(self._add_items, items, item_type, readd, check, cache, callback)

    @busy_effect
<<<<<<< HEAD
    def _add_items(self, orig_items, item_type, readd, check, cache, callback):
        method_name = {
            "object_class": "add_object_classes",
            "object": "add_objects",
            "relationship_class": "add_wide_relationship_classes",
            "relationship": "add_wide_relationships",
            "entity_group": "add_entity_groups",
            "parameter_definition": "add_parameter_definitions",
            "parameter_value": "add_parameter_values",
            "parameter_value_list": "add_parameter_value_lists",
            "list_value": "add_list_values",
            "alternative": "add_alternatives",
            "scenario": "add_scenarios",
            "scenario_alternative": "add_scenario_alternatives",
            "feature": "add_features",
            "tool": "add_tools",
            "tool_feature": "add_tool_features",
            "tool_feature_method": "add_tool_feature_methods",
            "metadata": "add_metadata",
            "entity_metadata": "add_ext_entity_metadata",
            "parameter_value_metadata": "add_ext_parameter_value_metadata",
        }[item_type]
        items, errors = getattr(self._db_map, method_name)(
            *orig_items, check=check, readd=readd, return_items=True, cache=cache
        )
=======
    def _add_or_update_items(self, items, method_name, item_type, signal_name, check, cache):
        items, errors = getattr(self._db_map, method_name)(*items, check=check, return_items=True, cache=cache)
        items = [self._db_map.db_to_cache(cache, item_type, item) for item in items]
        self._discard_removed_ids(item_type, items)
        self._something_happened.emit(_Event.ADD_OR_UPDATE_ITEMS, (items, errors, signal_name))

    def _add_or_update_items_event(self, items, errors, signal_name):
        signal = getattr(self._db_mngr, signal_name)
        signal.emit({self._db_map: items})
>>>>>>> 1ba36d0c
        if errors:
            self._db_mngr.error_msg.emit({self._db_map: errors})
        for actual_item_type, actual_items in self._split_items_by_type(item_type, items):
            actual_items = self._db_mngr.make_items_from_db_items(self._db_map, actual_item_type, actual_items)
            self._something_happened.emit(
                _Event.ADD_ITEMS, (actual_item_type, actual_items, callback if item_type == actual_item_type else None)
            )

    def _add_items_event(self, item_type, items, callback):
        for parent in {x for x in self._parents if x.fetch_item_type == item_type}:
            children = [x for x in items if parent.accepts_item(x, self._db_map)]
            parent.handle_items_added({self._db_map: children})
        self._update_special_refs(item_type, {x["id"] for x in items})
        db_map_data = {self._db_map: items}
        if callback is not None:
            callback(db_map_data)
        self._db_mngr.items_added.emit(item_type, db_map_data)

    def update_items(self, items, item_type, check, cache, callback):
        """Updates items in db.

        Args:
            items (dict): lists of items to add or update
            item_type (str): item type
            check (bool): Whether or not to check integrity
            cache (dict): Cache
            callback (None or function): something to call with the result
        """
        self._executor.submit(self._update_items, items, item_type, check, cache, callback)

    @busy_effect
<<<<<<< HEAD
    def _update_items(self, orig_items, item_type, check, cache, callback):
        method_name = {
            "object_class": "update_object_classes",
            "object": "update_objects",
            "relationship_class": "update_wide_relationship_classes",
            "relationship": "update_wide_relationships",
            "parameter_definition": "update_parameter_definitions",
            "parameter_value": "update_parameter_values",
            "parameter_value_list": "update_parameter_value_lists",
            "list_value": "update_list_values",
            "alternative": "update_alternatives",
            "scenario": "update_scenarios",
            "scenario_alternative": "update_scenario_alternatives",
            "feature": "update_features",
            "tool": "update_tools",
            "tool_feature": "update_tool_features",
            "tool_feature_method": "update_tool_feature_methods",
            "metadata": "update_metadata",
            "entity_metadata": "update_ext_entity_metadata",
            "parameter_value_metadata": "update_ext_parameter_value_metadata",
        }[item_type]
        items, errors = getattr(self._db_map, method_name)(*orig_items, check=check, return_items=True, cache=cache)
        if errors:
            self._db_mngr.error_msg.emit({self._db_map: errors})
        for actual_item_type, actual_items in self._split_items_by_type(item_type, items):
            cascading_ids_by_type = self._db_map.cascading_ids(
                cache=cache, **{actual_item_type: {x["id"] for x in actual_items}}
            )
            del cascading_ids_by_type[actual_item_type]
            cascading_items_by_type = {
                actual_item_type: self._db_mngr.make_items_from_db_items(self._db_map, actual_item_type, actual_items)
            }
            for cascading_item_type, cascading_ids in cascading_ids_by_type.items():
                cascading_items = self._db_mngr.make_items_from_ids(self._db_map, cascading_item_type, cascading_ids)
                if cascading_items:
                    cascading_items_by_type[cascading_item_type] = cascading_items
            self._something_happened.emit(
                _Event.UPDATE_ITEMS,
                (cascading_items_by_type, actual_item_type, callback if item_type == actual_item_type else None),
            )

    def _update_items_event(self, cascading_items_by_type, item_type, callback):
        for cascading_item_type, cascading_items in cascading_items_by_type.items():
            for parent in {x for x in self._parents if x.fetch_item_type == cascading_item_type}:
                children = [x for x in cascading_items if parent.accepts_item(x, self._db_map)]
                parent.handle_items_updated({self._db_map: children})
        self._update_special_refs(item_type, {x["id"] for x in cascading_items_by_type[item_type]})
        db_map_data = {self._db_map: cascading_items_by_type[item_type]}
        if callback is not None:
            callback(db_map_data)
        self._db_mngr.items_updated.emit(item_type, db_map_data)

    def remove_items(self, ids_per_type, callback):
=======
    def _readd_items(self, items, method_name, item_type, signal_name, cache):
        getattr(self._db_map, method_name)(*items, readd=True, cache=cache)
        items = [self._db_map.db_to_cache(cache, item_type, item) for item in items]
        self._discard_removed_ids(item_type, items)
        self._something_happened.emit(_Event.READD_ITEMS, (items, signal_name))

    def _readd_items_event(self, items, signal_name):
        signal = getattr(self._db_mngr, signal_name)
        signal.emit({self._db_map: items})

    def _discard_removed_ids(self, item_type, items):
        """Discards added item ids from removed ids cache.

        Args:
            item_type (str): item type
            list of dict: added cache items
        """
        for item in items:
            try:
                removed_ids = self._removed_ids[item_type]
            except KeyError:
                continue
            removed_ids.discard(item["id"])

    def remove_items(self, ids_per_type):
>>>>>>> 1ba36d0c
        """Removes items from database.

        Args:
            ids_per_type (dict): lists of items to remove keyed by item type (str)
        """
        self._executor.submit(self._remove_items, ids_per_type, callback)

    @busy_effect
    def _remove_items(self, ids_per_type, callback):
        try:
            self._db_map.remove_items(**ids_per_type)
            errors = []
        except SpineDBAPIError as err:
            errors = [err]
<<<<<<< HEAD
=======
        if not errors:
            for item_type, ids in ids_per_type.items():
                removed_ids = self._removed_ids.setdefault(item_type, set())
                removed_ids |= ids
        self._something_happened.emit(_Event.REMOVE_ITEMS, (ids_per_type, errors))

    def _remove_items_event(self, ids_per_type, errors):
>>>>>>> 1ba36d0c
        if errors:
            self._db_mngr.error_msg.emit({self._db_map: errors})
        self._something_happened.emit(_Event.REMOVE_ITEMS, (ids_per_type, errors, callback))

    def _remove_items_event(self, ids_per_type, errors, callback):
        items_per_type = {}
        all_cascading_ids_by_type = []
        for item_type, ids in ids_per_type.items():
            if not ids:
                continue
            items = items_per_type[item_type] = [
                x for x in (self._db_mngr.get_item(self._db_map, item_type, id_) for id_ in ids) if x
            ]
            for parent in {x for x in self._parents if x.fetch_item_type == item_type}:
                children = [x for x in items if parent.accepts_item(x, self._db_map)]
                parent.handle_items_removed({self._db_map: children})
            cascading_ids_by_type = self._db_mngr.special_cascading_ids(self._db_map, item_type, ids)
            all_cascading_ids_by_type.append(cascading_ids_by_type)
        self._db_mngr.uncache_removed_items({self._db_map: ids_per_type})
        for cascading_ids_by_type in all_cascading_ids_by_type:
            self._do_update_special_refs(cascading_ids_by_type, fill_missing=False)
        db_map_typed_data = {self._db_map: items_per_type}
        if callback is not None:
            callback(db_map_typed_data)
        self._db_mngr.items_removed.emit(db_map_typed_data)

    def commit_session(self, commit_msg, cookie=None):
        """Initiates commit session.

        Args:
            commit_msg (str): commit message
            cookie (Any): a cookie to include in session_committed signal
        """
        # Make sure that the worker thread has a reference to undo stacks even if they get deleted
        # in the GUI thread.
        undo_stack = self._db_mngr.undo_stack[self._db_map]
        self._executor.submit(self._commit_session, commit_msg, undo_stack, cookie)

    def _commit_session(self, commit_msg, undo_stack, cookie=None):
        """Commits session for given database maps.

        Args:
            commit_msg (str): commit message
            undo_stack (AgedUndoStack): undo stack that outlive the DB manager
            cookie (Any): a cookie to include in session_committed signal
        """
        try:
            self._db_map.commit_session(commit_msg)
            errors = []
        except SpineDBAPIError as e:
            errors = [e.msg]
        self._something_happened.emit(_Event.COMMIT_SESSION, (errors, undo_stack, cookie))

    def _commit_session_event(self, errors, undo_stack, cookie):
        undo_stack.setClean()
        if errors:
            self._db_mngr.error_msg.emit({self._db_map: errors})
        else:
            self._db_mngr.session_committed.emit({self._db_map}, cookie)

    def rollback_session(self):
        """Initiates rollback session action for given database maps in the worker thread."""
        # Make sure that the worker thread has a reference to undo stacks even if they get deleted
        # in the GUI thread.
        undo_stack = self._db_mngr.undo_stack[self._db_map]
        self._executor.submit(self._rollback_session, undo_stack)

    def _rollback_session(self, undo_stack):
        """Rolls back session for given database maps.

        Args:
            undo_stack (AgedUndoStack): undo stack that outlive the DB manager
        """
        try:
            self._db_map.rollback_session()
            errors = []
        except SpineDBAPIError as e:
            errors = [e.msg]
        if not errors:
            self._removed_ids.clear()
        self._something_happened.emit(_Event.ROLLBACK_SESSION, (errors, undo_stack))

    def _rollback_session_event(self, errors, undo_stack):
        undo_stack.setClean()
        if errors:
            self._db_mngr.error_msg.emit({self._db_map: errors})
        else:
            self._db_mngr.session_rolled_back.emit({self._db_map})


def _make_iterator(query):
    """Runs the given query and yields results by chunks of given size.

    Args:
        query (Query): the query

    Yields:
        list: chunk of items
    """
    it = (x._asdict() for x in query.yield_per(_CHUNK_SIZE).enable_eagerloads(False))
    while True:
        chunk = list(itertools.islice(it, _CHUNK_SIZE))
        yield chunk
        if not chunk:
            break<|MERGE_RESOLUTION|>--- conflicted
+++ resolved
@@ -236,22 +236,12 @@
             more_available = False
         self._something_happened.emit(_Event.FETCH, (parent, chunk, more_available))
 
-<<<<<<< HEAD
     def _fetch_event(self, parent, chunk):
         if chunk:
             db_map_data = {self._db_map: chunk}
             self._db_mngr.cache_items(parent.fetch_item_type, db_map_data)
             parent.handle_items_added(db_map_data)
-        elif parent.query is not None:
-=======
-    def _fetch_event(self, parent, chunk, more_available):
-        # Mark parent as unbusy, but after emitting the 'added' signal below otherwise we have an infinite fetch loop
-        QTimer.singleShot(0, lambda: parent.set_busy_fetching(False))
-        if chunk:
-            signal = self._db_mngr.added_signals[parent.fetch_item_type]
-            signal.emit({self._db_map: chunk})
         elif not more_available and parent.query is not None:
->>>>>>> 1ba36d0c
             parent.set_fetched(True)
         parent.set_busy_fetching(False)
 
@@ -403,26 +393,34 @@
         else:
             yield item_type, items
 
+    def _discard_removed_ids(self, item_type, items):
+        """Discards added item ids from removed ids cache.
+
+        Args:
+            item_type (str): item type
+            list of dict: added cache items
+        """
+        for item in items:
+            try:
+                removed_ids = self._removed_ids[item_type]
+            except KeyError:
+                continue
+            removed_ids.discard(item["id"])
+
     def add_items(self, items, item_type, readd, check, cache, callback):
         """Adds items to db.
 
         Args:
             items (dict): lists of items to add or update
             item_type (str): item type
-<<<<<<< HEAD
             readd (bool) : Whether to re-add items that were previously removed
-            check (bool): Whether or not to check integrity
-=======
-            signal_name (str) : signal attribute of SpineDBManager to emit if successful
             check (bool): Whether to check integrity
->>>>>>> 1ba36d0c
             cache (dict): Cache
             callback (None or function): something to call with the result
         """
         self._executor.submit(self._add_items, items, item_type, readd, check, cache, callback)
 
     @busy_effect
-<<<<<<< HEAD
     def _add_items(self, orig_items, item_type, readd, check, cache, callback):
         method_name = {
             "object_class": "add_object_classes",
@@ -448,17 +446,7 @@
         items, errors = getattr(self._db_map, method_name)(
             *orig_items, check=check, readd=readd, return_items=True, cache=cache
         )
-=======
-    def _add_or_update_items(self, items, method_name, item_type, signal_name, check, cache):
-        items, errors = getattr(self._db_map, method_name)(*items, check=check, return_items=True, cache=cache)
-        items = [self._db_map.db_to_cache(cache, item_type, item) for item in items]
         self._discard_removed_ids(item_type, items)
-        self._something_happened.emit(_Event.ADD_OR_UPDATE_ITEMS, (items, errors, signal_name))
-
-    def _add_or_update_items_event(self, items, errors, signal_name):
-        signal = getattr(self._db_mngr, signal_name)
-        signal.emit({self._db_map: items})
->>>>>>> 1ba36d0c
         if errors:
             self._db_mngr.error_msg.emit({self._db_map: errors})
         for actual_item_type, actual_items in self._split_items_by_type(item_type, items):
@@ -490,7 +478,6 @@
         self._executor.submit(self._update_items, items, item_type, check, cache, callback)
 
     @busy_effect
-<<<<<<< HEAD
     def _update_items(self, orig_items, item_type, check, cache, callback):
         method_name = {
             "object_class": "update_object_classes",
@@ -544,33 +531,6 @@
         self._db_mngr.items_updated.emit(item_type, db_map_data)
 
     def remove_items(self, ids_per_type, callback):
-=======
-    def _readd_items(self, items, method_name, item_type, signal_name, cache):
-        getattr(self._db_map, method_name)(*items, readd=True, cache=cache)
-        items = [self._db_map.db_to_cache(cache, item_type, item) for item in items]
-        self._discard_removed_ids(item_type, items)
-        self._something_happened.emit(_Event.READD_ITEMS, (items, signal_name))
-
-    def _readd_items_event(self, items, signal_name):
-        signal = getattr(self._db_mngr, signal_name)
-        signal.emit({self._db_map: items})
-
-    def _discard_removed_ids(self, item_type, items):
-        """Discards added item ids from removed ids cache.
-
-        Args:
-            item_type (str): item type
-            list of dict: added cache items
-        """
-        for item in items:
-            try:
-                removed_ids = self._removed_ids[item_type]
-            except KeyError:
-                continue
-            removed_ids.discard(item["id"])
-
-    def remove_items(self, ids_per_type):
->>>>>>> 1ba36d0c
         """Removes items from database.
 
         Args:
@@ -585,17 +545,11 @@
             errors = []
         except SpineDBAPIError as err:
             errors = [err]
-<<<<<<< HEAD
-=======
         if not errors:
             for item_type, ids in ids_per_type.items():
                 removed_ids = self._removed_ids.setdefault(item_type, set())
                 removed_ids |= ids
-        self._something_happened.emit(_Event.REMOVE_ITEMS, (ids_per_type, errors))
-
-    def _remove_items_event(self, ids_per_type, errors):
->>>>>>> 1ba36d0c
-        if errors:
+        else:
             self._db_mngr.error_msg.emit({self._db_map: errors})
         self._something_happened.emit(_Event.REMOVE_ITEMS, (ids_per_type, errors, callback))
 
