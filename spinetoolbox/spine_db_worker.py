######################################################################################################################
# Copyright (C) 2017-2021 Spine project consortium
# This file is part of Spine Toolbox.
# Spine Toolbox is free software: you can redistribute it and/or modify it under the terms of the GNU Lesser General
# Public License as published by the Free Software Foundation, either version 3 of the License, or (at your option)
# any later version. This program is distributed in the hope that it will be useful, but WITHOUT ANY WARRANTY;
# without even the implied warranty of MERCHANTABILITY or FITNESS FOR A PARTICULAR PURPOSE. See the GNU Lesser General
# Public License for more details. You should have received a copy of the GNU Lesser General Public License along with
# this program. If not, see <http://www.gnu.org/licenses/>.
######################################################################################################################

"""
The SpineDBWorker class

:authors: P. Vennström (VTT) and M. Marin (KTH)
:date:   2.10.2019
"""
<<<<<<< HEAD

import os
import itertools
from enum import Enum, unique, auto
from PySide2.QtCore import QObject, Signal, Slot, QMutex, QSemaphore, QThread, QTimer
from spinedb_api import DiffDatabaseMapping, SpineDBAPIError
from .helpers import busy_effect
=======
import itertools
from concurrent.futures import ThreadPoolExecutor
from PySide2.QtCore import QObject, QEvent, QCoreApplication, QMutex, QTimer
from spinedb_api import DiffDatabaseMapping, SpineDBAPIError, SpineDBVersionError
from spinetoolbox.helpers import busy_effect, FetchParent
>>>>>>> 692168c1


@unique
class _Event(Enum):
    FETCH = auto()
    FETCH_STATUS_CHANGE = auto()
    ADD_OR_UPDATE_ITEMS = auto()
    READD_ITEMS = auto()
    REMOVE_ITEMS = auto()
    COMMIT_SESSION = auto()
    ROLLBACK_SESSION = auto()


class SpineDBWorker(QObject):
    """Does all the communication with a certain DB for SpineDBManager, in a non-GUI thread."""

    _something_happened = Signal(object, tuple)

    def __init__(self, db_mngr, db_url):
        super().__init__()
        self._db_mngr = db_mngr
        self._db_url = db_url
        self._db_map = None
        self._current_fetch_token = object()
        self._query_has_elements_by_key = {}
        self._fetched_item_types = set()
        self.commit_cache = {}
        self._executor = QtBasedThreadPoolExecutor(max_workers=1)
        self._something_happened.connect(self._handle_something_happened)

    def clean_up(self):
        self._executor.shutdown()
        self.deleteLater()

    @Slot(object, tuple)
    def _handle_something_happened(self, event, args):
        {
            _Event.FETCH: self._fetch_event,
            _Event.FETCH_STATUS_CHANGE: self._fetch_status_change_event,
            _Event.ADD_OR_UPDATE_ITEMS: self._add_or_update_items_event,
            _Event.READD_ITEMS: self._readd_items_event,
            _Event.REMOVE_ITEMS: self._remove_items_event,
            _Event.COMMIT_SESSION: self._commit_session_event,
            _Event.ROLLBACK_SESSION: self._rollback_session_event,
        }[event](*args)

    def _db_map_lock(func):  # pylint: disable=no-self-argument
        def new_function(self, *args, **kwargs):
            lock = self._db_mngr.db_map_locks.get(self._db_map)
            if lock is None or not lock.tryLock():
                return
            try:
                return func(self, *args, **kwargs)
            finally:
                lock.unlock()

        return new_function

    def query(self, sq_name):
        """For tests."""
        return self._executor.submit(self._query, sq_name).result()

    def _query(self, sq_name):
        return self._db_map.query(getattr(self._db_map, sq_name)).all()

    def get_db_map(self, *args, **kwargs):
        return self._executor.submit(self._get_db_map, *args, **kwargs).result()

    def _get_db_map(self, *args, **kwargs):
        self._db_map = DiffDatabaseMapping(self._db_url, *args, **kwargs)
        return self._db_map

    def reset_queries(self, item_type=None):
        """Resets queries and clears caches.

        Args:
            item_type (str, optional): query item type to reset or None to reset everything
        """
        self._current_fetch_token = object()
        if item_type is None:
            self._fetched_item_types.clear()
        else:
            self._fetched_item_types.discard(item_type)
        self._query_has_elements_by_key.clear()

    def _reset_fetching_if_required(self, parent):
        """Sets fetch parent's token or resets the parent if fetch tokens don't match.

        Args:
            parent (FetchParent): fetch parent
        """
        if parent.fetch_token is None:
            parent.fetch_token = self._current_fetch_token
        elif parent.fetch_token is not self._current_fetch_token:
            parent.reset_fetching(self._current_fetch_token)

    def can_fetch_more(self, parent):
        """Returns whether more data can be fetches for parent.

        Args:
            parent (FetchParent): fetch parent

        Returns:
            bool: True if more data is available, False otherwise
        """
        self._reset_fetching_if_required(parent)
        if parent.is_fetched or parent.is_busy_fetching:
            return False
<<<<<<< HEAD
        if parent.query is None:
            # Query not made yet. Init query and return True
            self._executor.submit(self._init_query, parent)
            return True
        try:
            return self._query_has_elements(parent)
        except KeyError:
            # Query not initialized yet. Just return True
            return True
=======
        if parent.query_initialized == FetchParent.Init.UNINITIALIZED:
            parent.query_initialized = FetchParent.Init.IN_PROGRESS
            self._executor.submit(self._init_query, parent)
            return True
        if parent.query_initialized == FetchParent.Init.IN_PROGRESS:
            return True
        if parent.query_initialized == FetchParent.Init.FAILED:
            return False
        return self._query_has_elements(parent)
>>>>>>> 692168c1

    @busy_effect
    @_db_map_lock
    def _init_query(self, parent):
        """Initializes query for parent.

        Args:
            parent (FetchParent): fetch parent
        """
<<<<<<< HEAD
        self._setdefault_query(parent)
        if not self._query_has_elements(parent):
            parent.set_fetched(True)
            self._something_happened.emit(_Event.FETCH_STATUS_CHANGE, (parent,))

    def _fetch_status_change_event(self, parent):
        parent.fetch_status_change()
=======
        lock = self._db_mngr.db_map_locks.get(self._db_map)
        if lock is None or not lock.tryLock():
            parent.query_initialized = FetchParent.Init.FAILED
            return
        try:
            self._setdefault_query(parent)
            if not self._query_has_elements(parent):
                parent.set_fetched(True)
                QCoreApplication.postEvent(self, _FetchStatusChangeEvent(parent))
        finally:
            parent.query_initialized = FetchParent.Init.FINISHED
            lock.unlock()
>>>>>>> 692168c1

    def _setdefault_query(self, parent):
        """Creates a query for parent. Stores both the query and whether it has elements.

        Args:
            parent (FetchParent): fetch parent
        """
        if parent.query is None:
            parent.query = self._make_query_for_parent(parent)
            self._setdefault_query_key(parent)
            if parent.query_key not in self._query_has_elements_by_key:
                self._query_has_elements_by_key[parent.query_key] = bool(parent.query.first())
        return parent.query

    def _query_has_elements(self, parent):
        """Checks whether query has something to return.

        Args:
            parent (FetchParent): fetch parent

        Returns:
            bool: True if query will give records, False otherwise
        """
        return self._query_has_elements_by_key[self._setdefault_query_key(parent)]

    @staticmethod
    def _setdefault_query_key(parent):
        """Returns parent's query key or creates and sets a new one if it doesn't exist.

        Args:
            parent (FetchParent): fetch parent

        Returns:
            str: query key
        """
        if parent.query_key is None:
            parent.query_key = str(parent.query.statement.compile(compile_kwargs={"literal_binds": True}))
        return parent.query_key

    def fetch_more(self, parent):
        """Fetches items from the database.

        Args:
            parent (FetchParent): fetch parent
        """
        self._reset_fetching_if_required(parent)
        parent.set_busy_fetching(True)
        self._executor.submit(self._fetch_more, parent)

    @busy_effect
    @_db_map_lock
    def _fetch_more(self, parent):
        iterator = self._get_iterator(parent)
        chunk = next(iterator, [])
        self._something_happened.emit(_Event.FETCH, (parent, chunk))

    def _fetch_event(self, parent, chunk):
        # Mark parent as unbusy, but after emitting the 'added' signal below otherwise we have an infinite fetch loop
<<<<<<< HEAD
        QTimer.singleShot(0, lambda: parent.set_busy_fetching(False))
        if chunk:
            signal = self._db_mngr.added_signals[parent.fetch_item_type]
            signal.emit({self._db_map: chunk})
        elif parent.query is not None:
            parent.set_fetched(True)
=======
        QTimer.singleShot(0, lambda: ev.parent.set_busy_fetching(False))
        if ev.chunk:
            signal = self._db_mngr.added_signals[ev.parent.fetch_item_type]
            signal.emit({self._db_map: ev.chunk})
        elif ev.parent.query is not None:
            ev.parent.set_fetched(True)
>>>>>>> 692168c1

    def fetch_all(self, item_types=None, only_descendants=False, include_ancestors=False):
        if item_types is None:
            item_types = set(self._db_mngr.added_signals)
        if only_descendants:
            item_types = {
                descendant
                for item_type in item_types
                for descendant in self._db_map.descendant_tablenames.get(item_type, ())
            }
        if include_ancestors:
            item_types |= {
                ancestor for item_type in item_types for ancestor in self._db_map.ancestor_tablenames.get(item_type, ())
            }
        item_types -= self._fetched_item_types
        if not item_types:
            # FIXME: Needed? QCoreApplication.processEvents()
            return
        _ = self._executor.submit(self._fetch_all, item_types).result()

    @busy_effect
    @_db_map_lock
    def _fetch_all(self, item_types):
        for item_type in item_types:
            query, _ = self._make_query_for_item_type(item_type)
            for chunk in _make_iterator(query):
                self._populate_commit_cache(item_type, chunk)
                self._db_mngr.cache_items(item_type, {self._db_map: chunk})
            self._fetched_item_types.add(item_type)

    def _make_query_for_parent(self, parent):
        """Makes a database query for given item type.

        Args:
            parent (object): the object that requests the fetching

        Returns:
            Query: database query
        """
        query, subquery = self._make_query_for_item_type(parent.fetch_item_type)
        return parent.filter_query(query, subquery, self._db_map)

    def _make_query_for_item_type(self, item_type):
        subquery_name = self._db_map.cache_sqs[item_type]
        subquery = getattr(self._db_map, subquery_name)
        query = self._db_map.query(subquery)
        return query, subquery

    def _get_iterator(self, parent):
        if parent.query_iterator is None:
            parent.query_iterator = _make_iterator(self._setdefault_query(parent))
        return parent.query_iterator

    def _populate_commit_cache(self, item_type, items):
        if item_type == "commit":
            return
        if item_type == "entity_group":  # FIXME: the entity_group table has no commit_id column :(
            return
        for item in items:
            self.commit_cache.setdefault(item["commit_id"], {}).setdefault(item_type, list()).append(item["id"])

    def close_db_map(self):
        _ = self._executor.submit(self._close_db_map).result()

    def _close_db_map(self):
        if not self._db_map.connection.closed:
            self._db_map.connection.close()

    def get_entity_metadata(self, entity_id):
        """Queries metadata records for a single entity synchronously.

        Args:
            entity_id (int): entity id

        Returns:
            list of namedtuple: entity metadata records
        """
        return self._executor.submit(self._get_entity_metadata, entity_id).result()

    def _get_entity_metadata(self, entity_id):
        """Queries metadata records for a single entity.

        Args:
            entity_id (int): entity id

        Returns:
            list of namedtuple: entity metadata records
        """
        sq = self._db_map.ext_entity_metadata_sq
        return self._db_map.query(sq).filter(sq.c.entity_id == entity_id).all()

    def get_parameter_value_metadata(self, parameter_value_id):
        """Queries metadata records for a single parameter value synchronously.

        Args:
            parameter_value_id (int): parameter value id

        Returns:
            list of namedtuple: parameter value metadata records
        """
        return self._executor.submit(self._get_parameter_value_metadata, parameter_value_id).result()

    def _get_parameter_value_metadata(self, parameter_value_id):
        """Queries metadata records for a single parameter value.

        Args:
            parameter_value_id (int): parameter value id

        Returns:
            list of namedtuple: parameter value metadata records
        """
        sq = self._db_map.ext_parameter_value_metadata_sq
        return self._db_map.query(sq).filter(sq.c.parameter_value_id == parameter_value_id).all()

    def add_or_update_items(self, items, method_name, item_type, signal_name, check, cache):
        """Adds or updates items in db.

        Args:
            items (dict): lists of items to add or update
            method_name (str): attribute of DiffDatabaseMapping to call for performing the operation
            item_type (str): item type
            signal_name (str) : signal attribute of SpineDBManager to emit if successful
            check (bool): Whether or not to check integrity
            cache (dict): Cache
        """
        self._executor.submit(self._add_or_update_items, items, method_name, item_type, signal_name, check, cache)

    @busy_effect
    def _add_or_update_items(self, items, method_name, item_type, signal_name, check, cache):
        items, errors = getattr(self._db_map, method_name)(*items, check=check, return_items=True, cache=cache)
        items = [self._db_map.db_to_cache(cache, item_type, item) for item in items]
        self._something_happened.emit(_Event.ADD_OR_UPDATE_ITEMS, (items, errors, signal_name))

    def _add_or_update_items_event(self, items, errors, signal_name):
        signal = getattr(self._db_mngr, signal_name)
        signal.emit({self._db_map: items})
        if errors:
            self._db_mngr.error_msg.emit({self._db_map: errors})

    def readd_items(self, items, method_name, item_type, signal_name, cache):
        """Adds or updates items in db.

        Args:
            items (dict): lists of items to add or update
            method_name (str): attribute of DiffDatabaseMapping to call for performing the operation
            item_type (str): item type
            signal_name (str) : signal attribute of SpineDBManager to emit if successful
        """
        self._executor.submit(self._readd_items, items, method_name, item_type, signal_name, cache)

    @busy_effect
    def _readd_items(self, items, method_name, item_type, signal_name, cache):
        getattr(self._db_map, method_name)(*items, readd=True, cache=cache)
        items = [self._db_map.db_to_cache(cache, item_type, item) for item in items]
        self._something_happened.emit(_Event.READD_ITEMS, (items, signal_name))

    def _readd_items_event(self, items, signal_name):
        signal = getattr(self._db_mngr, signal_name)
        signal.emit({self._db_map: items})

    def remove_items(self, ids_per_type):
        """Removes items from database.

        Args:
            ids_per_type (dict): lists of items to remove keyed by item type (str)
        """
        self._executor.submit(self._remove_items, ids_per_type)

    @busy_effect
    def _remove_items(self, ids_per_type):
        try:
            self._db_map.remove_items(**ids_per_type)
            errors = []
        except SpineDBAPIError as err:
            errors = [err]
        self._something_happened.emit(_Event.REMOVE_ITEMS, (ids_per_type, errors))

    def _remove_items_event(self, ids_per_type, errors):
        if errors:
            self._db_mngr.error_msg.emit({self._db_map: errors})
        self._db_mngr.items_removed.emit({self._db_map: ids_per_type})

    def commit_session(self, commit_msg, cookie=None):
        """Initiates commit session.

        Args:
            commit_msg (str): commit message
            cookie (Any): a cookie to include in session_committed signal
        """
        # Make sure that the worker thread has a reference to undo stacks even if they get deleted
        # in the GUI thread.
        undo_stack = self._db_mngr.undo_stack[self._db_map]
        self._executor.submit(self._commit_session, commit_msg, undo_stack, cookie)

    def _commit_session(self, commit_msg, undo_stack, cookie=None):
        """Commits session for given database maps.

        Args:
            commit_msg (str): commit message
            undo_stack (AgedUndoStack): undo stack that outlive the DB manager
            cookie (Any): a cookie to include in session_committed signal
        """
        try:
            self._db_map.commit_session(commit_msg)
            errors = []
        except SpineDBAPIError as e:
            errors = [e.msg]
        self._something_happened.emit(_Event.COMMIT_SESSION, (errors, undo_stack, cookie))

    def _commit_session_event(self, errors, undo_stack, cookie):
        undo_stack.setClean()
        if errors:
            self._db_mngr.error_msg.emit({self._db_map: errors})
        else:
            self._db_mngr.session_committed.emit({self._db_map}, cookie)

    def rollback_session(self):
        """Initiates rollback session action for given database maps in the worker thread."""
        # Make sure that the worker thread has a reference to undo stacks even if they get deleted
        # in the GUI thread.
        undo_stack = self._db_mngr.undo_stack[self._db_map]
        self._executor.submit(self._rollback_session, undo_stack)

    def _rollback_session(self, undo_stack):
        """Rolls back session for given database maps.

        Args:
            undo_stack (AgedUndoStack): undo stack that outlive the DB manager
        """
        try:
            self._db_map.rollback_session()
            errors = []
        except SpineDBAPIError as e:
            errors = [e.msg]
        self._something_happened.emit(_Event.ROLLBACK_SESSION, (errors, undo_stack))

    def _rollback_session_event(self, errors, undo_stack):
        undo_stack.setClean()
        if errors:
            self._db_mngr.error_msg.emit({self._db_map: errors})
        else:
            self._db_mngr.session_rolled_back.emit({self._db_map})


def _make_iterator(query, query_chunk_size=1000, iter_chunk_size=1000):
    """Runs the given query and yields results by chunks of given size.

    Args:
        query (Query): the query

    Yields:
        list: chunk of items
    """
    it = (x._asdict() for x in query.yield_per(query_chunk_size).enable_eagerloads(False))
    while True:
        chunk = list(itertools.islice(it, iter_chunk_size))
        yield chunk
        if not chunk:
            break


class TimeOutError(Exception):
    """An exception to raise when a timeouts expire"""


class QtBasedQueue:
    """A Qt-based clone of queue.Queue."""

    def __init__(self):
        self._items = []
        self._mutex = QMutex()
        self._semafore = QSemaphore()

    def put(self, item):
        self._mutex.lock()
        self._items.append(item)
        self._mutex.unlock()
        self._semafore.release()

    def get(self, timeout=None):
        if timeout is None:
            timeout = -1
        timeout *= 1000
        if not self._semafore.tryAcquire(1, timeout):
            raise TimeOutError()
        self._mutex.lock()
        item = self._items.pop(0)
        self._mutex.unlock()
        return item


class QtBasedFuture:
    """A Qt-based clone of concurrent.futures.Future."""

    def __init__(self):
        self._result_queue = QtBasedQueue()
        self._exception_queue = QtBasedQueue()

    def set_result(self, result):
        self._exception_queue.put(None)
        self._result_queue.put(result)

    def set_exception(self, exc):
        self._exception_queue.put(exc)
        self._result_queue.put(None)

    def result(self, timeout=None):
        result = self._result_queue.get(timeout=timeout)
        exc = self.exception(timeout=0)
        if exc is not None:
            raise exc
        return result

    def exception(self, timeout=None):
        return self._exception_queue.get(timeout=timeout)


class QtBasedThread(QThread):
    """A Qt-based clone of threading.Thread."""

    def __init__(self, target=None, args=()):
        super().__init__()
        self._target = target
        self._args = args

    def run(self):
        return self._target(*self._args)


class QtBasedThreadPoolExecutor:
    """A Qt-based clone of concurrent.futures.ThreadPoolExecutor"""

    def __init__(self, max_workers=None):
        if max_workers is None:
            max_workers = min(32, os.cpu_count() + 4)
        self._max_workers = max_workers
        self._threads = set()
        self._requests = QtBasedQueue()
        self._semafore = QSemaphore()

    def submit(self, fn, *args, **kwargs):
        future = QtBasedFuture()
        self._requests.put((future, fn, args, kwargs))
        self._spawn_thread()
        return future

    def _spawn_thread(self):
        if self._semafore.tryAcquire():
            # No need to spawn a new thread
            return
        if len(self._threads) == self._max_workers:
            # Not possible to spawn a new thread
            return
        thread = QtBasedThread(target=self._do_work)
        self._threads.add(thread)
        thread.start()

    def _do_work(self):
        while True:
            request = self._requests.get()
            if request is None:
                break
            future, fn, args, kwargs = request
            try:
                result = fn(*args, **kwargs)
                future.set_result(result)
            except Exception as exc:  # pylint: disable=broad-except
                future.set_exception(exc)
            self._semafore.release()

    def shutdown(self):
        for _ in self._threads:
            self._requests.put(None)
        while self._threads:
            thread = self._threads.pop()
            thread.wait()
            thread.deleteLater()<|MERGE_RESOLUTION|>--- conflicted
+++ resolved
@@ -15,21 +15,13 @@
 :authors: P. Vennström (VTT) and M. Marin (KTH)
 :date:   2.10.2019
 """
-<<<<<<< HEAD
 
 import os
 import itertools
 from enum import Enum, unique, auto
 from PySide2.QtCore import QObject, Signal, Slot, QMutex, QSemaphore, QThread, QTimer
 from spinedb_api import DiffDatabaseMapping, SpineDBAPIError
-from .helpers import busy_effect
-=======
-import itertools
-from concurrent.futures import ThreadPoolExecutor
-from PySide2.QtCore import QObject, QEvent, QCoreApplication, QMutex, QTimer
-from spinedb_api import DiffDatabaseMapping, SpineDBAPIError, SpineDBVersionError
-from spinetoolbox.helpers import busy_effect, FetchParent
->>>>>>> 692168c1
+from .helpers import busy_effect, FetchParent
 
 
 @unique
@@ -138,17 +130,6 @@
         self._reset_fetching_if_required(parent)
         if parent.is_fetched or parent.is_busy_fetching:
             return False
-<<<<<<< HEAD
-        if parent.query is None:
-            # Query not made yet. Init query and return True
-            self._executor.submit(self._init_query, parent)
-            return True
-        try:
-            return self._query_has_elements(parent)
-        except KeyError:
-            # Query not initialized yet. Just return True
-            return True
-=======
         if parent.query_initialized == FetchParent.Init.UNINITIALIZED:
             parent.query_initialized = FetchParent.Init.IN_PROGRESS
             self._executor.submit(self._init_query, parent)
@@ -158,25 +139,14 @@
         if parent.query_initialized == FetchParent.Init.FAILED:
             return False
         return self._query_has_elements(parent)
->>>>>>> 692168c1
 
     @busy_effect
-    @_db_map_lock
     def _init_query(self, parent):
         """Initializes query for parent.
 
         Args:
             parent (FetchParent): fetch parent
         """
-<<<<<<< HEAD
-        self._setdefault_query(parent)
-        if not self._query_has_elements(parent):
-            parent.set_fetched(True)
-            self._something_happened.emit(_Event.FETCH_STATUS_CHANGE, (parent,))
-
-    def _fetch_status_change_event(self, parent):
-        parent.fetch_status_change()
-=======
         lock = self._db_mngr.db_map_locks.get(self._db_map)
         if lock is None or not lock.tryLock():
             parent.query_initialized = FetchParent.Init.FAILED
@@ -189,7 +159,6 @@
         finally:
             parent.query_initialized = FetchParent.Init.FINISHED
             lock.unlock()
->>>>>>> 692168c1
 
     def _setdefault_query(self, parent):
         """Creates a query for parent. Stores both the query and whether it has elements.
@@ -248,21 +217,12 @@
 
     def _fetch_event(self, parent, chunk):
         # Mark parent as unbusy, but after emitting the 'added' signal below otherwise we have an infinite fetch loop
-<<<<<<< HEAD
         QTimer.singleShot(0, lambda: parent.set_busy_fetching(False))
         if chunk:
             signal = self._db_mngr.added_signals[parent.fetch_item_type]
             signal.emit({self._db_map: chunk})
         elif parent.query is not None:
             parent.set_fetched(True)
-=======
-        QTimer.singleShot(0, lambda: ev.parent.set_busy_fetching(False))
-        if ev.chunk:
-            signal = self._db_mngr.added_signals[ev.parent.fetch_item_type]
-            signal.emit({self._db_map: ev.chunk})
-        elif ev.parent.query is not None:
-            ev.parent.set_fetched(True)
->>>>>>> 692168c1
 
     def fetch_all(self, item_types=None, only_descendants=False, include_ancestors=False):
         if item_types is None:
