--- conflicted
+++ resolved
@@ -18,15 +18,9 @@
 
 import os
 import itertools
-<<<<<<< HEAD
 from enum import Enum, unique, auto
-from PySide2.QtCore import QObject, QTimer, Signal, Slot, QSemaphore, QMutex, QThread
-from spinedb_api import DiffDatabaseMapping, SpineDBAPIError
-=======
-from concurrent.futures import ThreadPoolExecutor
-from PySide2.QtCore import QObject, QEvent, QCoreApplication, QWaitCondition, QMutex
+from PySide2.QtCore import QObject, Signal, Slot, QWaitCondition, QMutex, QSemaphore, QThread
 from spinedb_api import DiffDatabaseMapping, SpineDBAPIError, SpineDBVersionError
->>>>>>> 52fea990
 from spinetoolbox.helpers import busy_effect
 
 
@@ -141,37 +135,20 @@
     @busy_effect
     @_db_map_lock
     def _init_query(self, parent):
-<<<<<<< HEAD
-        """Initializes query for parent."""
-        query = self._get_query(parent)
-        if not self._query_has_elements(query):
-            self._fetched_parents.add(parent)
-            self._something_happened.emit(_Event.FETCH_STATUS_CHANGE, (parent,))
-
-    def _fetch_status_change_event(self, parent):
-        parent.fetch_status_change()
-=======
         """Initializes query for parent.
 
         Args:
             parent (FetchParent): fetch parent
         """
         try:
-            lock = self._db_mngr.db_map_locks.get(self._db_map)
-            if lock is None or not lock.tryLock():
-                return
-            try:
-                self._setdefault_query(parent)
-                if not self._query_has_elements(parent):
-                    parent.set_fetched(True)
-                    QCoreApplication.postEvent(self, _FetchStatusChangeEvent(parent))
-            finally:
-                lock.unlock()
+            self._setdefault_query(parent)
+            if not self._query_has_elements(parent):
+                parent.set_fetched(True)
+                self._something_happened.emit(_Event.FETCH_STATUS_CHANGE, (parent,))            
         finally:
             wait_condition = parent.query_initialized
             parent.query_initialized = None
             wait_condition.wakeAll()
->>>>>>> 52fea990
 
     def _setdefault_query(self, parent):
         """Creates a query for parent. Stores both the query and whether it has elements.
@@ -225,40 +202,18 @@
     @busy_effect
     @_db_map_lock
     def _fetch_more(self, parent):
-<<<<<<< HEAD
-        query = self._get_query(parent)
-        iterator = self._get_iterator(parent, query)
+        iterator = self._get_iterator(parent)
         chunk = next(iterator, [])
         self._something_happened.emit(_Event.FETCH, (parent, chunk))
 
     def _fetch_event(self, parent, chunk):
         # Mark parent as unbusy, but after emitting the 'added' signal below otherwise we have an infinite fetch loop
-        QTimer.singleShot(0, lambda parent=parent: self._busy_parents.discard(parent))
+        parent.set_busy_fetching(False)
         if chunk:
             signal = self._db_mngr.added_signals[parent.fetch_item_type]
             signal.emit({self._db_map: chunk})
-        else:
-            self._fetched_parents.add(parent)
-=======
-        lock = self._db_mngr.db_map_locks.get(self._db_map)
-        if lock is None or not lock.tryLock():
-            return
-        try:
-            iterator = self._get_iterator(parent)
-            chunk = next(iterator, [])
-            QCoreApplication.postEvent(self, _FetchEvent(parent, chunk))
-        finally:
-            lock.unlock()
-
-    def _fetch_event(self, ev):
-        # Mark parent as unbusy, but after emitting the 'added' signal below otherwise we have an infinite fetch loop
-        ev.parent.set_busy_fetching(False)
-        if ev.chunk:
-            signal = self._db_mngr.added_signals[ev.parent.fetch_item_type]
-            signal.emit({self._db_map: ev.chunk})
-        elif ev.parent.query is not None:
-            ev.parent.set_fetched(True)
->>>>>>> 52fea990
+        elif parent.query is not None:
+            parent.set_fetched(True)
 
     def fetch_all(self, item_types=None, only_descendants=False, include_ancestors=False):
         if item_types is None:
