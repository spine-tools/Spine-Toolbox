######################################################################################################################
# Copyright (C) 2017-2022 Spine project consortium
# This file is part of Spine Toolbox.
# Spine Toolbox is free software: you can redistribute it and/or modify it under the terms of the GNU Lesser General
# Public License as published by the Free Software Foundation, either version 3 of the License, or (at your option)
# any later version. This program is distributed in the hope that it will be useful, but WITHOUT ANY WARRANTY;
# without even the implied warranty of MERCHANTABILITY or FITNESS FOR A PARTICULAR PURPOSE. See the GNU Lesser General
# Public License for more details. You should have received a copy of the GNU Lesser General Public License along with
# this program. If not, see <http://www.gnu.org/licenses/>.
######################################################################################################################

"""
The SpineDBWorker class

:authors: P. Vennström (VTT) and M. Marin (KTH)
:date:   2.10.2019
"""
from functools import wraps
import itertools
from PySide6.QtCore import QObject, Signal, Slot
from spinedb_api import DatabaseMapping, SpineDBAPIError
from .helpers import busy_effect, separate_metadata_and_item_metadata
from .qthread_pool_executor import QtBasedThreadPoolExecutor


_CHUNK_SIZE = 1000


def _db_map_lock(func):
    """A wrapper for SpineDBWorker that locks the database for the duration of the wrapped method.

    In case the locking fails, the wrapped method will not be invoked.

    Args:
        func (Callable): method to wrap
    """

    @wraps(func)
    def new_function(self, *args, **kwargs):
        lock = self._db_mngr.db_map_locks.get(self._db_map)
        if lock is None or not lock.tryLock():
            return
        try:
            return func(self, *args, **kwargs)
        finally:
            lock.unlock()

    return new_function


def _by_chunks(it):
    """
    Iterate given iterator by chunks.

    Args:
        it (Iterable)
    Yields:
        list: chunk of items
    """
    while True:
        chunk = list(itertools.islice(it, _CHUNK_SIZE))
        yield chunk
        if not chunk:
            break


class SpineDBWorker(QObject):
    """Does all the communication with a certain DB for SpineDBManager, in a non-GUI thread."""

    _more_available = Signal(object)
    _will_have_children_change = Signal(list)

    def __init__(self, db_mngr, db_url):
        super().__init__()
        self._parents_by_type = {}
        self._add_item_callbacks = {}
        self._update_item_callbacks = {}
        self._remove_item_callbacks = {}
        self._db_mngr = db_mngr
        self._db_url = db_url
        self._db_map = None
        self._committing = False
        self._current_fetch_token = 0
        self._queries = {}
        self._fetched_ids = {}
        self._fetched_item_types = set()
        self.commit_cache = {}
        self._executor = QtBasedThreadPoolExecutor(max_workers=1)
        self._advance_query_callbacks = {}
        self._more_available.connect(self.fetch_more)
        self._will_have_children_change.connect(self._handle_will_have_children_change)

    def _get_parents(self, item_type):
        parents = self._parents_by_type.get(item_type, set())
        for parent in list(parents):
            if parent.is_obsolete:
                parents.remove(parent)
        return parents

    def clean_up(self):
        self._executor.shutdown()
        self.deleteLater()

    def query(self, sq_name):
        """For tests."""
        return self._executor.submit(self._query, sq_name).result()

    def _query(self, sq_name):
        return self._db_map.query(getattr(self._db_map, sq_name)).all()

    def get_db_map(self, *args, **kwargs):
        return self._executor.submit(self._get_db_map, *args, **kwargs).result()

    def _get_db_map(self, *args, **kwargs):
        self._db_map = DatabaseMapping(self._db_url, *args, sqlite_timeout=2, **kwargs)
        return self._db_map

    def reset_queries(self):
        """Resets queries and clears caches."""
        self._current_fetch_token += 1
        self._queries.clear()
        self._fetched_ids.clear()
        self._fetched_item_types.clear()
        self._advance_query_callbacks.clear()

    def _reset_fetching_if_required(self, parent):
        """Sets fetch parent's token or resets the parent if fetch tokens don't match.

        Args:
            parent (FetchParent): fetch parent
        """
        if parent.fetch_token is None:
            parent.fetch_token = self._current_fetch_token
        elif parent.fetch_token != self._current_fetch_token:
            self._add_item_callbacks.pop(parent, None)
            self._update_item_callbacks.pop(parent, None)
            self._remove_item_callbacks.pop(parent, None)
            parent.reset_fetching(self._current_fetch_token)

    def advance_query(self, item_type):
        """Advances the DB query that fetches items of given type.

        Args:
            item_type (str)

        Returns:
            bool
        """
        if item_type in self._fetched_item_types:
            return False
        return self._executor.submit(self._do_advance_query, item_type).result()

    def _advance_query(self, item_type, callback=None):
        """Schedules a progression of the DB query that fetches items of given type.
        Adds the given callback to the collection of callbacks to call when the query progresses.

        Args:
            item_type (str)
            callback (Function or None)

        Returns:
            bool: True if query is being advanced, False otherwise
        """
        if item_type in self._fetched_item_types:
            return False
        if item_type in self._advance_query_callbacks:
            self._advance_query_callbacks[item_type].add(callback)
            return True
        self._advance_query_callbacks[item_type] = {callback}
        self._executor.submit(self._do_advance_query, item_type)
        return True

    @busy_effect
    @_db_map_lock
    def _do_advance_query(self, item_type):
        """Advances the DB query that fetches items of given type and caches the results.

        Args:
            item_type (str)

        Returns:
            bool: True if new items were fetched from the DB, False otherwise.
        """
        if item_type not in self._queries:
            try:
                sq_name = self._db_map.cache_sqs[item_type]
            except KeyError:
                return False
            query = self._db_map.query(getattr(self._db_map, sq_name))
            self._queries[item_type] = _by_chunks(
                x._asdict() for x in query.yield_per(_CHUNK_SIZE).enable_eagerloads(False)
            )
        query = self._queries[item_type]
        chunk = next(query, [])
        if not chunk:
            self._fetched_item_types.add(item_type)
        else:
            self._db_mngr.add_items_to_cache(item_type, {self._db_map: chunk})
            self._fetched_ids.setdefault(item_type, []).extend([x["id"] for x in chunk])
            self._populate_commit_cache(item_type, chunk)
        for callback in self._advance_query_callbacks.pop(item_type, ()):
            if callback is not None:
                callback()
        return bool(chunk)

    def _register_fetch_parent(self, parent):
        """Registers the given parent and starts checking whether it will have children if fetched.

        Args:
            parent (FetchParent)
        """
        parents = self._parents_by_type.setdefault(parent.fetch_item_type, set())
        if parent not in parents:
            parents.add(parent)
            self._update_parents_will_have_children(parent.fetch_item_type)

    def _update_parents_will_have_children(self, item_type):
        """Schedules a restart of the process that checks whether parents associated to given type will have children.

        Args:
            item_type (str)
        """
        self._executor.submit(self._do_update_parents_will_have_children, item_type)

    def _do_update_parents_will_have_children(self, item_type):
        """Updates the ``will_have_children`` property for all parents associated to given type.

        Args:
            item_type (str)
        """
        # 1. Initialize the list of parents to check (those with will_have_children equal to None)
        # 2. Obtain the next item of given type from cache.
        # 3. Check if the unchecked parents accept the item. Set will_have_children to True if any of them does
        #    and remove them from the list to check.
        # 4. If there are no more items in cache, advance the query and if it brings more items, go back to 2.
        # 5. If the query is completed, set will_have_children to False for all remaining parents to check and quit.
        # 6. If at any moment the set of parents associated to given type is mutated, quit so we can start over.
        parents = self._get_parents(item_type)
        position = 0
        while True:
            parents_to_check = {parent for parent in parents if parent.will_have_children is None}
            if not parents_to_check:
                break
            for id_ in self._fetched_ids.get(item_type, [])[position:]:
                if self._get_parents(item_type) != parents:
                    # New parents registered - we need to start over
                    return
                position += 1
                item = self._db_mngr.get_item(self._db_map, item_type, id_)
                for parent in parents_to_check.copy():
                    if parent.accepts_item(item, self._db_map):
                        parent.will_have_children = True
                        parents_to_check.remove(parent)
                if not parents_to_check:
                    break
            if not parents_to_check:
                break
            self._do_advance_query(item_type)
            if position == len(self._fetched_ids.get(item_type, ())):
                for parent in parents_to_check:
                    parent.will_have_children = False
                self._will_have_children_change.emit(parents_to_check)
                break

    @Slot(list)
    @staticmethod
    def _handle_will_have_children_change(parents):
        for parent in parents:
            parent.will_have_children_change()

    def _iterate_cache(self, parent):
        """Iterates the cache for given parent while updating its ``position`` property.
        Iterated items are added to the parent if it accepts them.

        Args:
            parent (FetchParent): the parent.

        Returns:
            bool: Whether the parent can stop fetching from now
        """
        item_type = parent.fetch_item_type
        added_count = 0
        for id_ in self._fetched_ids.get(item_type, [])[parent.position(self._db_map) :]:
            parent.increment_position(self._db_map)
            item = self._db_mngr.get_item(self._db_map, item_type, id_)
            if not item:
                # Happens in one unit test
                continue
            if parent.accepts_item(item, self._db_map):
                self._bind_item(parent, item)
                if item.is_valid():
                    parent.add_item(self._db_map, item)
                    added_count += 1
                if added_count == parent.chunk_size:
                    break
        if parent.chunk_size is None:
            return False
        return added_count > 0

    def _bind_item(self, parent, item):
        item.readd_callbacks.add(self._make_add_item_callback(parent))
        item.update_callbacks.add(self._make_update_item_callback(parent))
        item.remove_callbacks.add(self._make_remove_item_callback(parent))

    def _add_item(self, parent, item):
        if parent.is_obsolete:
            self._add_item_callbacks.pop(parent, None)
            return False
        parent.add_item(self._db_map, item)
        return True

    def _update_item(self, parent, item):
        if parent.is_obsolete:
            self._update_item_callbacks.pop(parent, None)
            return False
        parent.update_item(self._db_map, item)
        return True

    def _remove_item(self, parent, item):
        if parent.is_obsolete:
            self._remove_item_callbacks.pop(parent, None)
            return False
        parent.remove_item(self._db_map, item)
        return True

    def _make_add_item_callback(self, parent):
        if parent not in self._add_item_callbacks:
            self._add_item_callbacks[parent] = lambda item, parent=parent: self._add_item(parent, item)
        return self._add_item_callbacks[parent]

    def _make_update_item_callback(self, parent):
        if parent not in self._update_item_callbacks:
            self._update_item_callbacks[parent] = lambda item, parent=parent: self._update_item(parent, item)
        return self._update_item_callbacks[parent]

    def _make_remove_item_callback(self, parent):
        if parent not in self._remove_item_callbacks:
            self._remove_item_callbacks[parent] = lambda item, parent=parent: self._remove_item(parent, item)
        return self._remove_item_callbacks[parent]

    def can_fetch_more(self, parent):
        """Returns whether more data can be fetched for parent.
        Also, registers the parent to notify it of any relevant DB modifications later on.

        Args:
            parent (FetchParent): fetch parent

        Returns:
            bool: True if more data is available, False otherwise
        """
        self._reset_fetching_if_required(parent)
        self._register_fetch_parent(parent)
        return parent.will_have_children is not False and not parent.is_fetched and not parent.is_busy

    @Slot(object)
    def fetch_more(self, parent):
        """Fetches items from the database.

        Args:
            parent (FetchParent): fetch parent
        """

        def _callback():
            self._handle_query_advanced(parent)

        self._reset_fetching_if_required(parent)
        self._register_fetch_parent(parent)
        parent.set_busy(True)
        if not self._iterate_cache(parent) and not parent.is_fetched:
<<<<<<< HEAD
            self._advance_query(parent.fetch_item_type, callback=_callback)
=======
            if not self._advance_query(parent.fetch_item_type, callback=lambda: self._handle_query_advanced(parent)):
                parent.set_busy(False)
>>>>>>> fe066c78

    def _handle_query_advanced(self, parent):
        if parent.position(self._db_map) < len(self._fetched_ids.get(parent.fetch_item_type, ())):
            self._more_available.emit(parent)
        else:
            parent.set_fetched(True)
            parent.set_busy(False)

    def fetch_all(self, fetch_item_types=None, only_descendants=False, include_ancestors=False):
        if fetch_item_types is None:
            fetch_item_types = set(self._db_map.ITEM_TYPES)
        if only_descendants:
            fetch_item_types = {
                descendant
                for item_type in fetch_item_types
                for descendant in self._db_map.descendant_tablenames.get(item_type, ())
            }
        if include_ancestors:
            fetch_item_types |= {
                ancestor
                for item_type in fetch_item_types
                for ancestor in self._db_map.ancestor_tablenames.get(item_type, ())
            }
        fetch_item_types -= self._fetched_item_types
        if fetch_item_types:
            _ = self._executor.submit(self._fetch_all, fetch_item_types).result()

    def _fetch_all(self, item_types):
        for item_type in item_types:
            while self._do_advance_query(item_type):
                pass

    def _populate_commit_cache(self, item_type, items):
        if item_type == "commit":
            return
        for item in items:
            commit_id = item.get("commit_id")
            if commit_id is not None:
                self.commit_cache.setdefault(commit_id, {}).setdefault(item_type, []).append(item["id"])

    def close_db_map(self):
        _ = self._executor.submit(self._close_db_map).result()

    def _close_db_map(self):
        if not self._db_map.connection.closed:
            self._db_map.connection.close()

    def _split_items_by_type(self, item_type, items):
        if item_type in ("parameter_value_metadata", "entity_metadata"):
            db_map_item_metadata, db_map_metadata = separate_metadata_and_item_metadata({self._db_map: items})
            metadata = db_map_metadata.get(self._db_map)
            item_metadata = db_map_item_metadata.get(self._db_map)
            if metadata:
                yield "metadata", metadata
            if item_metadata:
                yield item_type, item_metadata
        else:
            yield item_type, items

    @busy_effect
    def add_items(self, orig_items, item_type, readd, check, cache, callback):
        """Adds items to db.

        Args:
            orig_items (dict): lists of items to add or update
            item_type (str): item type
            readd (bool) : Whether to re-add items that were previously removed
            check (bool): Whether to check integrity
            cache (dict): Cache
            callback (None or function): something to call with the result
        """
        method_name = {
            "entity_class": "add_entity_classes",
            "entity": "add_entities",
            "entity_group": "add_entity_groups",
            "parameter_definition": "add_parameter_definitions",
            "parameter_value": "add_parameter_values",
            "parameter_value_list": "add_parameter_value_lists",
            "list_value": "add_list_values",
            "alternative": "add_alternatives",
            "scenario": "add_scenarios",
            "scenario_alternative": "add_scenario_alternatives",
            "feature": "add_features",
            "tool": "add_tools",
            "tool_feature": "add_tool_features",
            "tool_feature_method": "add_tool_feature_methods",
            "metadata": "add_metadata",
            "entity_metadata": "add_ext_entity_metadata",
            "parameter_value_metadata": "add_ext_parameter_value_metadata",
        }[item_type]
        check &= not self._committing
        readd |= self._committing
        with self._db_map.override_committing(self._committing):
            items, errors = getattr(self._db_map, method_name)(
                *orig_items, check=check, readd=readd, return_items=True, cache=cache
            )
        if errors:
            self._db_mngr.error_msg.emit({self._db_map: errors})
        if self._committing:
            if callback is not None:
                callback({})
            return
        for actual_item_type, actual_items in self._split_items_by_type(item_type, items):
            if not readd:
                actual_items = self._db_mngr.add_items_to_cache(actual_item_type, {self._db_map: actual_items})[
                    self._db_map
                ]
                self._fetched_ids.setdefault(actual_item_type, []).extend([x["id"] for x in actual_items])
                for parent in self._get_parents(actual_item_type):
                    self.fetch_more(parent)
            else:
                for actual_item in actual_items:
                    actual_item.cascade_readd()
            db_map_data = {self._db_map: actual_items}
            if item_type == actual_item_type and callback is not None:
                callback(db_map_data)
            self._db_mngr.items_added.emit(actual_item_type, db_map_data)

    @busy_effect
    def update_items(self, orig_items, item_type, check, cache, callback):
        """Updates items in db.

        Args:
            orig_items (dict): lists of items to add or update
            item_type (str): item type
            check (bool): Whether or not to check integrity
            cache (dict): Cache
            callback (None or function): something to call with the result
        """
        method_name = {
            "entity_class": "update_entity_classes",
            "entity": "update_entities",
            "parameter_definition": "update_parameter_definitions",
            "parameter_value": "update_parameter_values",
            "parameter_value_list": "update_parameter_value_lists",
            "list_value": "update_list_values",
            "alternative": "update_alternatives",
            "scenario": "update_scenarios",
            "scenario_alternative": "update_scenario_alternatives",
            "feature": "update_features",
            "tool": "update_tools",
            "tool_feature": "update_tool_features",
            "tool_feature_method": "update_tool_feature_methods",
            "metadata": "update_metadata",
            "entity_metadata": "update_ext_entity_metadata",
            "parameter_value_metadata": "update_ext_parameter_value_metadata",
        }[item_type]
        check &= not self._committing
        with self._db_map.override_committing(self._committing):
            items, errors = getattr(self._db_map, method_name)(*orig_items, check=check, return_items=True, cache=cache)
        if errors:
            self._db_mngr.error_msg.emit({self._db_map: errors})
        if self._committing:
            if callback is not None:
                callback({})
            return
        for actual_item_type, actual_items in self._split_items_by_type(item_type, items):
            self._db_mngr.update_items_in_cache(actual_item_type, {self._db_map: actual_items})
            db_map_data = {self._db_map: [{**x} for x in actual_items]}
            if item_type == actual_item_type and callback is not None:
                callback(db_map_data)
            self._db_mngr.items_updated.emit(actual_item_type, db_map_data)

    @busy_effect
    def remove_items(self, item_type, ids, callback):
        """Removes items from database.

        Args:
            ids_per_type (dict): lists of items to remove keyed by item type (str)
        """
        if self._committing:
            with self._db_map.override_committing(self._committing):
                try:
                    self._db_map.cascade_remove_items(**{item_type: ids})
                except SpineDBAPIError as err:
                    self._db_mngr.error_msg.emit({self._db_map: [err]})
            if callback is not None:
                callback({})
            return
        db_map_data = self._db_mngr.remove_items_in_cache(item_type, {self._db_map: ids})
        if callback is not None:
            callback(db_map_data)
        self._db_mngr.items_removed.emit(item_type, db_map_data)

    def commit_session(self, commit_msg, cookie=None):
        """Initiates commit session.

        Args:
            commit_msg (str): commit message
            cookie (Any): a cookie to include in session_committed signal
        """
        # Make sure that the worker thread has a reference to undo stacks even if they get deleted
        # in the GUI thread.
        undo_stack = self._db_mngr.undo_stack[self._db_map]
        self._executor.submit(self._commit_session, commit_msg, undo_stack, cookie).result()

    def _commit_session(self, commit_msg, undo_stack, cookie=None):
        """Commits session for given database maps.

        Args:
            commit_msg (str): commit message
            undo_stack (AgedUndoStack): undo stack that outlive the DB manager
            cookie (Any): a cookie to include in session_committed signal
        """
        self._committing = True
        undo_stack.commit()
        self._committing = False
        try:
            self._db_map.commit_session(commit_msg)
            self._db_mngr.session_committed.emit({self._db_map}, cookie)
        except SpineDBAPIError as err:
            self._db_mngr.error_msg.emit({self._db_map: [err.msg]})
        undo_stack.setClean()

    def rollback_session(self):
        """Initiates rollback session in the worker thread."""
        # Make sure that the worker thread has a reference to undo stacks even if they get deleted
        # in the GUI thread.
        undo_stack = self._db_mngr.undo_stack[self._db_map]
        self._executor.submit(self._rollback_session, undo_stack)

    def _rollback_session(self, undo_stack):
        """Rolls back session.

        Args:
            undo_stack (AgedUndoStack): undo stack that outlive the DB manager
        """
        try:
            self._db_map.reset_session()
            self._db_mngr.session_rolled_back.emit({self._db_map})
        except SpineDBAPIError as err:
            self._db_mngr.error_msg.emit({self._db_map: [err.msg]})
        undo_stack.setClean()<|MERGE_RESOLUTION|>--- conflicted
+++ resolved
@@ -367,12 +367,8 @@
         self._register_fetch_parent(parent)
         parent.set_busy(True)
         if not self._iterate_cache(parent) and not parent.is_fetched:
-<<<<<<< HEAD
-            self._advance_query(parent.fetch_item_type, callback=_callback)
-=======
-            if not self._advance_query(parent.fetch_item_type, callback=lambda: self._handle_query_advanced(parent)):
+            if not self._advance_query(parent.fetch_item_type, callback=_callback):
                 parent.set_busy(False)
->>>>>>> fe066c78
 
     def _handle_query_advanced(self, parent):
         if parent.position(self._db_map) < len(self._fetched_ids.get(parent.fetch_item_type, ())):
