# Changelog
All **notable** changes to this project are documented here.

The format is based on [Keep a Changelog](http://keepachangelog.com/en/1.0.0/)

## [Unreleased]

### Added
<<<<<<< HEAD

### Changed

### Deprecated

### Removed
=======
- New context menu action (Select superclass) for entity class items in the entity tree.
- Added Tool Specification type (Python, Gams, etc.) icons on Design View.
- There is now a new filter type, Alternative filter available in Link properties.
  Unlike scenario filters, the execution is not parallelized.
  Instead, a successor item sees parameter values of all selected alternatives.
  Because of this behavior,
  alternative filters cannot be used at the same time with scenario filters.
  Link properties tab has a combo box that lets one choose which filter type to use.

### Changed

#### Spine data structure

Many parts of the Spine data structure have been redesigned.

- *Entities* have replaced objects and relationships.
  Zero-dimensional entities correspond to objects while multidimensional entities replace the former relationships.
  Unlike relationships, the *elements* of multidimensional entities can now be other multidimensional entities.
- Simple inheritance is now supported by *superclasses*.
- Tools, features and methods have been removed.
  The functionality that was previously implemented using the is_active parameter
  has been replaced by *entity alternatives*.
  Entity classes have a default setting for the entity alternative called *active by default*.
  Database migration should automatically replace tools, features and methods
  by entity alternatives and set active by default to whatever default value `is_active`
  or similar parameter had.
  The `is_active` parameter is not removed from entity classes but its values are.
- Note that new zero-dimensional entity classes have *active by default* set to `false` initially.
  This means that the entities of those classes are hidden when using scenario filters
  unless specifically shown using entity alternatives.

#### Miscellaneous changes

- "Rubber band" selection of items in Design and Graph views is now done with **left mouse button**
  (no need to press Ctrl anymore). The views can be dragged around by holding the **right mouse button**.
- Spine Database Editor now remembers the configuration of the docs in each view for a specific URL. The docks
  can be reset from the hamburger menu **View->Docks...->Reset docks**.
- You can now select a different Julia executable & project or Julia kernel for each Tool spec.
  This overrides the global setting from Toolbox Settings.
- Headless mode now supports remote execution (see 'python -m spinetoolbox --help')
- Commit Viewer's UI has undergone some redesigning and can now handle large databases.

### Deprecated

### Removed
- Project dock widget
- Dependency on Dagster
>>>>>>> 082272a9

### Fixed

### Security

<<<<<<< HEAD
## [0.7.4]

### Changed

- Microsoft build tools are not needed anymore when installing Toolbox requirements on Python 3.10 and up.

## [0.7.3]

### Added

- On Toolbox startup, a link appears in Event log that opens Upgrade notification window
  offering information about the upcoming 0.8 update.

## [0.7.2]
=======
## [0.7.2] - 2023-12-04
>>>>>>> 082272a9

### Added

- Data Connection items now support schemas in database references
- Importer Specification Editor now supports database schemas

<<<<<<< HEAD
## [0.7.1]
=======
## [0.7.1] - 2023-10-06
>>>>>>> 082272a9

### Added

- Allow choosing of highlight color for items found in entity graph

### Fixed

- Fixed issues when remote databases were used as references in Data Connections
- Fixed a bug where the order of scenario alternatives would be messed up when copy-pasting
  the alternatives in the Scenario Tree
- Fixed a bug with time series plots
- Fixed issues with Pivot table

<<<<<<< HEAD
=======

>>>>>>> 082272a9
## [0.7.0] - 2023-08-25

### Added
- Support for version 11 Spine Toolbox projects.
- Executable Tool Specifications can be used to run any (shell) command. This enhancement
  duplicates the functionality of Gimlet project items and makes them obsolete.
- There is now an option to select if new scenarios or tools are automatically used
  for filtering in Link properties.
- The new "Filer validation" button in Link properties allows forcing at least one scenario or tool
  filter to be checked.
- Python 3.11 support.
- PySide6 support. The app has been ported from PySide2 to PySide6.
- In addition to dragging and dropping, 
  it is now possible to copy alternatives from Alternative tree and paste them to the scenario tree
  in Database editor.
- Scenarios can now be copied and pasted between databases in Database editor.
- Scenarios can now be duplicated in Database editor.
- Tool project item's Python and Julia consoles can now be killed from the right-click context menu.
  A killed console can be restored by restarting it.
- A new option "Kill consoles at the end of execution" has been added to Tool properties,
  that kills Python and Julia console processes after execution saving some memory and computing resources.
- A new option "Log process output to a file" has been added to Tool properties,
  that logs all the 'console' output of the Tool to a file in the logs subfolder.
- You can now open a 'Detached' Jupyter Console on any kernel you have installed in your system from the *Consoles*
  main window menu.
- "Make Julia Kernel" and "Make Python Kernel" buttons in Settings->Tools page. Clicking them creates a new 
  Julia or Python kernel based on selected Julia/Python executable on the same page if the kernel does not exist. 
  If the kernel already exists, it is selected automatically.
- ``project.json`` now has an experimental option ["project"]["settings"]["enable_execute_all"] which disables the
  Execute Project button when set to ``false``. The option is currently not settable in the UI.
- New context menu action (Find...) to find items by name in DB editor's entity graph.

### Changed
- The console settings of Python tools as well as the command and shell settings of executable tools
  are now treated as project-specific data
  and stored in ``<project root>/.spinetoolbox/local/specification_local_data.json``.
  This should make it easier to share projects over e.g. Git.
- Scenario and tool filters are now ON by default.
  If new scenario or tool is added to a database it will be automatically selected in outgoing connections.
  NOTE: In existing projects, if a connection did not have any scenarios/tools selected,
  they will all be selected when opening a project for the first time after this change.
  If this is not desired, the scenarios/tools need to be deselected manually
  before saving the project on disk.
- Project name is now the project directory name and cannot be changed unless by moving the project to another 
  directory manually or by using the File -> Save project as... menu item.
- Scenario filters now filter unrelated scenarios and alternatives as well.
- Alternative/Scenario tree in Database editor has been split into separate Alternative tree and Scenario tree docks.
  This will hopefully make dragging and dropping alternatives to scenarios easier.
- Logic of executing selected project items. URL's passed by unselected Data Transformers are not included automatically 
  into selective execution anymore. When selecting project items for execution, make sure to select also preceding 
  Data Transformers if needed.
- Names for duplicate items/scenarios/etc now use the format `prefix (xx)` instead of `prefix xx`.
  Duplicating a previously duplicated item now has the number `xx` incremented instead of having a new number appended.
- "Open kernel spec editor" buttons in Settings->Tools page have been changed "Make Julia kernel" and 
  "Make Python Kernel" buttons
- 

### Deprecated

### Removed
- Python 3.7 support
- GdxExporter project item. Please use Exporter instead.
- Gimlet project item. Please use Tool instead.
- The possibility to import parameter values when importing object groups using Importer.
  Existing mappings will not import group parameters anymore.
  Please add explicit parameter import mappings if needed.
- The possibility to export parameter values when exporting object groups using Exporter.
  Existing mappings will not export group parameters anymore.
  Please add explicit parameter export mappings if needed.
- Execute in work setting in Tool Specification Editor. Please use Execute in work setting 
  in Tool Properties instead.
- Kernel Spec Editor widget and the "Open Kernel Spec Editor" button in Tool Specification Editor

### Fixed
- Deleting the last item of a mapping in the importer specification editor no longer disables the 'add' button.
- Group Id's for Jupyter Consoles
- Kill consoles at end of execution for Jupyter Consoles
- Crash when typing exit, exit(), quit, or quit() into Jupyter Console

### Security

## [0.6.5] - 2021-09-08

### Added
- Support for loops has been added. Loops can be created using a special *loop link* which is initiated by
  holding down the **Alt** key while drawing a new link in Design view.
- Performance boost for Spine Db Editor when working with large databases.

### Changed
- Installation does not require cx-Oracle and psycopg2 packages anymore.
- install_requires and requirements.txt files have been revised.

### Fixed
- Spine Db Editor Graph View works on Python 3.7 again.
- Spine Db Editor Graph View 'Add objects' and 'Save position' actions.
- Export to SQLite in Spine Db Editor

## [0.6.3] - 2021-09-03

### Added
- Plenty of stability improvements and bug fixes

### Fixed
- Fixed 'ImportError: DLL load failed while importing win32api' on (Conda) Python 3.8 when trying to execute Tools
  in Jupyter Console

## [0.6.1] - 2021-06-28

### Added
- Data Transformer now supports parameter value transformations.
- Project execution shortcuts: F5 to execute all DAGs, F6 to execute selected items
  and F7 to stop execution.
- Time series, maps and other compound values have gained the ability to have names for their indexes.
  Index names can be edited in parameter value editors, and they are also supported by Importer and Exporter items.
- Support for running Python Tools (specifications) in a Conda environment
- Execution mode (kernel spec, console, interpreter) can now be selected individually for each Python 
  Tool specification

### Changed
- Data Transformer's specification editor has now a new interface.
- Parameter renaming in Data Transformer requires now entity class names to identify the parameters.
  Data Transformer's icon will show a notification if class names are missing.
- Installation instructions advice to install directly from PyPI. 
- Stand-alone DB Editor is now opened with the `spine-db-editor [URL]` command
- Python settings on the *Tools* page of *File->Settings* are now the default settings for new Python Tool
  specifications. I.e. they are not global settings anymore.

### Deprecated
- GdxExporter has been deprecated. Use the general purpose Exporter item instead.
  GdxExporter will be removed in a future release. Please replace existing items by Exporter.

## [0.6.0-final.2] - 2021-06-03

### Fixed
- [win-x64] Running Python or Julia Tools does not open an extra console window anymore

### Security
- urllib3 v1.26.5 now required because of a security vulnerability in earlier versions

## [0.6.0-final.1] - 2021-06-01

### Fixed
- Event Log and Item Execution Logs now automatically scroll to the bottom when there are new messages
- [win-x64] Resolve correct GAMS, Python, and Julia paths in Settings->Tools

## [0.6.0-final.0] - 2021-05-07

### Added
- Support for parallel/multicore processing
- New project item: Data Transformer. Can be used to configure Spine database filters for successor items.
  Currently, it supports renaming entity classes.
- New project item: Exporter. A general-purpose tabular data exporter.
- Support for version 3 Spine Toolbox projects and an automatic upgrade of version 2 projects to version 3.
- Support for version 4 Spine Toolbox projects.
- Support for version 5 Spine Toolbox projects.
- Support for version 6 Spine Toolbox projects.
- Support to create sysimages for Julia tools.
- New requirement: jill, for installing Julia.
- The SpineOpt configuration assistant has been moved from File->Configuration assistants,
  to File->Settings->Tools->Julia, and renamed to SpineOpt Installer.
- New wizard to install Julia, accessible from File->Settings->Tools->Julia.
- File->Close project option
- Support for Python 3.8
- Automated kernel creation, if the user selects to run tools in console without having created a kernel.
- Option to pack CSV resource files into one datapackage.json file for advertising, available from Link properties.
- Option to color project item icons in the toolbar, available frm File->Settings->General.
- Reorganize project item icons in the toolbar with drag and drop.

### Changed
- Project Item (Tool, Data Store, Importer, etc.) code has been removed from Spine Toolbox. 
  Project Items are now in a separate package called spine_items, which is upgraded at Spine 
  Toolbox's startup. 
- Importer item now applies the same mapping to all input files. If the user needs to apply different 
  mappings, they need to create different Importers. The specification can be shared using the json file.
- The .gdx exporter project item is now called GdxExporter.
- [win-x64] Installer does not require admin rights anymore
- [win-x64] Installer always asks for an installation directory, even if a previous installation exists
- [win-x64] Installer wizard style changed to modern

### Removed
- Combiner project item. The same functionality can be achieved by connecting a Data Store to another Data Store.
- Upgrade support for original (.proj file based) Spine Toolbox projects.
- Python 3.6 is no longer supported.
- The Spine Datapackage Editor is gone. There wasn't enough reason to keep this widget
- The app no longer checks that Spine dependencies are up to date. Users are asked to follow the upgrade procedure
  which involves manually upgrading requirements after pulling the latest master branch.

### Fixed
- [win-x64] returning_process.py when frozen
- Traceback in GdxExporter when there are indexing settings for a parameter that is not in the database
- Bug in installing Plugins
- Traceback when removing Plugins

## [0.5.0-final.1] - 2020-02-03

### Added
- Tutorial for case study A5 in the documentation

### Fixed
- [win-x64] Fixed /tools/python.exe by adding sitecustomize.py and a missing python37.dll

## [0.5.0-final.0] - 2020-12-14

### Added
- Exporting graphs as PDF files from the *Graph* menu in the Data Store form.
- Pruning entire classes from the graph view. The option is available both from the *Graph* menu and
  from *Entity Graph* context menus. Also, pruned items can be restored gradually.
- A new Input type *Indexed parameter expansion* is now available in Data Store view's Pivot table.
  In this Input type the indexes, e.g. time stamps of time series get expanded as a new dimension in the table.
- Import editor now has a new Source type: Table name. It can be used e.g. to pick an Excel sheet's
  or GAMS domain's name as the object class name.
- Import editor now supports multidimensional maps. The number of dimensions can be set using the 
  *Map dimensions* spin box in mappings options.
- Executing a project from the command line without opening the Toolbox GUI (i.e. headless execution).
  The headless execution is enabled by the new command line option ``--execute-only``.
- Toolbox now supports scenarios and alternatives. They can be accessed via Data store view's new Alternative tree.
- New Project Item: Gimlet. Can be used to run any command as part of the workflow 
  with or without a shell. Supported shells at the moment are cmd and powershell for 
  Windows and bash for other OS's.
- Python and Julia Kernel spec Editor. Provides the means to make new kernel specs for Python Console and Julia 
  Console without leaving Spine Toolbox. Kernel (spec) Editor can be found in Settings->Tools tab.
- [win-x64] Includes Tools/python.exe for running Python Tools for systems that do not have a Python installation.
  Also, pyvenv.cfg and path.pth files for configuring the included python.exe.

### Fixed
- Signal disconnection issue in Graph View
- Bugs in removing objects and object classes in Spine db editor's Graph View

### Changed
- Data Store Form is now called 'Spine database editor'
- Spine db editor Graph View behavior. Now selecting objects in the object tree not only shows those objects but also 
  all the cascading relationships. One can still go back to the previous behavior in Settings.
- Moving object items in the graph view also causes relationship icons to follow. This behavior can be disabled in the
  Settings.
- Required PySide2 version is now 5.14. The version is checked at startup.
- Indexed parameter handling has been overhauled in Exporter allowing parameters to share indexing domains.
  **Note**: Due to numerous changes in the backend, Exporters in old project files will not load properly
  and need to be re-configured.
- The way Exporter handles missing parameter values and None values has changed. The item now ignores missing
  values instead of replacing them by the default value. Further, there is a new option to replace None values by
  the default value and another option to replace Nones by not-a-numbers or skip exporting them.
- The numerical indicator on the upper left corner of project items no longer indicates the execution order for
  each individual item because the exact order is not know before the Execute button is actually clicked.
  The number still indicates the execution order but may show the same numbers for items in different parallel
  branches.
- Project.json file format has been upgraded to version 2. Version 1 project.json files are upgraded to version 2
  automatically when a project is opened.
- Default Python interpreter is now {sys.executable} i.e. the one that was used in launching the app.
  This affects the Python used by Python Tool specifications and the PyCall used by SpineOpt.jl configuration 
  assistant.
- [win-x64] Default Python interpreter is the Python in user's PATH if available. If Python is not defined in
  user's PATH, the default Python interpreter is the <app_install_dir>/Tools/python.exe.
- User's now need to explicitly choose the kernel specs for the Python Console and the Julia Console. They are 
  not chosen (nor created) automatically anymore. The kernel specs can be selected in the drop-down menus 
  in application Settings->Tools.
- Database revision handling has been improved. Id est, the app does not offer to upgrade databases 
  that are more recent than the current version of Spine Toolbox can handle.
- Links to User Guide and Getting Started documents open only the online versions. The docs have been 
  published on readthedocs.org.
- Clearing the line edits for Julia executable and Python Interpreter (in Settings->Tools) shows
  the full paths to their respective files as placeholder text.

### Deprecated
- CustomQtKernelManager class

### Removed
- python_repl_widget.py
- julia_repl_widget.py

## [0.4.0-final.0] - 2020-04-03

### Added
- A small notification icon is painted next to project items in the design view whenever they 
  are missing some configuration. Hovering the icon shows tips for completing the 
  configuration.
- A small icon is painted next to the project items in the design view to show the order in 
  which they will be executed
- Main Window menu 'File -> Open recent'. Shortcut for opening a recent project.
- A new project item *Exporter* allows a database contained in a *Data Store* to be exported 
  as GAMS `.gdx` file.
- It is now possible to copy and paste project items for example between projects.
- It is now possible to duplicate project items.
- Changes made in the tree view are also seen in the graph view and viceversa.
- New Setting: *Sticky selection in Graph View*. Enables users to select if they want to use 
  multi-selection or single selection in the Graph view Object tree when selecting items with 
  the **left-mouse button**.
- Projects can be saved to any directory
- Project name can be changed in Settings
- The graph view features a short live demonstration that new users can follow to discover 
  the basic functionality.
- New Setting: *Curved links*. When active, links on the Design View follow a smooth curve 
  rather than a straight line.
- When execution traverses a link, a small animation is played to denote the flow of data. 
  Users can set how quick they want this animation to be in Settings. The fastest setting 
  effectively disables the animation.
- Special 'tag' command line arguments are now available in Tool Specification which expand 
  to, for example, input database URLS or paths to optional input files when a Tool is executed.
- It is now possible to undo/redo database changes in the Data Store form.
- It is now possible to visualize the history of database changes in the Data Store form. The 
  option is available in the Session menu.
- Support for Tool command line arguments. You can now give Tool (project item) command line 
  arguments in addition to Tool Specification command line arguments.
- Undo/Redo in Design View
- It is now possible to add new plots to existing plot windows in Data Store View.
- Objects in Data Store's Tree View are sorted alphabetically
- A new parameter value type, *map* has been added. There is now a dedicated editor to 
  modify maps. Plotting of non-nested maps is supported, as well.
- [win-x64] importer_program.py has been built as an independent application. This program is 
  now distributed with the Spine Toolbox single-file installer. When installing Spine Toolbox,
  the Importer Program app can be found in the Spine Toolbox install directory 
  (/importer_program).
- Import preview window now supports copy-pasting mappings and options from a source table to 
  another
- Import preview window header context-menus for the preview table which, allows users to 
  change all data types at once.
- Provide data for EditRole for nicer editor experience in MappingSpecModel.
- Red background is displayed for invalid values in MappingSpecModel
- Object tooltips now show the descriptions Data Store view's

### Fixed
- Data advertised by a project item during execution is only accessible by its direct 
  successors. In other words, resources are passed to the next items in line but not beyond.
- [win-x64] Executing the Importer project item has been fixed on Windows release version
- Bug fixes for Data Store View
  - Disappearing object names in entity graph
  - Spine db manager error dialogs
- Tool configuration assistant for SpineModel.jl
- [win-x64] A problem with displaying special characters in Process Log when executing the 
  Importer project item.
- The context menu in Graph view's pivot table resulted in a traceback when an entity class 
  did not have parameter definitions.
- Combobox delegate in Import preview window had wrong list of choices.
- Don't set mapping to NoneMapping if user gives a None value.
- Exporter now also exports empty object classes and empty parameters into GDX files
- A bug that sometimes made duplicate entries to File->Open recents menu
- Bug where an Excel import with empty rows would return a None in it's get_data_iterator
- [win-x64] Executing Julia tools in the embedded Julia Console
- [win-x64] Setting up Python Console. Installing ipykernel and kernel specs now works.
- [win-x64] Setting up Julia Console. Installing IJulia and kernel specs now works.
- Column indexing in Import Editor. When entering a time or time pattern index column 
  manually in Import Editor's lower right corner table, the colors in the preview table 
  failed to update. This should fix the bug and allow column selection both by column index 
  or column header text.

### Changed
- spinetoolbox is now a Python package. To start the app, use command 
  `python -m spinetoolbox` or `python spinetoolbox.py` as spinetoolbox.py has been moved to 
  repository root. 
- Tool templates are now called Tool specifications
- File->Open Project opens a file dialog, where you can open projects by selecting an old 
  <project_name>.proj file or a Spine Toolbox Project directory. Valid Spine Toolbox projects 
  are decorated with the Spine logo.
- Old style projects (.proj files) cannot be opened anymore. The old style projects need to 
  be upgraded before opening. You can upgrade your .proj file projects into new ones with 
  *Project Upgrade Wizard* found in `File->Upgrade project` menu item.
- Project information is not saved to a <project_name>.proj file anymore. This information 
  is now located in file <project_dir>/.spinetoolbox/project.json. Every Spine Toolbox project 
  has this file.
- Work directory is now a global setting instead of a project setting
- Renamed *Data Interface* project item to *Importer*. The corresponding category 
  *Data Importers* was renamed to *Importers*.
- Tree, graph, and tabular views have been merged into one consolidated view. You can choose 
  your preferred style from the Data Store View's `View` menu.
- The graph view behavior has changed. Now selecting objects in the object tree not only 
  shows those objects but also all the cascading relationships. This is to facilitate exploring 
  the system without a previous knowledge.
- importer_program.py now uses the Python interpreter that the app was started with and not 
  the one that is given by user in Settings -> Tools.
- Importer now uses QProcessExecutionManager for running the importer_program.py

### Removed
- The status bar of the Data store view is gone. Instead, notifications are printed in a box 
  on the right side of the form.
- Saving project information to .proj files is not happening anymore

## [0.3] - 2019-09-06

### Added
- Welcome message including a link to Getting Started guide.
- Zooming (by using the mouse wheel) is now enabled in Design View. You can also select multiple project.
  items by pressing the Ctrl-key down and dragging the mouse.
- New project item icons on Design View.
- Two options for the Design View background (grid or solid). See Settings (F1).
- Python Console (menu View -> Dock Widgets -> Python Console).
- Python interpreter can be selected in Settings (Also Python 2.7 supported).
- Support for Python Tool templates
- Python Tool execution using the command line approach.
- Python Tool execution using the embedded Python Console (checkbox in Settings)
- The Data Store treeview now also has a relationship tree.
- Support for reordering columns in the treeview.
- Selecting 'edit object classes' in the treeview now also allows the icon to be selected.
- Play button to main window Toolbar that executes all Directed Acyclic Graphs in the Project one after another.
- Another Play button to main window Toolbar to execute selected Directed Acyclic Graph. Selecting a DAG happens by
  selecting one or more project items belonging to the wanted DAG in the Design View or in Project Items list.
- Stop button to main window Toolbar, which terminates execution.
- Possibility to specify a dedicated Julia project or environment for Spine Toolbox in the settings.
- Feature to Export project to GraphML format. Each graph in Design View is written to its own file. To do this, just
  select *Export project to GraphML* from the Project Item list context-menu or from *File ->
  Export project to GraphML*.
- New project item: *Data Interface*
- Parameter and relationship parameter values can now be edited in a dedicated editor window in Tree, Graph and Tabular
  views. The editor is accessible by right-clicking a value and selecting `Open in editor...`.
- It is now possible to plot parameter and relationship parameter values in Tree, Graph and Tabular views.

### Fixed
- There is now an upper limit on how much text is logged in Event Log and Process Log. The oldest lines are removed
  if the limit is exceeded. This fixes a problem with excessive memory usage when running long processes.
- Mouse click problems in Design View
- Mouse cursor problem in Tool Configuration Assistant
- Welcome message is now shown for first time users
- NameError: SpineDBAPIError when executing Data Stores.
- .py files in *spinedb_api\alembic\versions* are now copied to the installation bundle without compiling them to
  .pyc files first. Also, if there's a previous version installed, *spinedb_api\alembic* directory is deleted
  before installation begins [Win-x64].
- Added missing modules from *spinedb_api\alembic\versions* package into installation bundle [Win-x64].
- *numpy* is now deleted before installation begins so installing over an existing installation of Spine Toolbox
  works again [Win-x64].
- *packaging* and *appdirs* packages are now included in the installation bundle [Win-x64].

### Changed
- Selecting the Julia environment in Settings now requires picking the Julia interpreter **file**
  (e.g. julia.exe on Windows) instead of the directory where the Julia interpreter is located.
- Selecting the GAMS program (**file**) in Settings now requires picking the GAMS program (e.g. gams.exe
  on Windows) instead of the directory where the GAMS program is located.
- All application Settings are now saved using Qt's QSettings class. Old configuration file,
  *conf/settings.conf* file has been removed.
- New Spine databases can be created in any backend supported by spinedb_api. The Data Store item properties
  have been changed to allow for this.
- Executing Directed Acyclic Graphs instead of just Tools.
- Executing project items does not happen from the Tool Properties anymore. It happens instead by pressing the
  Play button in the main window Toolbar.

### Removed
- An unnecessary error dialog in Import Preview widget.
- ConfigurationParser class in configuration.py.
- Execute button in Tool Properties.
- Stop button in Tool Properties.
- Console window that opened in addition to the application window is not shown anymore [Win-x64].

## [0.2] - 2019-01-17

### Added
- New Setting. You can now select whether to delete project item's data directory
  when removing a project item.
- Graph View is also available from Data Store items, allowing to insert new
  relationships more graphically.
- You can now execute Tools in the work directory or the source directory (where the
  main program file is located). The Setting is in the Tool template editor and in Tool
  properties.
- Tabular view: New view for Data Store items, allowing to view and edit data in a
  pivot table.
- Tool Properties now shows all information about the attached Tool template
- Context-menus for Data Connection Properties, Tool Properties, and View Properties
- Support for optional input files for Tool templates. You can now use Unix style wildcards (`*` and `?`)
  to specify the optional files that a Tool may exploit, e.g. `*.csv`.
- Wildcard support for Tool template output files
- Tool template output files now support subdirectories
- You can now create a new (blank) main program file in the Tool template editor by pressing the the *+* button
  and selecting `Make new main program`
- A shortcut to Tool template main directory, accessible e.g. in Tool Properties context-menu
- New Setting. You can select whether the zoom in the Graph view is smooth or discrete
- Windows installer default location is /Program Files/SpineToolbox/. When new versions are released, the
  installer will automatically upgrade Spine Toolbox to a new version in that directory.
- Support for executing Executable type tools in Linux&Mac. (Windows support was added previously)
- Tool configuration assistant. Available in menu `File->Tool configuration assistant`. Checks automatically
  if the Julia you have selected in Settings supports running Spine Model. If not, the required packages are
  automatically installed.

### Fixed
- Better support for scaling screen resolutions
- Exporting a datapackage to Spine format failed if datapackage.json was not explicitly saved

### Changed
- Importing items with names into a spinedatabase moved to spinedatabase_api to
  allow for easier adding of new import formats in future versions.
- Tool template list is now located in the Project dock widget below the list of Project items
- New look for Spine Datapackage editor

### Removed
- Templates tab in `Project` dock widget.

## [0.1.75] - 2018-11-23

### Added
- New Setting (F1). You can now select whether to delete project item's data
  directory when removing a project item.
- Application icon (Spine symbol)
- New installer for 64-bit Windows:
    - Installation file extension is now *.exe* instead of *.msi*
    - Show license file before installation (users must agree to continue)
    - Default install folder is now `C:\Program Files\ `.
    - **No** need to *Run as Administrator* even if installed to the default location
    because write permissions for sub-folders that need them (\conf, \projects,
    \work) are set automatically
    - Create a shortcut on desktop (if wanted)
    - Create a Start Menu folder (if wanted)
    - Uninstaller. Available in the Start Menu folder or in Windows
    Add/Remove Programs
    - Remove app related registry entries when uninstalling (if wanted)

### Fixed
- Data Package editor. Some files were missing from the tabulator package.
- Bug when exiting the app when there is no project open in close_view_forms() when
  exiting the application without a project open

### Changed
- settings.conf file is now in /conf directory

## [0.1.71] - 2018-11-19

### Added
- Added PyMySQL package, which was missing from the previous release
- Improved Graph View for the View project item (work in progress)

### Changed
- Some main window components have been renamed
    - Main view is now called *Design View*
    - Julia REPL is now called *Julia Console*
    - Subprocess Output is now called *Process Log*
    - Project item info window is now called *Properties*

## [0.1.7] - 2018-11-01

### Added
- New option to refresh the data store tree view and get latest changes from the database.
- Several performance enhancements in tree view form (accessing internal data more efficiently,
  optimizing queries to the database.)
- Now the data store tree view offers to commit pending changes at exit.
- Better support for batch operations in data store tree view.
- data store tree view can be fully operated by using the keyboard.
- New options to edit object tree items in the data store tree view, including changing the objects involved
  in a relationship.
- The dialogs to add/edit tree view items are not closed in case of an error, so the user can adjust their choices
  and try again.
- Stop button now terminates tool execution.
- New context menu options to fully expand and collapse object tree items in the data store tree view.
- The autofilter in the data store tree view now also filters work in progress rows.
- In the Data store item controls, the path to the SQLite file can be specified by dropping a file.
- Parameter and parameter value tables in the data store tree view now have an empty row at the end,
  which can be used to enter data more easily.
- JSON data can be visualized and edited more easily in the data store tree view.
- Tools can now execute (Windows) batch files and other executables (.exe). Linux support pending.
- About Qt dialog added to Help menu

### Fixed
- Clicking on the open treeview button while the data store tree view is open now raises it, rather than opening a
  second one.
- Work folder is not created for Tools if the Tool template requirements are not met.
- Result folder is not created if the Tool template fails to start.
- The embedded Julia REPL now uses the Julia that is given in application Settings (F1).
  Previously, this used the default Julia of your OS.

### Removed
- Connections tab has been removed (actually, it is just hidden and can be restored with a keyboard shortcut)
- Refresh Tools button on Templates tab has been removed as it was not needed anymore
- Set Debug message level in Settings has been removed

## [0.1.5] - 2018-09-28

### Added
- Advanced copy/pasting and multiple selection support for the data store tree view.
- Import data from Excel files into the data store tree view.
- Export Spine database from the data store tree view into an Excel file.
- Save at exit prompt.
- Import data from datapackage into the data store tree view.
- Restore Dock Widgets in the main window.
- Parameter tables can be filtered by clicking on their headings in the data store tree view.
- Parameter and parameter values are added and edited directly in the data store tree view,
  without need for an additional dialog.
- On-the-fly creation of necessary relationships when entering parameters in data store tree view.
- View item feature for visualizing networks from a Spine database. A view item can visualize databases
  from all data store items connected to it.
- Packages numpy, scipy, and matplotlib are now mandatory requirements.
- Drag files between data connections. File items can be dragged from the references and data lists.
  Data connection items can be selected by hovering them while dragging a file. Dropping files onto a Data Connection
  item copies them to its data directory.
- datapackage.json files in data connections are now opened with the Spine datapackage form. This is a dedicated
  interface to prepare the datapackage for importing in the data store tree view.
- The data store tree view does not lock the database when there are uncommitted changes anymore.

### Changed
- Changed DBAPI package mysqlclient (GPL license, not good) to pymysql (MIT license, good)
- spinedatabase_api is not included in Spine Toolbox repository anymore. It is a required
  package from now on.
- Data Store item can have only one database, not many. When opening a project created with a
  previous version, the first database in the list of saved references will be loaded for each Data Store.
- In the data store tree view, the object tree presents all relationship classes at the same level,
  regardless of how many object classes are involved. The same applies for relationships and objects.
- In the data store tree view, the relationship parameter value view now has different columns for each object
  in the relationship.

## [0.1] - 2018-08-20

### Added
- Basic functionality<|MERGE_RESOLUTION|>--- conflicted
+++ resolved
@@ -6,14 +6,6 @@
 ## [Unreleased]
 
 ### Added
-<<<<<<< HEAD
-
-### Changed
-
-### Deprecated
-
-### Removed
-=======
 - New context menu action (Select superclass) for entity class items in the entity tree.
 - Added Tool Specification type (Python, Gams, etc.) icons on Design View.
 - There is now a new filter type, Alternative filter available in Link properties.
@@ -61,13 +53,11 @@
 ### Removed
 - Project dock widget
 - Dependency on Dagster
->>>>>>> 082272a9
 
 ### Fixed
 
 ### Security
 
-<<<<<<< HEAD
 ## [0.7.4]
 
 ### Changed
@@ -81,21 +71,14 @@
 - On Toolbox startup, a link appears in Event log that opens Upgrade notification window
   offering information about the upcoming 0.8 update.
 
-## [0.7.2]
-=======
 ## [0.7.2] - 2023-12-04
->>>>>>> 082272a9
 
 ### Added
 
 - Data Connection items now support schemas in database references
 - Importer Specification Editor now supports database schemas
 
-<<<<<<< HEAD
-## [0.7.1]
-=======
 ## [0.7.1] - 2023-10-06
->>>>>>> 082272a9
 
 ### Added
 
@@ -109,10 +92,6 @@
 - Fixed a bug with time series plots
 - Fixed issues with Pivot table
 
-<<<<<<< HEAD
-=======
-
->>>>>>> 082272a9
 ## [0.7.0] - 2023-08-25
 
 ### Added
