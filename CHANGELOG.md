--- conflicted
+++ resolved
@@ -11,11 +11,8 @@
   If the group doesn't yet exist, it will be created.
 - Native kernel (i.e. python3 for Python) can now be used in the Detached Console or in Tool execution.
 - [Bundled App] **Embedded Python** now includes pip.
-<<<<<<< HEAD
 - Graph view in database editor now also supports filtering by alternative- and scenario tree selections.
-=======
 - Mapping Name -source type in importer.
->>>>>>> 53105615
 
 ### Changed
 
