# Changelog
All **notable** changes to this project are documented here.

The format is based on [Keep a Changelog](http://keepachangelog.com/en/1.0.0/)

## [Unreleased]

### Added
- A small notification icon is painted next to project items in the design view whenever they are missing some
  configuration. Hovering the icon shows tips for completing the configuration.
- A small icon is painted next to the project items in the design view to show the order in which they will be
  executed
- Main Window menu 'File -> Open recent'. Shortcut for opening a recent project.
- A new project item *Gdx Export* allows a database contained in a *Data Store* to be exported as GAMS `.gdx` file.
- It is now possible to copy, paste and duplicate project items on the Design View.
<<<<<<< HEAD
- Changes made in the tree view are also seen in the graph view and viceversa.
=======
- New Setting: *Sticky selection in Graph View*. Enables users to select if they want to use multi-selection or 
  single selection in the Graph view Object tree when selecting items with the **left-mouse button**.
>>>>>>> a7e93e04

### Changed
- spinetoolbox is now a Python package.
- spinetoolbox.py has been moved to repository root. To start the app, use command 'python -m spinetoolbox'.
- Tool templates are now called Tool specifications
- Status bar notification messages in tree and graph views are replaced by an icon. When hovered the icon shows 
  the messaged, and it's removed when clicked.

### Deprecated

### Removed

### Fixed
- Data advertised by a project item during execution is only accessible by its direct children.
  In other words, resources are passed to the next items in line but not beyond.

### Security

## [0.3] - 2019-09-06

### Added
- Welcome message including a link to Getting Started guide.
- Zooming (by using the mouse wheel) is now enabled in Design View. You can also select multiple project.
  items by pressing the Ctrl-key down and dragging the mouse.
- New project item icons on Design View.
- Two options for the Design View background (grid or solid). See Settings (F1).
- Python Console (menu View -> Dock Widgets -> Python Console).
- Python interpreter can be selected in Settings (Also Python 2.7 supported).
- Support for Python Tool templates
- Python Tool execution using the command line approach.
- Python Tool execution using the embedded Python Console (checkbox in Settings)
- The Data Store treeview now also has a relationship tree.
- Support for reordering columns in the treeview.
- Selecting 'edit object classes' in the treeview now also allows the icon to be selected.
- Play button to main window Toolbar that executes all Directed Acyclic Graphs in the Project one after another.
- Another Play button to main window Toolbar to execute selected Directed Acyclic Graph. Selecting a DAG happens by
  selecting one or more project items belonging to the wanted DAG in the Design View or in Project Items list.
- Stop button to main window Toolbar, which terminates execution.
- Possibility to specify a dedicated Julia project or environment for Spine Toolbox in the settings.
- Feature to Export project to GraphML format. Each graph in Design View is written to its own file. To do this, just
  select *Export project to GraphML* from the Project Item list context-menu or from *File ->
  Export project to GraphML*.
- New project item: *Data Interface*
- Parameter and relationship parameter values can now be edited in a dedicated editor window in Tree, Graph and Tabular
  views. The editor is accessible by right-clicking a value and selecting `Open in editor...`.
- It is now possible to plot parameter and relationship parameter values in Tree, Graph and Tabular views.

### Fixed
- There is now an upper limit on how much text is logged in Event Log and Process Log. The oldest lines are removed
  if the limit is exceeded. This fixes a problem with excessive memory usage when running long processes.
- Mouse click problems in Design View
- Mouse cursor problem in Tool Configuration Assistant
- Welcome message is now shown for first time users
- NameError: SpineDBAPIError when executing Data Stores.
- .py files in *spinedb_api\alembic\versions* are now copied to the installation bundle without compiling them to
  .pyc files first. Also, if there's a previous version installed, *spinedb_api\alembic* directory is deleted
  before installation begins [Win-x64].
- Added missing modules from *spinedb_api\alembic\versions* package into installation bundle [Win-x64].
- *numpy* is now deleted before installation begins so installing over an existing installation of Spine Toolbox
  works again [Win-x64].
- *packaging* and *appdirs* packages are now included in the installation bundle [Win-x64].

### Changed
- Selecting the Julia environment in Settings now requires picking the Julia interpreter **file**
  (e.g. julia.exe on Windows) instead of the directory where the Julia interpreter is located.
- Selecting the GAMS program (**file**) in Settings now requires picking the GAMS program (e.g. gams.exe
  on Windows) instead of the directory where the GAMS program is located.
- All application Settings are now saved using Qt's QSettings class. Old configuration file,
  *conf/settings.conf* file has been removed.
- New Spine databases can be created in any backend supported by spinedb_api. The Data Store item properties
  have been changed to allow for this.
- Executing Directed Acyclic Graphs instead of just Tools.
- Executing project items does not happen from the Tool Properties anymore. It happens instead by pressing the
  Play button in the main window Toolbar.

### Removed
- An unnecessary error dialog in Import Preview widget.
- ConfigurationParser class in configuration.py.
- Execute button in Tool Properties.
- Stop button in Tool Properties.
- Console window that opened in addition to the application window is not shown anymore [Win-x64].

## [0.2] - 2019-01-17

### Added
- New Setting. You can now select whether to delete project item's data directory
  when removing a project item.
- Graph View is also available from Data Store items, allowing to insert new
  relationships more graphically.
- You can now execute Tools in the work directory or the source directory (where the
  main program file is located). The Setting is in the Tool template editor and in Tool
  properties.
- Tabular view: New view for Data Store items, allowing to view and edit data in a
  pivot table.
- Tool Properties now shows all information about the attached Tool template
- Context-menus for Data Connection Properties, Tool Properties, and View Properties
- Support for optional input files for Tool templates. You can now use Unix style wildcards (`*` and `?`)
  to specify the optional files that a Tool may exploit, e.g. `*.csv`.
- Wildcard support for Tool template output files
- Tool template output files now support subdirectories
- You can now create a new (blank) main program file in the Tool template editor by pressing the the *+* button
  and selecting `Make new main program`
- A shortcut to Tool template main directory, accessible e.g. in Tool Properties context-menu
- New Setting. You can select whether the zoom in the Graph view is smooth or discrete
- Windows installer default location is /Program Files/SpineToolbox/. When new versions are released, the
  installer will automatically upgrade Spine Toolbox to a new version in that directory.
- Support for executing Executable type tools in Linux&Mac. (Windows support was added previously)
- Tool configuration assistant. Available in menu `File->Tool configuration assistant`. Checks automatically
  if the Julia you have selected in Settings supports running Spine Model. If not, the required packages are
  automatically installed.

### Fixed
- Better support for scaling screen resolutions
- Exporting a datapackage to Spine format failed if datapackage.json was not explicitly saved

### Changed
- Importing items with names into a spinedatabase moved to spinedatabase_api to
  allow for easier adding of new import formats in future versions.
- Tool template list is now located in the Project dock widget below the list of Project items
- New look for Spine Datapackage editor

### Removed
- Templates tab in `Project` dock widget.

## [0.1.75] - 2018-11-23

### Added
- New Setting (F1). You can now select whether to delete project item's data
  directory when removing a project item.
- Application icon (Spine symbol)
- New installer for 64-bit Windows:
    - Installation file extension is now *.exe* instead of *.msi*
    - Show license file before installation (users must agree to continue)
    - Default install folder is now `C:\Program Files\ `.
    - **No** need to *Run as Administrator* even if installed to the default location
    because write permissions for sub-folders that need them (\conf, \projects,
    \work) are set automatically
    - Create a shortcut on desktop (if wanted)
    - Create a Start Menu folder (if wanted)
    - Uninstaller. Available in the Start Menu folder or in Windows
    Add/Remove Programs
    - Remove app related registry entries when uninstalling (if wanted)

### Fixed
- Data Package editor. Some files were missing from the tabulator package.
- Bug when exiting the app when there is no project open in close_view_forms() when
  exiting the application without a project open

### Changed
- settings.conf file is now in /conf directory

## [0.1.71] - 2018-11-19

### Added
- Added PyMySQL package, which was missing from the previous release
- Improved Graph View for the View project item (work in progress)

### Changed
- Some main window components have been renamed
    - Main view is now called *Design View*
    - Julia REPL is now called *Julia Console*
    - Subprocess Output is now called *Process Log*
    - Project item info window is now called *Properties*

## [0.1.7] - 2018-11-01

### Added
- New option to refresh the data store tree view and get latest changes from the database.
- Several performance enhancements in tree view form (accessing internal data more efficiently,
  optimizing queries to the database.)
- Now the data store tree view offers to commit pending changes at exit.
- Better support for batch operations in data store tree view.
- data store tree view can be fully operated by using the keyboard.
- New options to edit object tree items in the data store tree view, including changing the objects involved
  in a relationship.
- The dialogs to add/edit tree view items are not closed in case of an error, so the user can adjust their choices
  and try again.
- Stop button now terminates tool execution.
- New context menu options to fully expand and collapse object tree items in the data store tree view.
- The autofilter in the data store tree view now also filters work in progress rows.
- In the Data store item controls, the path to the SQLite file can be specified by dropping a file.
- Parameter and parameter value tables in the data store tree view now have an empty row at the end,
  which can be used to enter data more easily.
- JSON data can be visualized and edited more easily in the data store tree view.
- Tools can now execute (Windows) batch files and other executables (.exe). Linux support pending.
- About Qt dialog added to Help menu

### Fixed
- Clicking on the open treeview button while the data store tree view is open now raises it, rather than opening a
  second one.
- Work folder is not created for Tools if the Tool template requirements are not met.
- Result folder is not created if the Tool template fails to start.
- The embedded Julia REPL now uses the Julia that is given in application Settings (F1).
  Previously, this used the default Julia of your OS.

### Removed
- Connections tab has been removed (actually, it is just hidden and can be restored with a keyboard shortcut)
- Refresh Tools button on Templates tab has been removed as it was not needed anymore
- Set Debug message level in Settings has been removed

## [0.1.5] - 2018-09-28

### Added
- Advanced copy/pasting and multiple selection support for the data store tree view.
- Import data from Excel files into the data store tree view.
- Export Spine database from the data store tree view into an Excel file.
- Save at exit prompt.
- Import data from datapackage into the data store tree view.
- Restore Dock Widgets in the main window.
- Parameter tables can be filtered by clicking on their headings in the data store tree view.
- Parameter and parameter values are added and edited directly in the data store tree view,
  without need for an additional dialog.
- On-the-fly creation of necessary relationships when entering parameters in data store tree view.
- View item feature for visualizing networks from a Spine database. A view item can visualize databases
  from all data store items connected to it.
- Packages numpy, scipy, and matplotlib are now mandatory requirements.
- Drag files between data connections. File items can be dragged from the references and data lists.
  Data connection items can be selected by hovering them while dragging a file. Dropping files onto a Data Connection
  item copies them to its data directory.
- datapackage.json files in data connections are now opened with the Spine datapackage form. This is a dedicated
  interface to prepare the datapackage for importing in the data store tree view.
- The data store tree view does not lock the database when there are uncommitted changes anymore.

### Changed
- Changed DBAPI package mysqlclient (GPL license, not good) to pymysql (MIT license, good)
- spinedatabase_api is not included in Spine Toolbox repository anymore. It is a required
  package from now on.
- Data Store item can have only one database, not many. When opening a project created with a
  previous version, the first database in the list of saved references will be loaded for each Data Store.
- In the data store tree view, the object tree presents all relationship classes at the same level,
  regardless of how many object classes are involved. The same applies for relationships and objects.
- In the data store tree view, the relationship parameter value view now has different columns for each object
  in the relationship.

## [0.1] - 2018-08-20

### Added
- Basic functionality<|MERGE_RESOLUTION|>--- conflicted
+++ resolved
@@ -13,19 +13,16 @@
 - Main Window menu 'File -> Open recent'. Shortcut for opening a recent project.
 - A new project item *Gdx Export* allows a database contained in a *Data Store* to be exported as GAMS `.gdx` file.
 - It is now possible to copy, paste and duplicate project items on the Design View.
-<<<<<<< HEAD
 - Changes made in the tree view are also seen in the graph view and viceversa.
-=======
 - New Setting: *Sticky selection in Graph View*. Enables users to select if they want to use multi-selection or 
   single selection in the Graph view Object tree when selecting items with the **left-mouse button**.
->>>>>>> a7e93e04
 
 ### Changed
 - spinetoolbox is now a Python package.
 - spinetoolbox.py has been moved to repository root. To start the app, use command 'python -m spinetoolbox'.
 - Tool templates are now called Tool specifications
 - Status bar notification messages in tree and graph views are replaced by an icon. When hovered the icon shows 
-  the messaged, and it's removed when clicked.
+  the message, and it's removed when clicked.
 
 ### Deprecated
 
