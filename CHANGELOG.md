# Changelog
All **notable** changes to this project are documented here.

The format is based on [Keep a Changelog](http://keepachangelog.com/en/1.0.0/)

## [Unreleased]
This section is for upcoming changes.

### Added
<<<<<<< HEAD
- New Setting (F1). You can now select whether to delete project item's data directory
when removing a project item.
- Graph View is also available from Data Store items, allowing to insert new relationships more graphically.
=======
>>>>>>> ba5cd65b

### Fixed

### Changed

### Deprecated

### Removed

### Security

## [0.1.75] - 2018-11-23

### Added
- New Setting (F1). You can now select whether to delete project item's data 
directory when removing a project item.
- Application icon (Spine symbol)
- New installer for 64-bit Windows:
    - Installation file extension is now *.exe* instead of *.msi*
    - Show license file before installation (users must agree to continue)
    - Default install folder is now `C:\Program Files\ `. 
    - **No** need to *Run as Administrator* even if installed to the default location 
    because write permissions for sub-folders that need them (\conf, \projects, 
    \work) are set automatically
    - Create a shortcut on desktop (if wanted)
    - Create a Start Menu folder (if wanted)
    - Uninstaller. Available in the Start Menu folder or in Windows 
    Add/Remove Programs
    - Remove app related registry entries when uninstalling (if wanted)

### Fixed
- Data Package editor. Some files were missing from the tabulator package.
- Bug when exiting the app when there is no project open in close_view_forms() when 
exiting the application without a project open 

### Changed
- settings.conf file is now in /conf directory

## [0.1.71] - 2018-11-19

### Added
- Added PyMySQL package, which was missing from the previous release
- Improved Graph View for the View project item (work in progress)

### Changed
- Some main window components have been renamed
    - Main view is now called *Design View*
    - Julia REPL is now called *Julia Console*
    - Subprocess Output is now called *Process Log*
    - Project item info window is now called *Properties*

## [0.1.7] - 2018-11-01

### Added
- New option to refresh the data store tree view and get latest changes from the database.
- Several performance enhancements in tree view form (accessing internal data more efficiently,
optimizing queries to the database.)
- Now the data store tree view offers to commit pending changes at exit.
- Better support for batch operations in data store tree view.
- data store tree view can be fully operated by using the keyboard.
- New options to edit object tree items in the data store tree view, including changing the objects involved
in a relationship.
- The dialogs to add/edit tree view items are not closed in case of an error, so the user can adjust their choices
and try again.
- Stop button now terminates tool execution.
- New context menu options to fully expand and collapse object tree items in the data store tree view.
- The autofilter in the data store tree view now also filters work in progress rows.
- In the Data store item controls, the path to the SQLite file can be specified by dropping a file.
- Parameter and parameter value tables in the data store tree view now have an empty row at the end,
which can be used to enter data more easily.
- JSON data can be visualized and edited more easily in the data store tree view.
- Tools can now execute (Windows) batch files and other executables (.exe). Linux support pending.
- About Qt dialog added to Help menu

### Fixed
- Clicking on the open treeview button while the data store tree view is open now raises it, rather than opening a
second one.
- Work folder is not created for Tools if the Tool template requirements are not met.
- Result folder is not created if the Tool template fails to start.
- The embedded Julia REPL now uses the Julia that is given in application Settings (F1).
Previously, this used the default Julia of your OS.

### Removed
- Connections tab has been removed (actually, it is just hidden and can be restored with a keyboard shortcut)
- Refresh Tools button on Templates tab has been removed as it was not needed anymore
- Set Debug message level in Settings has been removed

## [0.1.5] - 2018-09-28

### Added
- Advanced copy/pasting and multiple selection support for the data store tree view.
- Import data from Excel files into the data store tree view.
- Export Spine database from the data store tree view into an Excel file.
- Save at exit prompt.
- Import data from datapackage into the data store tree view.
- Restore Dock Widgets in the main window.
- Parameter tables can be filtered by clicking on their headings in the data store tree view.
- Parameter and parameter values are added and edited directly in the data store tree view,
without need for an additional dialog.
- On-the-fly creation of necessary relationships when entering parameters in data store tree view.
- View item feature for visualizing networks from a Spine database. A view item can visualize databases
from all data store items connected to it.
- Packages numpy, scipy, and matplotlib are now mandatory requirements.
- Drag files between data connections. File items can be dragged from the references and data lists.
Data connection items can be selected by hovering them while dragging a file. Dropping files onto a Data Connection
item copies them to its data directory.
- datapackage.json files in data connections are now opened with the Spine datapackage form. This is a dedicated
interface to prepare the datapackage for importing in the data store tree view.
- The data store tree view does not lock the database when there are uncommitted changes anymore.

### Changed
- Changed DBAPI package mysqlclient (GPL license, not good) to pymysql (MIT license, good)
- spinedatabase_api is not included in Spine Toolbox repository anymore. It is a required
package from now on.
- Data Store item can have only one database, not many. When opening a project created with a
previous version, the first database in the list of saved references will be loaded for each Data Store.
- In the data store tree view, the object tree presents all relationship classes at the same level,
regardless of how many object classes are involved. The same applies for relationships and objects.
- In the data store tree view, the relationship parameter value view now has different columns for each object
in the relationship.

## [0.1] - 2018-08-20

### Added
- Basic functionality<|MERGE_RESOLUTION|>--- conflicted
+++ resolved
@@ -7,12 +7,9 @@
 This section is for upcoming changes.
 
 ### Added
-<<<<<<< HEAD
 - New Setting (F1). You can now select whether to delete project item's data directory
 when removing a project item.
 - Graph View is also available from Data Store items, allowing to insert new relationships more graphically.
-=======
->>>>>>> ba5cd65b
 
 ### Fixed
 
@@ -27,26 +24,26 @@
 ## [0.1.75] - 2018-11-23
 
 ### Added
-- New Setting (F1). You can now select whether to delete project item's data 
+- New Setting (F1). You can now select whether to delete project item's data
 directory when removing a project item.
 - Application icon (Spine symbol)
 - New installer for 64-bit Windows:
     - Installation file extension is now *.exe* instead of *.msi*
     - Show license file before installation (users must agree to continue)
-    - Default install folder is now `C:\Program Files\ `. 
-    - **No** need to *Run as Administrator* even if installed to the default location 
-    because write permissions for sub-folders that need them (\conf, \projects, 
+    - Default install folder is now `C:\Program Files\ `.
+    - **No** need to *Run as Administrator* even if installed to the default location
+    because write permissions for sub-folders that need them (\conf, \projects,
     \work) are set automatically
     - Create a shortcut on desktop (if wanted)
     - Create a Start Menu folder (if wanted)
-    - Uninstaller. Available in the Start Menu folder or in Windows 
+    - Uninstaller. Available in the Start Menu folder or in Windows
     Add/Remove Programs
     - Remove app related registry entries when uninstalling (if wanted)
 
 ### Fixed
 - Data Package editor. Some files were missing from the tabulator package.
-- Bug when exiting the app when there is no project open in close_view_forms() when 
-exiting the application without a project open 
+- Bug when exiting the app when there is no project open in close_view_forms() when
+exiting the application without a project open
 
 ### Changed
 - settings.conf file is now in /conf directory
