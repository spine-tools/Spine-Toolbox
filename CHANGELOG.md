# Changelog
All **notable** changes to this project are documented here.

The format is based on [Keep a Changelog](http://keepachangelog.com/en/1.0.0/)

## [Unreleased]

### Added

### Changed

<<<<<<< HEAD
- Python 3.12 and later is now supported.
- Database editor's hamburger menu has been converted into a menubar beneath the tab bar. The URL toolbar has also
  been replaced with a toolbar that houses different buttons.

=======
>>>>>>> 5a5f652e
### Deprecated

### Removed

### Fixed

### Security

## [0.8.2]

### Added

- A button next to each entity class in **Entity Tree** that opens the *Add entities* -dialog.
- Alternative -column in *Add entities* -dialog. If filled, the created entity will be set active in that alternative.

### Changed

- Python 3.12 and later is now supported.
- When exporting GAMS `.gdx` files with Exporter, special values 10<sup>-10</sup> and `EPS`
  now get converted to GAMS Eps (epsilon).

## [0.8.1]

### Added

- Importer: it is now possible to reorder source tables by dragging and dropping.
- Importer: it is now possible to reorder mappings by dragging and dropping.
- Importer: it is now possible to copy mappings between source tables by dragging selected
  mappings from Mappings list onto destination source table item.

### Removed

- Scenario active flag mappings have been removed from Importer and Exporter.
  The flag is not used anywhere and has not been accessible in Database editor
  for a long time.

## [0.8.0]

### Added

- New context menu action (Select superclass) for entity class items in the entity tree.
- Added Tool Specification type (Python, Gams, etc.) icons on Design View.
- There is now a new filter type, Alternative filter available in Link properties.
  Unlike scenario filters, the execution is not parallelized.
  Instead, a successor item sees parameter values of all selected alternatives.
  Because of this behavior,
  alternative filters cannot be used at the same time with scenario filters.
  Link properties tab has a combo box that lets one choose which filter type to use.

### Changed

#### Spine data structure

Many parts of the Spine data structure have been redesigned.

- *Entities* have replaced objects and relationships.
  Zero-dimensional entities correspond to objects while multidimensional entities replace the former relationships.
  Unlike relationships, the *elements* of multidimensional entities can now be other multidimensional entities.
- Simple inheritance is now supported by *superclasses*.
- Tools, features and methods have been removed.
  The functionality that was previously implemented using the is_active parameter
  has been replaced by *entity alternatives*.
  Entity classes have a default setting for the entity alternative called *active by default*.
  Database migration should automatically replace tools, features and methods
  by entity alternatives and set active by default to whatever default value `is_active`
  or similar parameter had.
  The `is_active` parameter is not removed from entity classes but its values are.
- Note that new zero-dimensional entity classes have *active by default* set to `false` initially.
  This means that the entities of those classes are hidden when using scenario filters
  unless specifically shown using entity alternatives.

#### Miscellaneous changes

- "Rubber band" selection of items in Design and Graph views is now done with **left mouse button**
  (no need to press Ctrl anymore). The views can be dragged around by holding the **right mouse button**.
- Spine Database Editor now remembers the configuration of the docs in each view for a specific URL. The docks
  can be reset from the hamburger menu **View->Docks...->Reset docks**.
- You can now select a different Julia executable & project or Julia kernel for each Tool spec.
  This overrides the global setting from Toolbox Settings.
- Headless mode now supports remote execution (see 'python -m spinetoolbox --help')
- Commit Viewer's UI has undergone some redesigning and can now handle large databases.

### Removed

- Project dock widget
- Dependency on Dagster

## [0.7.4]

### Changed

- Microsoft build tools are not needed anymore when installing Toolbox requirements on Python 3.10 and up.

## [0.7.3]

### Added

- On Toolbox startup, a link appears in Event log that opens Upgrade notification window
  offering information about the upcoming 0.8 update.

## [0.7.2] - 2023-12-04

### Added

- Data Connection items now support schemas in database references
- Importer Specification Editor now supports database schemas

## [0.7.1] - 2023-10-06

### Added

- Allow choosing of highlight color for items found in entity graph

### Fixed

- Fixed issues when remote databases were used as references in Data Connections
- Fixed a bug where the order of scenario alternatives would be messed up when copy-pasting
  the alternatives in the Scenario Tree
- Fixed a bug with time series plots
- Fixed issues with Pivot table

## [0.7.0] - 2023-08-25

### Added
- Support for version 11 Spine Toolbox projects.
- Executable Tool Specifications can be used to run any (shell) command. This enhancement
  duplicates the functionality of Gimlet project items and makes them obsolete.
- There is now an option to select if new scenarios or tools are automatically used
  for filtering in Link properties.
- The new "Filer validation" button in Link properties allows forcing at least one scenario or tool
  filter to be checked.
- Python 3.11 support.
- PySide6 support. The app has been ported from PySide2 to PySide6.
- In addition to dragging and dropping, 
  it is now possible to copy alternatives from Alternative tree and paste them to the scenario tree
  in Database editor.
- Scenarios can now be copied and pasted between databases in Database editor.
- Scenarios can now be duplicated in Database editor.
- Tool project item's Python and Julia consoles can now be killed from the right-click context menu.
  A killed console can be restored by restarting it.
- A new option "Kill consoles at the end of execution" has been added to Tool properties,
  that kills Python and Julia console processes after execution saving some memory and computing resources.
- A new option "Log process output to a file" has been added to Tool properties,
  that logs all the 'console' output of the Tool to a file in the logs subfolder.
- You can now open a 'Detached' Jupyter Console on any kernel you have installed in your system from the *Consoles*
  main window menu.
- "Make Julia Kernel" and "Make Python Kernel" buttons in Settings->Tools page. Clicking them creates a new 
  Julia or Python kernel based on selected Julia/Python executable on the same page if the kernel does not exist. 
  If the kernel already exists, it is selected automatically.
- ``project.json`` now has an experimental option ["project"]["settings"]["enable_execute_all"] which disables the
  Execute Project button when set to ``false``. The option is currently not settable in the UI.
- New context menu action (Find...) to find items by name in DB editor's entity graph.

### Changed
- The console settings of Python tools as well as the command and shell settings of executable tools
  are now treated as project-specific data
  and stored in ``<project root>/.spinetoolbox/local/specification_local_data.json``.
  This should make it easier to share projects over e.g. Git.
- Scenario and tool filters are now ON by default.
  If new scenario or tool is added to a database it will be automatically selected in outgoing connections.
  NOTE: In existing projects, if a connection did not have any scenarios/tools selected,
  they will all be selected when opening a project for the first time after this change.
  If this is not desired, the scenarios/tools need to be deselected manually
  before saving the project on disk.
- Project name is now the project directory name and cannot be changed unless by moving the project to another 
  directory manually or by using the File -> Save project as... menu item.
- Scenario filters now filter unrelated scenarios and alternatives as well.
- Alternative/Scenario tree in Database editor has been split into separate Alternative tree and Scenario tree docks.
  This will hopefully make dragging and dropping alternatives to scenarios easier.
- Logic of executing selected project items. URL's passed by unselected Data Transformers are not included automatically 
  into selective execution anymore. When selecting project items for execution, make sure to select also preceding 
  Data Transformers if needed.
- Names for duplicate items/scenarios/etc now use the format `prefix (xx)` instead of `prefix xx`.
  Duplicating a previously duplicated item now has the number `xx` incremented instead of having a new number appended.
- "Open kernel spec editor" buttons in Settings->Tools page have been changed "Make Julia kernel" and 
  "Make Python Kernel" buttons
- 

### Deprecated

### Removed
- Python 3.7 support
- GdxExporter project item. Please use Exporter instead.
- Gimlet project item. Please use Tool instead.
- The possibility to import parameter values when importing object groups using Importer.
  Existing mappings will not import group parameters anymore.
  Please add explicit parameter import mappings if needed.
- The possibility to export parameter values when exporting object groups using Exporter.
  Existing mappings will not export group parameters anymore.
  Please add explicit parameter export mappings if needed.
- Execute in work setting in Tool Specification Editor. Please use Execute in work setting 
  in Tool Properties instead.
- Kernel Spec Editor widget and the "Open Kernel Spec Editor" button in Tool Specification Editor

### Fixed
- Deleting the last item of a mapping in the importer specification editor no longer disables the 'add' button.
- Group Id's for Jupyter Consoles
- Kill consoles at end of execution for Jupyter Consoles
- Crash when typing exit, exit(), quit, or quit() into Jupyter Console

### Security

## [0.6.5] - 2021-09-08

### Added
- Support for loops has been added. Loops can be created using a special *loop link* which is initiated by
  holding down the **Alt** key while drawing a new link in Design view.
- Performance boost for Spine Db Editor when working with large databases.

### Changed
- Installation does not require cx-Oracle and psycopg2 packages anymore.
- install_requires and requirements.txt files have been revised.

### Fixed
- Spine Db Editor Graph View works on Python 3.7 again.
- Spine Db Editor Graph View 'Add objects' and 'Save position' actions.
- Export to SQLite in Spine Db Editor

## [0.6.3] - 2021-09-03

### Added
- Plenty of stability improvements and bug fixes

### Fixed
- Fixed 'ImportError: DLL load failed while importing win32api' on (Conda) Python 3.8 when trying to execute Tools
  in Jupyter Console

## [0.6.1] - 2021-06-28

### Added
- Data Transformer now supports parameter value transformations.
- Project execution shortcuts: F5 to execute all DAGs, F6 to execute selected items
  and F7 to stop execution.
- Time series, maps and other compound values have gained the ability to have names for their indexes.
  Index names can be edited in parameter value editors, and they are also supported by Importer and Exporter items.
- Support for running Python Tools (specifications) in a Conda environment
- Execution mode (kernel spec, console, interpreter) can now be selected individually for each Python 
  Tool specification

### Changed
- Data Transformer's specification editor has now a new interface.
- Parameter renaming in Data Transformer requires now entity class names to identify the parameters.
  Data Transformer's icon will show a notification if class names are missing.
- Installation instructions advice to install directly from PyPI. 
- Stand-alone DB Editor is now opened with the `spine-db-editor [URL]` command
- Python settings on the *Tools* page of *File->Settings* are now the default settings for new Python Tool
  specifications. I.e. they are not global settings anymore.

### Deprecated
- GdxExporter has been deprecated. Use the general purpose Exporter item instead.
  GdxExporter will be removed in a future release. Please replace existing items by Exporter.

## [0.6.0-final.2] - 2021-06-03

### Fixed
- [win-x64] Running Python or Julia Tools does not open an extra console window anymore

### Security
- urllib3 v1.26.5 now required because of a security vulnerability in earlier versions

## [0.6.0-final.1] - 2021-06-01

### Fixed
- Event Log and Item Execution Logs now automatically scroll to the bottom when there are new messages
- [win-x64] Resolve correct GAMS, Python, and Julia paths in Settings->Tools

## [0.6.0-final.0] - 2021-05-07

### Added
- Support for parallel/multicore processing
- New project item: Data Transformer. Can be used to configure Spine database filters for successor items.
  Currently, it supports renaming entity classes.
- New project item: Exporter. A general-purpose tabular data exporter.
- Support for version 3 Spine Toolbox projects and an automatic upgrade of version 2 projects to version 3.
- Support for version 4 Spine Toolbox projects.
- Support for version 5 Spine Toolbox projects.
- Support for version 6 Spine Toolbox projects.
- Support to create sysimages for Julia tools.
- New requirement: jill, for installing Julia.
- The SpineOpt configuration assistant has been moved from File->Configuration assistants,
  to File->Settings->Tools->Julia, and renamed to SpineOpt Installer.
- New wizard to install Julia, accessible from File->Settings->Tools->Julia.
- File->Close project option
- Support for Python 3.8
- Automated kernel creation, if the user selects to run tools in console without having created a kernel.
- Option to pack CSV resource files into one datapackage.json file for advertising, available from Link properties.
- Option to color project item icons in the toolbar, available frm File->Settings->General.
- Reorganize project item icons in the toolbar with drag and drop.

### Changed
- Project Item (Tool, Data Store, Importer, etc.) code has been removed from Spine Toolbox. 
  Project Items are now in a separate package called spine_items, which is upgraded at Spine 
  Toolbox's startup. 
- Importer item now applies the same mapping to all input files. If the user needs to apply different 
  mappings, they need to create different Importers. The specification can be shared using the json file.
- The .gdx exporter project item is now called GdxExporter.
- [win-x64] Installer does not require admin rights anymore
- [win-x64] Installer always asks for an installation directory, even if a previous installation exists
- [win-x64] Installer wizard style changed to modern

### Removed
- Combiner project item. The same functionality can be achieved by connecting a Data Store to another Data Store.
- Upgrade support for original (.proj file based) Spine Toolbox projects.
- Python 3.6 is no longer supported.
- The Spine Datapackage Editor is gone. There wasn't enough reason to keep this widget
- The app no longer checks that Spine dependencies are up to date. Users are asked to follow the upgrade procedure
  which involves manually upgrading requirements after pulling the latest master branch.

### Fixed
- [win-x64] returning_process.py when frozen
- Traceback in GdxExporter when there are indexing settings for a parameter that is not in the database
- Bug in installing Plugins
- Traceback when removing Plugins

## [0.5.0-final.1] - 2020-02-03

### Added
- Tutorial for case study A5 in the documentation

### Fixed
- [win-x64] Fixed /tools/python.exe by adding sitecustomize.py and a missing python37.dll

## [0.5.0-final.0] - 2020-12-14

### Added
- Exporting graphs as PDF files from the *Graph* menu in the Data Store form.
- Pruning entire classes from the graph view. The option is available both from the *Graph* menu and
  from *Entity Graph* context menus. Also, pruned items can be restored gradually.
- A new Input type *Indexed parameter expansion* is now available in Data Store view's Pivot table.
  In this Input type the indexes, e.g. time stamps of time series get expanded as a new dimension in the table.
- Import editor now has a new Source type: Table name. It can be used e.g. to pick an Excel sheet's
  or GAMS domain's name as the object class name.
- Import editor now supports multidimensional maps. The number of dimensions can be set using the 
  *Map dimensions* spin box in mappings options.
- Executing a project from the command line without opening the Toolbox GUI (i.e. headless execution).
  The headless execution is enabled by the new command line option ``--execute-only``.
- Toolbox now supports scenarios and alternatives. They can be accessed via Data store view's new Alternative tree.
- New Project Item: Gimlet. Can be used to run any command as part of the workflow 
  with or without a shell. Supported shells at the moment are cmd and powershell for 
  Windows and bash for other OS's.
- Python and Julia Kernel spec Editor. Provides the means to make new kernel specs for Python Console and Julia 
  Console without leaving Spine Toolbox. Kernel (spec) Editor can be found in Settings->Tools tab.
- [win-x64] Includes Tools/python.exe for running Python Tools for systems that do not have a Python installation.
  Also, pyvenv.cfg and path.pth files for configuring the included python.exe.

### Fixed
- Signal disconnection issue in Graph View
- Bugs in removing objects and object classes in Spine db editor's Graph View

### Changed
- Data Store Form is now called 'Spine database editor'
- Spine db editor Graph View behavior. Now selecting objects in the object tree not only shows those objects but also 
  all the cascading relationships. One can still go back to the previous behavior in Settings.
- Moving object items in the graph view also causes relationship icons to follow. This behavior can be disabled in the
  Settings.
- Required PySide2 version is now 5.14. The version is checked at startup.
- Indexed parameter handling has been overhauled in Exporter allowing parameters to share indexing domains.
  **Note**: Due to numerous changes in the backend, Exporters in old project files will not load properly
  and need to be re-configured.
- The way Exporter handles missing parameter values and None values has changed. The item now ignores missing
  values instead of replacing them by the default value. Further, there is a new option to replace None values by
  the default value and another option to replace Nones by not-a-numbers or skip exporting them.
- The numerical indicator on the upper left corner of project items no longer indicates the execution order for
  each individual item because the exact order is not know before the Execute button is actually clicked.
  The number still indicates the execution order but may show the same numbers for items in different parallel
  branches.
- Project.json file format has been upgraded to version 2. Version 1 project.json files are upgraded to version 2
  automatically when a project is opened.
- Default Python interpreter is now {sys.executable} i.e. the one that was used in launching the app.
  This affects the Python used by Python Tool specifications and the PyCall used by SpineOpt.jl configuration 
  assistant.
- [win-x64] Default Python interpreter is the Python in user's PATH if available. If Python is not defined in
  user's PATH, the default Python interpreter is the <app_install_dir>/Tools/python.exe.
- User's now need to explicitly choose the kernel specs for the Python Console and the Julia Console. They are 
  not chosen (nor created) automatically anymore. The kernel specs can be selected in the drop-down menus 
  in application Settings->Tools.
- Database revision handling has been improved. Id est, the app does not offer to upgrade databases 
  that are more recent than the current version of Spine Toolbox can handle.
- Links to User Guide and Getting Started documents open only the online versions. The docs have been 
  published on readthedocs.org.
- Clearing the line edits for Julia executable and Python Interpreter (in Settings->Tools) shows
  the full paths to their respective files as placeholder text.

### Deprecated
- CustomQtKernelManager class

### Removed
- python_repl_widget.py
- julia_repl_widget.py

## [0.4.0-final.0] - 2020-04-03

### Added
- A small notification icon is painted next to project items in the design view whenever they 
  are missing some configuration. Hovering the icon shows tips for completing the 
  configuration.
- A small icon is painted next to the project items in the design view to show the order in 
  which they will be executed
- Main Window menu 'File -> Open recent'. Shortcut for opening a recent project.
- A new project item *Exporter* allows a database contained in a *Data Store* to be exported 
  as GAMS `.gdx` file.
- It is now possible to copy and paste project items for example between projects.
- It is now possible to duplicate project items.
- Changes made in the tree view are also seen in the graph view and viceversa.
- New Setting: *Sticky selection in Graph View*. Enables users to select if they want to use 
  multi-selection or single selection in the Graph view Object tree when selecting items with 
  the **left-mouse button**.
- Projects can be saved to any directory
- Project name can be changed in Settings
- The graph view features a short live demonstration that new users can follow to discover 
  the basic functionality.
- New Setting: *Curved links*. When active, links on the Design View follow a smooth curve 
  rather than a straight line.
- When execution traverses a link, a small animation is played to denote the flow of data. 
  Users can set how quick they want this animation to be in Settings. The fastest setting 
  effectively disables the animation.
- Special 'tag' command line arguments are now available in Tool Specification which expand 
  to, for example, input database URLS or paths to optional input files when a Tool is executed.
- It is now possible to undo/redo database changes in the Data Store form.
- It is now possible to visualize the history of database changes in the Data Store form. The 
  option is available in the Session menu.
- Support for Tool command line arguments. You can now give Tool (project item) command line 
  arguments in addition to Tool Specification command line arguments.
- Undo/Redo in Design View
- It is now possible to add new plots to existing plot windows in Data Store View.
- Objects in Data Store's Tree View are sorted alphabetically
- A new parameter value type, *map* has been added. There is now a dedicated editor to 
  modify maps. Plotting of non-nested maps is supported, as well.
- [win-x64] importer_program.py has been built as an independent application. This program is 
  now distributed with the Spine Toolbox single-file installer. When installing Spine Toolbox,
  the Importer Program app can be found in the Spine Toolbox install directory 
  (/importer_program).
- Import preview window now supports copy-pasting mappings and options from a source table to 
  another
- Import preview window header context-menus for the preview table which, allows users to 
  change all data types at once.
- Provide data for EditRole for nicer editor experience in MappingSpecModel.
- Red background is displayed for invalid values in MappingSpecModel
- Object tooltips now show the descriptions Data Store view's

### Fixed
- Data advertised by a project item during execution is only accessible by its direct 
  successors. In other words, resources are passed to the next items in line but not beyond.
- [win-x64] Executing the Importer project item has been fixed on Windows release version
- Bug fixes for Data Store View
  - Disappearing object names in entity graph
  - Spine db manager error dialogs
- Tool configuration assistant for SpineModel.jl
- [win-x64] A problem with displaying special characters in Process Log when executing the 
  Importer project item.
- The context menu in Graph view's pivot table resulted in a traceback when an entity class 
  did not have parameter definitions.
- Combobox delegate in Import preview window had wrong list of choices.
- Don't set mapping to NoneMapping if user gives a None value.
- Exporter now also exports empty object classes and empty parameters into GDX files
- A bug that sometimes made duplicate entries to File->Open recents menu
- Bug where an Excel import with empty rows would return a None in it's get_data_iterator
- [win-x64] Executing Julia tools in the embedded Julia Console
- [win-x64] Setting up Python Console. Installing ipykernel and kernel specs now works.
- [win-x64] Setting up Julia Console. Installing IJulia and kernel specs now works.
- Column indexing in Import Editor. When entering a time or time pattern index column 
  manually in Import Editor's lower right corner table, the colors in the preview table 
  failed to update. This should fix the bug and allow column selection both by column index 
  or column header text.

### Changed
- spinetoolbox is now a Python package. To start the app, use command 
  `python -m spinetoolbox` or `python spinetoolbox.py` as spinetoolbox.py has been moved to 
  repository root. 
- Tool templates are now called Tool specifications
- File->Open Project opens a file dialog, where you can open projects by selecting an old 
  <project_name>.proj file or a Spine Toolbox Project directory. Valid Spine Toolbox projects 
  are decorated with the Spine logo.
- Old style projects (.proj files) cannot be opened anymore. The old style projects need to 
  be upgraded before opening. You can upgrade your .proj file projects into new ones with 
  *Project Upgrade Wizard* found in `File->Upgrade project` menu item.
- Project information is not saved to a <project_name>.proj file anymore. This information 
  is now located in file <project_dir>/.spinetoolbox/project.json. Every Spine Toolbox project 
  has this file.
- Work directory is now a global setting instead of a project setting
- Renamed *Data Interface* project item to *Importer*. The corresponding category 
  *Data Importers* was renamed to *Importers*.
- Tree, graph, and tabular views have been merged into one consolidated view. You can choose 
  your preferred style from the Data Store View's `View` menu.
- The graph view behavior has changed. Now selecting objects in the object tree not only 
  shows those objects but also all the cascading relationships. This is to facilitate exploring 
  the system without a previous knowledge.
- importer_program.py now uses the Python interpreter that the app was started with and not 
  the one that is given by user in Settings -> Tools.
- Importer now uses QProcessExecutionManager for running the importer_program.py

### Removed
- The status bar of the Data store view is gone. Instead, notifications are printed in a box 
  on the right side of the form.
- Saving project information to .proj files is not happening anymore

## [0.3] - 2019-09-06

### Added
- Welcome message including a link to Getting Started guide.
- Zooming (by using the mouse wheel) is now enabled in Design View. You can also select multiple project.
  items by pressing the Ctrl-key down and dragging the mouse.
- New project item icons on Design View.
- Two options for the Design View background (grid or solid). See Settings (F1).
- Python Console (menu View -> Dock Widgets -> Python Console).
- Python interpreter can be selected in Settings (Also Python 2.7 supported).
- Support for Python Tool templates
- Python Tool execution using the command line approach.
- Python Tool execution using the embedded Python Console (checkbox in Settings)
- The Data Store treeview now also has a relationship tree.
- Support for reordering columns in the treeview.
- Selecting 'edit object classes' in the treeview now also allows the icon to be selected.
- Play button to main window Toolbar that executes all Directed Acyclic Graphs in the Project one after another.
- Another Play button to main window Toolbar to execute selected Directed Acyclic Graph. Selecting a DAG happens by
  selecting one or more project items belonging to the wanted DAG in the Design View or in Project Items list.
- Stop button to main window Toolbar, which terminates execution.
- Possibility to specify a dedicated Julia project or environment for Spine Toolbox in the settings.
- Feature to Export project to GraphML format. Each graph in Design View is written to its own file. To do this, just
  select *Export project to GraphML* from the Project Item list context-menu or from *File ->
  Export project to GraphML*.
- New project item: *Data Interface*
- Parameter and relationship parameter values can now be edited in a dedicated editor window in Tree, Graph and Tabular
  views. The editor is accessible by right-clicking a value and selecting `Open in editor...`.
- It is now possible to plot parameter and relationship parameter values in Tree, Graph and Tabular views.

### Fixed
- There is now an upper limit on how much text is logged in Event Log and Process Log. The oldest lines are removed
  if the limit is exceeded. This fixes a problem with excessive memory usage when running long processes.
- Mouse click problems in Design View
- Mouse cursor problem in Tool Configuration Assistant
- Welcome message is now shown for first time users
- NameError: SpineDBAPIError when executing Data Stores.
- .py files in *spinedb_api\alembic\versions* are now copied to the installation bundle without compiling them to
  .pyc files first. Also, if there's a previous version installed, *spinedb_api\alembic* directory is deleted
  before installation begins [Win-x64].
- Added missing modules from *spinedb_api\alembic\versions* package into installation bundle [Win-x64].
- *numpy* is now deleted before installation begins so installing over an existing installation of Spine Toolbox
  works again [Win-x64].
- *packaging* and *appdirs* packages are now included in the installation bundle [Win-x64].

### Changed
- Selecting the Julia environment in Settings now requires picking the Julia interpreter **file**
  (e.g. julia.exe on Windows) instead of the directory where the Julia interpreter is located.
- Selecting the GAMS program (**file**) in Settings now requires picking the GAMS program (e.g. gams.exe
  on Windows) instead of the directory where the GAMS program is located.
- All application Settings are now saved using Qt's QSettings class. Old configuration file,
  *conf/settings.conf* file has been removed.
- New Spine databases can be created in any backend supported by spinedb_api. The Data Store item properties
  have been changed to allow for this.
- Executing Directed Acyclic Graphs instead of just Tools.
- Executing project items does not happen from the Tool Properties anymore. It happens instead by pressing the
  Play button in the main window Toolbar.

### Removed
- An unnecessary error dialog in Import Preview widget.
- ConfigurationParser class in configuration.py.
- Execute button in Tool Properties.
- Stop button in Tool Properties.
- Console window that opened in addition to the application window is not shown anymore [Win-x64].

## [0.2] - 2019-01-17

### Added
- New Setting. You can now select whether to delete project item's data directory
  when removing a project item.
- Graph View is also available from Data Store items, allowing to insert new
  relationships more graphically.
- You can now execute Tools in the work directory or the source directory (where the
  main program file is located). The Setting is in the Tool template editor and in Tool
  properties.
- Tabular view: New view for Data Store items, allowing to view and edit data in a
  pivot table.
- Tool Properties now shows all information about the attached Tool template
- Context-menus for Data Connection Properties, Tool Properties, and View Properties
- Support for optional input files for Tool templates. You can now use Unix style wildcards (`*` and `?`)
  to specify the optional files that a Tool may exploit, e.g. `*.csv`.
- Wildcard support for Tool template output files
- Tool template output files now support subdirectories
- You can now create a new (blank) main program file in the Tool template editor by pressing the the *+* button
  and selecting `Make new main program`
- A shortcut to Tool template main directory, accessible e.g. in Tool Properties context-menu
- New Setting. You can select whether the zoom in the Graph view is smooth or discrete
- Windows installer default location is /Program Files/SpineToolbox/. When new versions are released, the
  installer will automatically upgrade Spine Toolbox to a new version in that directory.
- Support for executing Executable type tools in Linux&Mac. (Windows support was added previously)
- Tool configuration assistant. Available in menu `File->Tool configuration assistant`. Checks automatically
  if the Julia you have selected in Settings supports running Spine Model. If not, the required packages are
  automatically installed.

### Fixed
- Better support for scaling screen resolutions
- Exporting a datapackage to Spine format failed if datapackage.json was not explicitly saved

### Changed
- Importing items with names into a spinedatabase moved to spinedatabase_api to
  allow for easier adding of new import formats in future versions.
- Tool template list is now located in the Project dock widget below the list of Project items
- New look for Spine Datapackage editor

### Removed
- Templates tab in `Project` dock widget.

## [0.1.75] - 2018-11-23

### Added
- New Setting (F1). You can now select whether to delete project item's data
  directory when removing a project item.
- Application icon (Spine symbol)
- New installer for 64-bit Windows:
    - Installation file extension is now *.exe* instead of *.msi*
    - Show license file before installation (users must agree to continue)
    - Default install folder is now `C:\Program Files\ `.
    - **No** need to *Run as Administrator* even if installed to the default location
    because write permissions for sub-folders that need them (\conf, \projects,
    \work) are set automatically
    - Create a shortcut on desktop (if wanted)
    - Create a Start Menu folder (if wanted)
    - Uninstaller. Available in the Start Menu folder or in Windows
    Add/Remove Programs
    - Remove app related registry entries when uninstalling (if wanted)

### Fixed
- Data Package editor. Some files were missing from the tabulator package.
- Bug when exiting the app when there is no project open in close_view_forms() when
  exiting the application without a project open

### Changed
- settings.conf file is now in /conf directory

## [0.1.71] - 2018-11-19

### Added
- Added PyMySQL package, which was missing from the previous release
- Improved Graph View for the View project item (work in progress)

### Changed
- Some main window components have been renamed
    - Main view is now called *Design View*
    - Julia REPL is now called *Julia Console*
    - Subprocess Output is now called *Process Log*
    - Project item info window is now called *Properties*

## [0.1.7] - 2018-11-01

### Added
- New option to refresh the data store tree view and get latest changes from the database.
- Several performance enhancements in tree view form (accessing internal data more efficiently,
  optimizing queries to the database.)
- Now the data store tree view offers to commit pending changes at exit.
- Better support for batch operations in data store tree view.
- data store tree view can be fully operated by using the keyboard.
- New options to edit object tree items in the data store tree view, including changing the objects involved
  in a relationship.
- The dialogs to add/edit tree view items are not closed in case of an error, so the user can adjust their choices
  and try again.
- Stop button now terminates tool execution.
- New context menu options to fully expand and collapse object tree items in the data store tree view.
- The autofilter in the data store tree view now also filters work in progress rows.
- In the Data store item controls, the path to the SQLite file can be specified by dropping a file.
- Parameter and parameter value tables in the data store tree view now have an empty row at the end,
  which can be used to enter data more easily.
- JSON data can be visualized and edited more easily in the data store tree view.
- Tools can now execute (Windows) batch files and other executables (.exe). Linux support pending.
- About Qt dialog added to Help menu

### Fixed
- Clicking on the open treeview button while the data store tree view is open now raises it, rather than opening a
  second one.
- Work folder is not created for Tools if the Tool template requirements are not met.
- Result folder is not created if the Tool template fails to start.
- The embedded Julia REPL now uses the Julia that is given in application Settings (F1).
  Previously, this used the default Julia of your OS.

### Removed
- Connections tab has been removed (actually, it is just hidden and can be restored with a keyboard shortcut)
- Refresh Tools button on Templates tab has been removed as it was not needed anymore
- Set Debug message level in Settings has been removed

## [0.1.5] - 2018-09-28

### Added
- Advanced copy/pasting and multiple selection support for the data store tree view.
- Import data from Excel files into the data store tree view.
- Export Spine database from the data store tree view into an Excel file.
- Save at exit prompt.
- Import data from datapackage into the data store tree view.
- Restore Dock Widgets in the main window.
- Parameter tables can be filtered by clicking on their headings in the data store tree view.
- Parameter and parameter values are added and edited directly in the data store tree view,
  without need for an additional dialog.
- On-the-fly creation of necessary relationships when entering parameters in data store tree view.
- View item feature for visualizing networks from a Spine database. A view item can visualize databases
  from all data store items connected to it.
- Packages numpy, scipy, and matplotlib are now mandatory requirements.
- Drag files between data connections. File items can be dragged from the references and data lists.
  Data connection items can be selected by hovering them while dragging a file. Dropping files onto a Data Connection
  item copies them to its data directory.
- datapackage.json files in data connections are now opened with the Spine datapackage form. This is a dedicated
  interface to prepare the datapackage for importing in the data store tree view.
- The data store tree view does not lock the database when there are uncommitted changes anymore.

### Changed
- Changed DBAPI package mysqlclient (GPL license, not good) to pymysql (MIT license, good)
- spinedatabase_api is not included in Spine Toolbox repository anymore. It is a required
  package from now on.
- Data Store item can have only one database, not many. When opening a project created with a
  previous version, the first database in the list of saved references will be loaded for each Data Store.
- In the data store tree view, the object tree presents all relationship classes at the same level,
  regardless of how many object classes are involved. The same applies for relationships and objects.
- In the data store tree view, the relationship parameter value view now has different columns for each object
  in the relationship.

## [0.1] - 2018-08-20

### Added
- Basic functionality<|MERGE_RESOLUTION|>--- conflicted
+++ resolved
@@ -9,13 +9,9 @@
 
 ### Changed
 
-<<<<<<< HEAD
-- Python 3.12 and later is now supported.
 - Database editor's hamburger menu has been converted into a menubar beneath the tab bar. The URL toolbar has also
   been replaced with a toolbar that houses different buttons.
 
-=======
->>>>>>> 5a5f652e
 ### Deprecated
 
 ### Removed
