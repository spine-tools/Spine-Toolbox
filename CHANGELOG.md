--- conflicted
+++ resolved
@@ -10,11 +10,8 @@
   configuration. Hovering the icon shows tips for completing the configuration.
 - A small icon is painted next to the project items in the design view to show the order in which they will be
   executed
-<<<<<<< HEAD
+- Main Window menu 'File -> Open recent'. Shortcut for opening a recent project.
 - A new project item *Gdx Export* allows a database contained in a *Data Store* to be exported as GAMS `.gdx` file.
-=======
-- Main Window menu 'File -> Open recent'. Shortcut for opening a recent project.
->>>>>>> efc3f86b
 
 ### Changed
 
