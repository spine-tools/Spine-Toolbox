--- conflicted
+++ resolved
@@ -8,14 +8,9 @@
 ### Added
 ### Changed
 - Project Item (Tool, Data Store, Importer, etc.) code has been removed from Spine Toolbox. 
-<<<<<<< HEAD
-  Project Items are now in a separate package called spine_items, which is now upgraded at Spine Toolbox's startup. 
-=======
-  Project Items are now in a separate package called spine_items, which is now a requirement for Spine Toolbox. 
-  To install spine_items, just follow the instructions in README.md.
+  Project Items are now in a separate package called spine_items, which is upgraded at Spine Toolbox's startup. 
 - IPython kernel specifications are created for the current Python interpreter,
   and not globally for the user.
->>>>>>> 28961083
 
 ### Deprecated
 ### Removed
