######################################################################################################################
# Copyright (C) 2017-2020 Spine project consortium
# This file is part of Spine Toolbox.
# Spine Toolbox is free software: you can redistribute it and/or modify it under the terms of the GNU Lesser General
# Public License as published by the Free Software Foundation, either version 3 of the License, or (at your option)
# any later version. This program is distributed in the hope that it will be useful, but WITHOUT ANY WARRANTY;
# without even the implied warranty of MERCHANTABILITY or FITNESS FOR A PARTICULAR PURPOSE. See the GNU Lesser General
# Public License for more details. You should have received a copy of the GNU Lesser General Public License along with
# this program. If not, see <http://www.gnu.org/licenses/>.
######################################################################################################################

"""
Unit tests for ProjectItemModel class.

:author: A. Soininen (VTT)
:date:   14.10.2019
"""

import unittest
from unittest.mock import MagicMock, NonCallableMagicMock
from PySide2.QtCore import Qt
from PySide2.QtWidgets import QApplication
from spinetoolbox.mvcmodels.project_item_model import ProjectItemModel
from spinetoolbox.project_tree_item import CategoryProjectTreeItem, LeafProjectTreeItem, RootProjectTreeItem
from spinetoolbox.project_item import ProjectItem
from ..mock_helpers import clean_up_toolboxui_with_project, create_toolboxui_with_project


<<<<<<< HEAD
class _MockProject:
    def __init__(self, temp_directory):
        self.project_dir = temp_directory
        self.items_dir = temp_directory
=======
class TestProjectItemModel(unittest.TestCase):
    @classmethod
    def setUpClass(cls):
        if not QApplication.instance():
            QApplication()
>>>>>>> 76e6b244

    def setUp(self):
        """Sets up toolbox."""
        self.toolbox = create_toolboxui_with_project()

    def tearDown(self):
        """Cleans up."""
        clean_up_toolboxui_with_project(self.toolbox)

    def test_empty_model(self):
        root = RootProjectTreeItem()
        model = ProjectItemModel(self.toolbox, root)
        self.assertEqual(model.rowCount(), 0)
        self.assertEqual(model.columnCount(), 1)
        self.assertEqual(model.n_items(), 0)
        self.assertFalse(model.items())

    def test_insert_item_category_item(self):
        root = RootProjectTreeItem()
        model = ProjectItemModel(self.toolbox, root)
        category = CategoryProjectTreeItem("category", "category description", None, MagicMock(), None, None)
        model.insert_item(category)
        self.assertEqual(model.rowCount(), 1)
        self.assertEqual(model.n_items(), 0)
        category_index = model.find_category("category")
        self.assertTrue(category_index.isValid())
        self.assertEqual(category_index.row(), 0)
        self.assertEqual(category_index.column(), 0)
        self.assertEqual(model.data(category_index, Qt.DisplayRole), "category")

    def test_insert_item_leaf_item(self):
        root = RootProjectTreeItem()
        model = ProjectItemModel(self.toolbox, root)
        category = CategoryProjectTreeItem("category", "category description", None, MagicMock(), None, None)
        model.insert_item(category)
        category_index = model.find_category("category")
        mock_project_item = NonCallableMagicMock()
        mock_project_item.name = "project item"
        mock_project_item.description = "project item description"
        leaf = LeafProjectTreeItem(mock_project_item, self.toolbox)
        model.insert_item(leaf, category_index)
        self.assertEqual(model.rowCount(), 1)
        self.assertEqual(model.rowCount(category_index), 1)
        self.assertEqual(model.n_items(), 1)
        self.assertEqual(model.items("category"), [leaf])

    def test_setData(self):
        model = self.toolbox.project_item_model
        item_dict = dict(name="view", description="", x=0, y=0)
        self.toolbox.project().add_project_items("Views", item_dict)
        leaf_index = model.find_item("view")
        status = model.setData(leaf_index, "new view item name")
        self.assertTrue(status)
        leaf_item = model.get_item("new view item name")
        self.assertIsNotNone(leaf_item)
        dag_with_new_node_name = self.toolbox.project().dag_handler.dag_with_node("new view item name")
        self.assertIsNotNone(dag_with_new_node_name)
        dag_with_old_node_name = self.toolbox.project().dag_handler.dag_with_node("View")
        self.assertIsNone(dag_with_old_node_name)

    def test_category_of_item(self):
        root = RootProjectTreeItem()
        category = CategoryProjectTreeItem("category", "category description", None, MagicMock(), None, None)
        root.add_child(category)
        model = ProjectItemModel(self.toolbox, root)
        self.assertEqual(model.category_of_item("nonexistent item"), None)
        project_item = ProjectItem("item", "item description", 0.0, 0.0, self.toolbox.project(), self.toolbox)
        item = LeafProjectTreeItem(project_item, self.toolbox)
        category.add_child(item)
        found_category = model.category_of_item("item")
        self.assertEqual(found_category.name, category.name)


if __name__ == '__main__':
    unittest.main()<|MERGE_RESOLUTION|>--- conflicted
+++ resolved
@@ -26,18 +26,11 @@
 from ..mock_helpers import clean_up_toolboxui_with_project, create_toolboxui_with_project
 
 
-<<<<<<< HEAD
-class _MockProject:
-    def __init__(self, temp_directory):
-        self.project_dir = temp_directory
-        self.items_dir = temp_directory
-=======
 class TestProjectItemModel(unittest.TestCase):
     @classmethod
     def setUpClass(cls):
         if not QApplication.instance():
             QApplication()
->>>>>>> 76e6b244
 
     def setUp(self):
         """Sets up toolbox."""
