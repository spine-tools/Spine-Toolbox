--- conflicted
+++ resolved
@@ -84,12 +84,6 @@
         """Clean up."""
         clean_up_toolbox(self.toolbox)
 
-<<<<<<< HEAD
-    def test_make_spine_console_widget(self):
-        return
-        python_console = JupyterConsoleWidget(self.toolbox, "Python Console")
-        self.assertIsInstance(python_console, JupyterConsoleWidget)
-=======
     def test_make_jupyter_console_widget(self):
         self.assertEqual(0, _kernel_manager_factory.n_kernel_managers())
         jcw = JupyterConsoleWidget(self.toolbox, kernel_name="testkernel")
@@ -301,5 +295,4 @@
             mock_resolve_conda.assert_called()
         self.assertIsNone(connection_file)
         jcw.close()
-        self.assertEqual(0, _kernel_manager_factory.n_kernel_managers())
->>>>>>> 6325abeb
+        self.assertEqual(0, _kernel_manager_factory.n_kernel_managers())