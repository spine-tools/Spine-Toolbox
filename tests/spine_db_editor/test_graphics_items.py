######################################################################################################################
# Copyright (C) 2017-2022 Spine project consortium
# This file is part of Spine Toolbox.
# Spine Toolbox is free software: you can redistribute it and/or modify it under the terms of the GNU Lesser General
# Public License as published by the Free Software Foundation, either version 3 of the License, or (at your option)
# any later version. This program is distributed in the hope that it will be useful, but WITHOUT ANY WARRANTY;
# without even the implied warranty of MERCHANTABILITY or FITNESS FOR A PARTICULAR PURPOSE. See the GNU Lesser General
# Public License for more details. You should have received a copy of the GNU Lesser General Public License along with
# this program. If not, see <http://www.gnu.org/licenses/>.
######################################################################################################################
""" Unit tests for Database editor's ``graphics_items`` module. """
import unittest
from unittest import mock
from PySide6.QtCore import QPointF
from PySide6.QtWidgets import QApplication
from spinetoolbox.spine_db_editor.graphics_items import EntityItem
from spinetoolbox.spine_db_editor.widgets.spine_db_editor import SpineDBEditor
from tests.mock_helpers import TestSpineDBManager


class TestEntityItem(unittest.TestCase):
    _db_mngr = None

    @classmethod
    def setUpClass(cls):
        # SpineDBEditor takes long to construct hence we make only one of them for the entire suite.
        if not QApplication.instance():
            QApplication()

    def setUp(self):
        with mock.patch("spinetoolbox.spine_db_editor.widgets.spine_db_editor.SpineDBEditor.restore_ui"), mock.patch(
            "spinetoolbox.spine_db_editor.widgets.spine_db_editor.SpineDBEditor.show"
        ):
            mock_settings = mock.Mock()
            mock_settings.value.side_effect = lambda *args, **kwargs: 0
            self._db_mngr = TestSpineDBManager(mock_settings, None)
            logger = mock.MagicMock()
            self._db_map = self._db_mngr.get_db_map("sqlite://", logger, codename="database", create=True)
            self._spine_db_editor = SpineDBEditor(self._db_mngr, {"sqlite://": "database"})
            self._spine_db_editor.pivot_table_model = mock.MagicMock()
        self._db_mngr.add_entity_classes({self._db_map: [{"name": "oc", "id": 1}]})
        self._db_mngr.add_entities({self._db_map: [{"name": "o", "class_id": 1, "id": 1}]})
        self._db_mngr.add_entity_classes({self._db_map: [{"name": "rc", "id": 2, "dimension_id_list": [1]}]})
        self._db_mngr.add_entities(
            {
                self._db_map: [
                    {
                        "name": "r",
                        "id": 2,
                        "class_id": 2,
                        "entity_class_name": "rc",
                        "element_id_list": [1],
                    }
                ]
            }
        )
        r_item = self._db_map.get_entity_item(name="r", class_name="rc")
        with mock.patch.object(EntityItem, "refresh_icon"):
            self._item = EntityItem(self._spine_db_editor, 0.0, 0.0, 0, ((self._db_map, r_item["id"]),))

    @classmethod
    def tearDownClass(cls):
        QApplication.removePostedEvents(None)  # Clean up unfinished fetcher signals

    def tearDown(self):
        with mock.patch(
            "spinetoolbox.spine_db_editor.widgets.spine_db_editor.SpineDBEditor.save_window_state"
        ) as mock_save_w_s, mock.patch("spinetoolbox.spine_db_manager.QMessageBox"):
            self._spine_db_editor.close()
            mock_save_w_s.assert_called_once()
        self._db_mngr.close_all_sessions()
        self._db_mngr.clean_up()
        self._spine_db_editor.deleteLater()
        self._spine_db_editor = None

    def test_entity_name(self):
        self.assertEqual(self._item.entity_name, "r")

    def test_entity_class_id(self):
        self.assertEqual(self._item.entity_class_id(self._db_map), -2)

    def test_entity_class_name(self):
        self.assertEqual(self._item.entity_class_name, "rc")

    def test_db_map(self):
        self.assertIs(self._item.first_db_map, self._db_map)

    def test_entity_id(self):
        self.assertEqual(self._item.entity_id(self._db_map), -2)

    def test_first_db_map(self):
        self.assertIs(self._item.first_db_map, self._db_map)

    def test_display_data(self):
        self.assertEqual(self._item.display_data, "r")

    def test_display_database(self):
        self.assertEqual(self._item.display_database, "database")

    def test_db_maps(self):
        self.assertEqual(self._item.db_maps, [self._db_map])

    def test_db_map_data(self):
        self.assertEqual(
            self._item.db_map_data(self._db_map)._asdict(),
            {
                'name': 'r',
<<<<<<< HEAD
                'id': -2,
                'class_id': -2,
                'class_name': 'rc',
                'element_id_list': (-1,),
=======
                'id': 2,
                'class_id': 2,
                'entity_class_name': 'rc',
                'element_id_list': (1,),
>>>>>>> a2cd8881
                'description': None,
            },
        )

    def test_db_map_id_equals_entity_id(self):
        self.assertEqual(self._item.db_map_id(self._db_map), self._item.entity_id(self._db_map))

    def test_pos(self):
        position = self._item.pos()
        self.assertEqual(position.x(), 0.0)
        self.assertEqual(position.y(), 0.0)

    def test_add_arc_item(self):
        arc = mock.MagicMock()
        self._item.add_arc_item(arc)
        self.assertEqual(self._item.arc_items, [arc])
        arc.update_line.assert_called()

    def test_apply_zoom(self):
        self._item.apply_zoom(0.5)
        self.assertEqual(self._item.scale(), 0.5)
        self._item.apply_zoom(1.5)
        self.assertEqual(self._item.scale(), 1.0)

    def test_apply_rotation(self):
        arc = mock.MagicMock()
        self._item.add_arc_item(arc)
        position = self._item.pos()
        self.assertEqual(position.x(), 1.0)
        self.assertEqual(position.y(), 1.0)
        rotation_center = QPointF(101.0, 1.0)
        self._item.apply_rotation(-90.0, rotation_center)
        self.assertEqual(self._item.pos(), QPointF(101.0, -99.0))
        arc.update_line.assert_has_calls([])


if __name__ == "__main__":
    unittest.main()<|MERGE_RESOLUTION|>--- conflicted
+++ resolved
@@ -54,7 +54,7 @@
                 ]
             }
         )
-        r_item = self._db_map.get_entity_item(name="r", class_name="rc")
+        r_item = self._db_map.get_entity_item(name="r", entity_class_name="rc")
         with mock.patch.object(EntityItem, "refresh_icon"):
             self._item = EntityItem(self._spine_db_editor, 0.0, 0.0, 0, ((self._db_map, r_item["id"]),))
 
@@ -105,17 +105,10 @@
             self._item.db_map_data(self._db_map)._asdict(),
             {
                 'name': 'r',
-<<<<<<< HEAD
                 'id': -2,
                 'class_id': -2,
-                'class_name': 'rc',
+                'entity_class_name': 'rc',
                 'element_id_list': (-1,),
-=======
-                'id': 2,
-                'class_id': 2,
-                'entity_class_name': 'rc',
-                'element_id_list': (1,),
->>>>>>> a2cd8881
                 'description': None,
             },
         )
