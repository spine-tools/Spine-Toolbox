--- conflicted
+++ resolved
@@ -16,14 +16,7 @@
 :date:   6.12.2018
 """
 
-<<<<<<< HEAD
-import unittest
-from unittest import mock
-from PySide6.QtCore import Qt
-from spinetoolbox.spine_db_editor.mvcmodels.compound_parameter_models import CompoundParameterModel
-=======
 from spinetoolbox.helpers import DB_ITEM_SEPARATOR
->>>>>>> 9f2982d5
 
 
 class TestSpineDBEditorUpdateMixin:
@@ -182,11 +175,7 @@
         for row in range(model.rowCount()):
             parameters.append(
                 (
-<<<<<<< HEAD
-                    model.index(row, h("object_name_list")).data(Qt.ItemDataRole.EditRole),
-=======
                     tuple((model.index(row, h("object_name_list")).data() or "").split(DB_ITEM_SEPARATOR)),
->>>>>>> 9f2982d5
                     model.index(row, h("parameter_name")).data(),
                     model.index(row, h("value")).data(),
                 )
