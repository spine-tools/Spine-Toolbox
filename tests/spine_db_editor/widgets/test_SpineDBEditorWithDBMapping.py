######################################################################################################################
# Copyright (C) 2017-2022 Spine project consortium
# This file is part of Spine Toolbox.
# Spine Toolbox is free software: you can redistribute it and/or modify it under the terms of the GNU Lesser General
# Public License as published by the Free Software Foundation, either version 3 of the License, or (at your option)
# any later version. This program is distributed in the hope that it will be useful, but WITHOUT ANY WARRANTY;
# without even the implied warranty of MERCHANTABILITY or FITNESS FOR A PARTICULAR PURPOSE. See the GNU Lesser General
# Public License for more details. You should have received a copy of the GNU Lesser General Public License along with
# this program. If not, see <http://www.gnu.org/licenses/>.
######################################################################################################################

"""
Unit tests for SpineDBEditor classes.
"""
import os.path
from tempfile import TemporaryDirectory
import unittest
from unittest import mock
import logging
import sys
from PySide6.QtWidgets import QApplication
from spinetoolbox.spine_db_editor.widgets.spine_db_editor import SpineDBEditor
from ...mock_helpers import TestSpineDBManager


class TestSpineDBEditorWithDBMapping(unittest.TestCase):
    @classmethod
    def setUpClass(cls):
        """Overridden method. Runs once before all tests in this class."""
        try:
            cls.app = QApplication().processEvents()
        except RuntimeError:
            pass
        logging.basicConfig(
            stream=sys.stderr,
            level=logging.DEBUG,
            format='%(asctime)s %(levelname)s: %(message)s',
            datefmt='%Y-%m-%d %H:%M:%S',
        )

    def setUp(self):
        """Overridden method. Runs before each test. Makes instances of SpineDBEditor classes."""
        self._temp_dir = TemporaryDirectory()
        url = "sqlite:///" + os.path.join(self._temp_dir.name, "test.sqlite")
        with mock.patch("spinetoolbox.spine_db_editor.widgets.spine_db_editor.SpineDBEditor.restore_ui"), mock.patch(
            "spinetoolbox.spine_db_editor.widgets.spine_db_editor.SpineDBEditor.show"
        ):
            mock_settings = mock.Mock()
            mock_settings.value.side_effect = lambda *args, **kwards: 0
            self.db_mngr = TestSpineDBManager(mock_settings, None)
            logger = mock.MagicMock()
            self.db_map = self.db_mngr.get_db_map(url, logger, codename="db", create=True)
            self.spine_db_editor = SpineDBEditor(self.db_mngr, {url: "db"})
            self.spine_db_editor.pivot_table_model = mock.MagicMock()

    def tearDown(self):
        """Overridden method. Runs after each test.
        Use this to free resources after a test if needed.
        """
        with mock.patch(
            "spinetoolbox.spine_db_editor.widgets.spine_db_editor.SpineDBEditor.save_window_state"
        ) as mock_save_w_s, mock.patch("spinetoolbox.spine_db_manager.QMessageBox"):
            self.spine_db_editor.close()
            mock_save_w_s.assert_called_once()
        QApplication.removePostedEvents(None)  # Clean up unfinished fetcher signals
        self.db_mngr.close_all_sessions()
        self.db_mngr.clean_up()
        self.db_mngr = None  # Ensure the database file is closed to allow the temporary directory to be removed.
        self.spine_db_editor.deleteLater()
        self.spine_db_editor = None
        self._temp_dir.cleanup()

    def fetch_object_tree_model(self):
        for item in self.spine_db_editor.entity_tree_model.visit_all():
            if item.can_fetch_more():
                item.fetch_more()

    def test_duplicate_object_in_object_tree_model(self):
        data = {
            "entity_classes": [("fish",), ("dog",), ("fish__dog", ("fish", "dog"))],
            "entities": [("fish", "nemo"), ("dog", "pluto"), ("fish__dog", ("nemo", "pluto"))],
            "parameter_definitions": [("fish", "color")],
            "parameter_values": [("fish", "nemo", "color", "orange")],
        }
        self.db_mngr.import_data({self.db_map: data})
        self.fetch_object_tree_model()
        root_item = self.spine_db_editor.entity_tree_model.root_item
        fish_item = next(iter(item for item in root_item.children if item.display_data == "fish"))
        nemo_item = fish_item.child(0)
<<<<<<< HEAD
        with mock.patch("spinetoolbox.spine_db_editor.widgets.spine_db_editor.QInputDialog") as mock_input_dialog:
            mock_input_dialog.getText.side_effect = lambda *args, **kwargs: ("nemo_copy", True)
            self.spine_db_editor.duplicate_entity(nemo_item)
=======
        self.spine_db_editor.duplicate_object(nemo_item)
>>>>>>> f3929512
        nemo_dupe = fish_item.child(1)
        self.assertEqual(nemo_dupe.display_data, "nemo (1)")


if __name__ == '__main__':
    unittest.main()<|MERGE_RESOLUTION|>--- conflicted
+++ resolved
@@ -87,13 +87,7 @@
         root_item = self.spine_db_editor.entity_tree_model.root_item
         fish_item = next(iter(item for item in root_item.children if item.display_data == "fish"))
         nemo_item = fish_item.child(0)
-<<<<<<< HEAD
-        with mock.patch("spinetoolbox.spine_db_editor.widgets.spine_db_editor.QInputDialog") as mock_input_dialog:
-            mock_input_dialog.getText.side_effect = lambda *args, **kwargs: ("nemo_copy", True)
-            self.spine_db_editor.duplicate_entity(nemo_item)
-=======
-        self.spine_db_editor.duplicate_object(nemo_item)
->>>>>>> f3929512
+        self.spine_db_editor.duplicate_entity(nemo_item)
         nemo_dupe = fish_item.child(1)
         self.assertEqual(nemo_dupe.display_data, "nemo (1)")
 
