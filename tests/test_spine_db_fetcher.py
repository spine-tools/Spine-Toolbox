--- conflicted
+++ resolved
@@ -148,14 +148,9 @@
             'description': None,
             'display_order': 99,
             'display_icon': None,
-<<<<<<< HEAD
             'hidden': False,
+            "active_by_default": True,
             'dimension_id_list': (-1,),
-=======
-            'hidden': 0,
-            "active_by_default": True,
-            'dimension_id_list': (1,),
->>>>>>> ea1e3dac
         }
         for item_type in ("entity_class",):
             dep_fetcher = TestItemTypeFetchParent(item_type)
