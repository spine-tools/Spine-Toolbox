--- conflicted
+++ resolved
@@ -36,17 +36,10 @@
 
 def create_toolboxui():
     """Returns ToolboxUI, where QSettings among others has been mocked."""
-<<<<<<< HEAD
-    with mock.patch(
-            "spinetoolbox.ui_main.QSettings.value") as mock_qsettings_value, mock.patch(
-        "spinetoolbox.top_ui_main.ToolboxUIBase._set_app_style") as mock_set_app_style, mock.patch(
-        "spinetoolbox.plugin_manager.PluginManager.load_installed_plugins"
-=======
     with (
         mock.patch("spinetoolbox.ui_main.QSettings.value") as mock_qsettings_value,
         mock.patch("spinetoolbox.ui_main.ToolboxUI.set_app_style") as mock_set_app_style,
         mock.patch("spinetoolbox.plugin_manager.PluginManager.load_installed_plugins"),
->>>>>>> a90b8aaa
     ):
         mock_qsettings_value.side_effect = qsettings_value_side_effect
         mock_set_app_style.return_value = True
@@ -69,15 +62,6 @@
 def create_toolboxui_with_project(project_dir):
     """Returns ToolboxUI with a project instance where
     QSettings among others has been mocked."""
-<<<<<<< HEAD
-    with mock.patch("spinetoolbox.ui_main.QSettings.value") as mock_qsettings_value, mock.patch(
-            "spinetoolbox.top_ui_main.ToolboxUIBase._set_app_style") as mock_set_app_style, mock.patch(
-            "spinetoolbox.ui_main.ToolboxUI.save_project"), mock.patch(
-            "spinetoolbox.ui_main.QSettings.setValue"), mock.patch(
-            "spinetoolbox.ui_main.QSettings.sync"), mock.patch(
-            "spinetoolbox.plugin_manager.PluginManager.load_installed_plugins"), mock.patch(
-            "spinetoolbox.ui_main.QScrollArea.setWidget"):
-=======
     with (
         mock.patch("spinetoolbox.ui_main.QSettings.value") as mock_qsettings_value,
         mock.patch("spinetoolbox.ui_main.ToolboxUI.set_app_style") as mock_set_app_style,
@@ -87,7 +71,6 @@
         mock.patch("spinetoolbox.plugin_manager.PluginManager.load_installed_plugins"),
         mock.patch("spinetoolbox.ui_main.QScrollArea.setWidget"),
     ):
->>>>>>> a90b8aaa
         mock_qsettings_value.side_effect = qsettings_value_side_effect
         mock_set_app_style.return_value = True
         toolbox = ToolboxUI(None)
