--- conflicted
+++ resolved
@@ -124,10 +124,7 @@
 or upgrade the *development* version with
 
     python -m pipx upgrade spinetoolbox-dev
-<<<<<<< HEAD
-=======
-
->>>>>>> 082272a9
+
 
 ### Installation from sources using Git
 
@@ -138,19 +135,11 @@
 directory (preferably not a OneDrive folder on Windows), and run
 
        git clone https://github.com/spine-tools/Spine-Toolbox.git
-<<<<<<< HEAD
 
     This creates a `Spine-Toolbox` directory into your current directory.
 
 2. Use the `cd` command to go to `Spine-Toolbox` dir
 
-=======
-
-    This creates a `Spine-Toolbox` directory into your current directory.
-
-2. Use the `cd` command to go to `Spine-Toolbox` dir
-
->>>>>>> 082272a9
        cd ./Spine-Toolbox
 
 3. Create a Python virtual environment using
@@ -165,15 +154,9 @@
 You can [download miniconda from here](https://docs.conda.io/en/latest/miniconda.html). **Note: Anaconda 
 environments are not supported.** Create a new Python 3.11 miniconda environment without linking packages from the 
 base environment using
-<<<<<<< HEAD
 
         conda create -n spinetoolbox python=3.11
 
-=======
-
-        conda create -n spinetoolbox python=3.11
-
->>>>>>> 082272a9
 4. Activate the venv environment on Windows (provided that you are in `Spine-Toolbox` directory) using
 
        cd ./.venv/Scripts
